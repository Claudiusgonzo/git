--- conflicted
+++ resolved
@@ -392,14 +392,9 @@
 	{ "clone", cmd_clone },
 	{ "column", cmd_column, RUN_SETUP_GENTLY },
 	{ "commit", cmd_commit, RUN_SETUP | NEED_WORK_TREE },
-<<<<<<< HEAD
+	{ "commit-graph", cmd_commit_graph, RUN_SETUP },
 	{ "commit-tree", cmd_commit_tree, RUN_SETUP | NO_PARSEOPT },
 	{ "config", cmd_config, RUN_SETUP_GENTLY | DELAY_PAGER_CONFIG },
-=======
-	{ "commit-graph", cmd_commit_graph, RUN_SETUP },
-	{ "commit-tree", cmd_commit_tree, RUN_SETUP },
-	{ "config", cmd_config, RUN_SETUP_GENTLY },
->>>>>>> 7547b95b
 	{ "count-objects", cmd_count_objects, RUN_SETUP },
 	{ "credential", cmd_credential, RUN_SETUP_GENTLY | NO_PARSEOPT },
 	{ "describe", cmd_describe, RUN_SETUP },
