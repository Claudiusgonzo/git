--- conflicted
+++ resolved
@@ -1263,9 +1263,24 @@
 	return NULL;
 }
 
-static struct commit_list *base_traverse(struct commit_list *list, struct commit *stop)
-{
+static struct commit_list *merge_bases(struct commit *one, struct commit *two)
+{
+	struct commit_list *list = NULL;
 	struct commit_list *result = NULL;
+
+	if (one == two)
+		/* We do not mark this even with RESULT so we do not
+		 * have to clean it up.
+		 */
+		return commit_list_insert(one, &result);
+
+	parse_commit(one);
+	parse_commit(two);
+
+	one->object.flags |= PARENT1;
+	two->object.flags |= PARENT2;
+	insert_by_date(one, &list);
+	insert_by_date(two, &list);
 
 	while (interesting(list)) {
 		struct commit *commit;
@@ -1297,20 +1312,10 @@
 			p->object.flags |= flags;
 			insert_by_date(p, &list);
 		}
-		if (stop && (stop->object.flags & PARENT2)) {
-			free_commit_list(list);
-			list = NULL;
-			insert_by_date(stop, &list);
-			return list;
-		}
 	}
 
 	/* Clean up the result to remove stale ones */
 	free_commit_list(list);
-
-	if (stop)
-		return NULL;
-
 	list = result; result = NULL;
 	while (list) {
 		struct commit_list *n = list->next;
@@ -1320,27 +1325,6 @@
 		list = n;
 	}
 	return result;
-}
-
-static struct commit_list *merge_bases(struct commit *one, struct commit *two)
-{
-	struct commit_list *list = NULL;
-
-	if (one == two)
-		/* We do not mark this even with RESULT so we do not
-		 * have to clean it up.
-		 */
-		return commit_list_insert(one, &list);
-
-	parse_commit(one);
-	parse_commit(two);
-
-	one->object.flags |= PARENT1;
-	two->object.flags |= PARENT2;
-	insert_by_date(one, &list);
-	insert_by_date(two, &list);
-
-	return base_traverse(list, NULL);
 }
 
 struct commit_list *get_merge_bases(struct commit *one,
@@ -1405,22 +1389,6 @@
 
 int in_merge_bases(struct commit *commit, struct commit **reference, int num)
 {
-<<<<<<< HEAD
-	struct commit_list *result, *list;
-	int i, ret;
-
-	list = NULL;
-	parse_commit(commit);
-	commit->object.flags |= PARENT1;
-	insert_by_date(commit, &list);
-
-	for (i = 0; i < num; i++) {
-		struct commit *two = reference[i];
-		parse_commit(two);
-		if (!(two->object.flags & PARENT2)) {
-			two->object.flags |= PARENT2;
-			insert_by_date(two, &list);
-=======
 	struct commit_list *bases, *b;
 	int ret = 0;
 
@@ -1432,17 +1400,9 @@
 		if (!hashcmp(commit->object.sha1, b->item->object.sha1)) {
 			ret = 1;
 			break;
->>>>>>> 079f7cb2
-		}
-	}
-	result = base_traverse(list, commit);
-	ret = !!result;
-	free_commit_list(result);
-
-	clear_commit_marks(commit, all_flags);
-	for (i = 0; i < num; i++) {
-		struct commit *two = reference[i];
-		clear_commit_marks(two, all_flags);
-	}
+		}
+	}
+
+	free_commit_list(bases);
 	return ret;
 }