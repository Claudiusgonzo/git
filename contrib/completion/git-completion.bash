--- conflicted
+++ resolved
@@ -264,20 +264,12 @@
 			}
 		fi
 
-<<<<<<< HEAD
-		local w
-		local i
-		local s
-		local u
-		local c
-		local p=""
-=======
 		local w=""
 		local i=""
 		local s=""
 		local u=""
 		local c=""
->>>>>>> 6c44b640
+		local p=""
 
 		if [ "true" = "$(git rev-parse --is-inside-git-dir 2>/dev/null)" ]; then
 			if [ "true" = "$(git rev-parse --is-bare-repository 2>/dev/null)" ]; then
