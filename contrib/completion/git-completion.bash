#!bash
#
# bash/zsh completion support for core Git.
#
# Copyright (C) 2006,2007 Shawn O. Pearce <spearce@spearce.org>
# Conceptually based on gitcompletion (http://gitweb.hawaga.org.uk/).
# Distributed under the GNU General Public License, version 2.0.
#
# The contained completion routines provide support for completing:
#
#    *) local and remote branch names
#    *) local and remote tag names
#    *) .git/remotes file names
#    *) git 'subcommands'
#    *) tree paths within 'ref:path/to/file' expressions
#    *) common --long-options
#
# To use these routines:
#
#    1) Copy this file to somewhere (e.g. ~/.git-completion.sh).
#    2) Add the following line to your .bashrc/.zshrc:
#        source ~/.git-completion.sh
#
#    3) Consider changing your PS1 to also show the current branch:
#         Bash: PS1='[\u@\h \W$(__git_ps1 " (%s)")]\$ '
#         ZSH:  PS1='[%n@%m %c$(__git_ps1 " (%s)")]\$ '
#
#       The argument to __git_ps1 will be displayed only if you
#       are currently in a git repository.  The %s token will be
#       the name of the current branch.
#
#       In addition, if you set GIT_PS1_SHOWDIRTYSTATE to a nonempty
#       value, unstaged (*) and staged (+) changes will be shown next
#       to the branch name.  You can configure this per-repository
#       with the bash.showDirtyState variable, which defaults to true
#       once GIT_PS1_SHOWDIRTYSTATE is enabled.
#
#       You can also see if currently something is stashed, by setting
#       GIT_PS1_SHOWSTASHSTATE to a nonempty value. If something is stashed,
#       then a '$' will be shown next to the branch name.
#
#       If you would like to see if there're untracked files, then you can
#       set GIT_PS1_SHOWUNTRACKEDFILES to a nonempty value. If there're
#       untracked files, then a '%' will be shown next to the branch name.
#
#       If you would like to see the difference between HEAD and its
#       upstream, set GIT_PS1_SHOWUPSTREAM="auto".  A "<" indicates
#       you are behind, ">" indicates you are ahead, and "<>"
#       indicates you have diverged.  You can further control
#       behaviour by setting GIT_PS1_SHOWUPSTREAM to a space-separated
#       list of values:
#           verbose       show number of commits ahead/behind (+/-) upstream
#           legacy        don't use the '--count' option available in recent
#                         versions of git-rev-list
#           git           always compare HEAD to @{upstream}
#           svn           always compare HEAD to your SVN upstream
#       By default, __git_ps1 will compare HEAD to your SVN upstream
#       if it can find one, or @{upstream} otherwise.  Once you have
#       set GIT_PS1_SHOWUPSTREAM, you can override it on a
#       per-repository basis by setting the bash.showUpstream config
#       variable.
#
#
# To submit patches:
#
#    *) Read Documentation/SubmittingPatches
#    *) Send all patches to the current maintainer:
#
#       "Shawn O. Pearce" <spearce@spearce.org>
#
#    *) Always CC the Git mailing list:
#
#       git@vger.kernel.org
#

if [[ -n ${ZSH_VERSION-} ]]; then
	autoload -U +X bashcompinit && bashcompinit
fi

case "$COMP_WORDBREAKS" in
*:*) : great ;;
*)   COMP_WORDBREAKS="$COMP_WORDBREAKS:"
esac

# __gitdir accepts 0 or 1 arguments (i.e., location)
# returns location of .git repo
__gitdir ()
{
	if [ -z "${1-}" ]; then
		if [ -n "${__git_dir-}" ]; then
			echo "$__git_dir"
		elif [ -d .git ]; then
			echo .git
		else
			git rev-parse --git-dir 2>/dev/null
		fi
	elif [ -d "$1/.git" ]; then
		echo "$1/.git"
	else
		echo "$1"
	fi
}

# stores the divergence from upstream in $p
# used by GIT_PS1_SHOWUPSTREAM
__git_ps1_show_upstream ()
{
	local key value
	local svn_remote=() svn_url_pattern count n
	local upstream=git legacy="" verbose=""

	# get some config options from git-config
	local output="$(git config -z --get-regexp '^(svn-remote\..*\.url|bash\.showupstream)$' 2>/dev/null | tr '\0\n' '\n ')"
	while read key value; do
		case "$key" in
		bash.showupstream)
			GIT_PS1_SHOWUPSTREAM="$value"
			if [[ -z "${GIT_PS1_SHOWUPSTREAM}" ]]; then
				p=""
				return
			fi
			;;
		svn-remote.*.url)
			svn_remote[ $((${#svn_remote[@]} + 1)) ]="$value"
			svn_url_pattern+="\\|$value"
			upstream=svn+git # default upstream is SVN if available, else git
			;;
		esac
	done <<< "$output"

	# parse configuration values
	for option in ${GIT_PS1_SHOWUPSTREAM}; do
		case "$option" in
		git|svn) upstream="$option" ;;
		verbose) verbose=1 ;;
		legacy)  legacy=1  ;;
		esac
	done

	# Find our upstream
	case "$upstream" in
	git)    upstream="@{upstream}" ;;
	svn*)
		# get the upstream from the "git-svn-id: ..." in a commit message
		# (git-svn uses essentially the same procedure internally)
		local svn_upstream=($(git log --first-parent -1 \
					--grep="^git-svn-id: \(${svn_url_pattern#??}\)" 2>/dev/null))
		if [[ 0 -ne ${#svn_upstream[@]} ]]; then
			svn_upstream=${svn_upstream[ ${#svn_upstream[@]} - 2 ]}
			svn_upstream=${svn_upstream%@*}
			local n_stop="${#svn_remote[@]}"
			for ((n=1; n <= n_stop; ++n)); do
				svn_upstream=${svn_upstream#${svn_remote[$n]}}
			done

			if [[ -z "$svn_upstream" ]]; then
				# default branch name for checkouts with no layout:
				upstream=${GIT_SVN_ID:-git-svn}
			else
				upstream=${svn_upstream#/}
			fi
		elif [[ "svn+git" = "$upstream" ]]; then
			upstream="@{upstream}"
		fi
		;;
	esac

	# Find how many commits we are ahead/behind our upstream
	if [[ -z "$legacy" ]]; then
		count="$(git rev-list --count --left-right \
				"$upstream"...HEAD 2>/dev/null)"
	else
		# produce equivalent output to --count for older versions of git
		local commits
		if commits="$(git rev-list --left-right "$upstream"...HEAD 2>/dev/null)"
		then
			local commit behind=0 ahead=0
			for commit in $commits
			do
				case "$commit" in
				"<"*) let ++behind
					;;
				*)    let ++ahead
					;;
				esac
			done
			count="$behind	$ahead"
		else
			count=""
		fi
	fi

	# calculate the result
	if [[ -z "$verbose" ]]; then
		case "$count" in
		"") # no upstream
			p="" ;;
		"0	0") # equal to upstream
			p="=" ;;
		"0	"*) # ahead of upstream
			p=">" ;;
		*"	0") # behind upstream
			p="<" ;;
		*)	    # diverged from upstream
			p="<>" ;;
		esac
	else
		case "$count" in
		"") # no upstream
			p="" ;;
		"0	0") # equal to upstream
			p=" u=" ;;
		"0	"*) # ahead of upstream
			p=" u+${count#0	}" ;;
		*"	0") # behind upstream
			p=" u-${count%	0}" ;;
		*)	    # diverged from upstream
			p=" u+${count#*	}-${count%	*}" ;;
		esac
	fi

}


# __git_ps1 accepts 0 or 1 arguments (i.e., format string)
# returns text to add to bash PS1 prompt (includes branch name)
__git_ps1 ()
{
	local g="$(__gitdir)"
	if [ -n "$g" ]; then
		local r=""
		local b=""
		if [ -f "$g/rebase-merge/interactive" ]; then
			r="|REBASE-i"
			b="$(cat "$g/rebase-merge/head-name")"
		elif [ -d "$g/rebase-merge" ]; then
			r="|REBASE-m"
			b="$(cat "$g/rebase-merge/head-name")"
		else
			if [ -d "$g/rebase-apply" ]; then
				if [ -f "$g/rebase-apply/rebasing" ]; then
					r="|REBASE"
				elif [ -f "$g/rebase-apply/applying" ]; then
					r="|AM"
				else
					r="|AM/REBASE"
				fi
			elif [ -f "$g/MERGE_HEAD" ]; then
				r="|MERGING"
			elif [ -f "$g/CHERRY_PICK_HEAD" ]; then
				r="|CHERRY-PICKING"
			elif [ -f "$g/BISECT_LOG" ]; then
				r="|BISECTING"
			fi

			b="$(git symbolic-ref HEAD 2>/dev/null)" || {

				b="$(
				case "${GIT_PS1_DESCRIBE_STYLE-}" in
				(contains)
					git describe --contains HEAD ;;
				(branch)
					git describe --contains --all HEAD ;;
				(describe)
					git describe HEAD ;;
				(* | default)
					git describe --tags --exact-match HEAD ;;
				esac 2>/dev/null)" ||

				b="$(cut -c1-7 "$g/HEAD" 2>/dev/null)..." ||
				b="unknown"
				b="($b)"
			}
		fi

		local w=""
		local i=""
		local s=""
		local u=""
		local c=""
		local p=""

		if [ "true" = "$(git rev-parse --is-inside-git-dir 2>/dev/null)" ]; then
			if [ "true" = "$(git rev-parse --is-bare-repository 2>/dev/null)" ]; then
				c="BARE:"
			else
				b="GIT_DIR!"
			fi
		elif [ "true" = "$(git rev-parse --is-inside-work-tree 2>/dev/null)" ]; then
			if [ -n "${GIT_PS1_SHOWDIRTYSTATE-}" ]; then
				if [ "$(git config --bool bash.showDirtyState)" != "false" ]; then
					git diff --no-ext-diff --quiet --exit-code || w="*"
					if git rev-parse --quiet --verify HEAD >/dev/null; then
						git diff-index --cached --quiet HEAD -- || i="+"
					else
						i="#"
					fi
				fi
			fi
			if [ -n "${GIT_PS1_SHOWSTASHSTATE-}" ]; then
			        git rev-parse --verify refs/stash >/dev/null 2>&1 && s="$"
			fi

			if [ -n "${GIT_PS1_SHOWUNTRACKEDFILES-}" ]; then
			   if [ -n "$(git ls-files --others --exclude-standard)" ]; then
			      u="%"
			   fi
			fi

			if [ -n "${GIT_PS1_SHOWUPSTREAM-}" ]; then
				__git_ps1_show_upstream
			fi
		fi

		local f="$w$i$s$u"
		printf "${1:- (%s)}" "$c${b##refs/heads/}${f:+ $f}$r$p"
	fi
}

# __gitcomp_1 requires 2 arguments
__gitcomp_1 ()
{
	local c IFS=' '$'\t'$'\n'
	for c in $1; do
		case "$c$2" in
		--*=*) printf %s$'\n' "$c$2" ;;
		*.)    printf %s$'\n' "$c$2" ;;
		*)     printf %s$'\n' "$c$2 " ;;
		esac
	done
}

# The following function is based on code from:
#
#   bash_completion - programmable completion functions for bash 3.2+
#
#   Copyright © 2006-2008, Ian Macdonald <ian@caliban.org>
#             © 2009-2010, Bash Completion Maintainers
#                     <bash-completion-devel@lists.alioth.debian.org>
#
#   This program is free software; you can redistribute it and/or modify
#   it under the terms of the GNU General Public License as published by
#   the Free Software Foundation; either version 2, or (at your option)
#   any later version.
#
#   This program is distributed in the hope that it will be useful,
#   but WITHOUT ANY WARRANTY; without even the implied warranty of
#   MERCHANTABILITY or FITNESS FOR A PARTICULAR PURPOSE.  See the
#   GNU General Public License for more details.
#
#   You should have received a copy of the GNU General Public License
#   along with this program; if not, write to the Free Software Foundation,
#   Inc., 59 Temple Place - Suite 330, Boston, MA 02111-1307, USA.
#
#   The latest version of this software can be obtained here:
#
#   http://bash-completion.alioth.debian.org/
#
#   RELEASE: 2.x

# This function can be used to access a tokenized list of words
# on the command line:
#
#	__git_reassemble_comp_words_by_ref '=:'
#	if test "${words_[cword_-1]}" = -w
#	then
#		...
#	fi
#
# The argument should be a collection of characters from the list of
# word completion separators (COMP_WORDBREAKS) to treat as ordinary
# characters.
#
# This is roughly equivalent to going back in time and setting
# COMP_WORDBREAKS to exclude those characters.  The intent is to
# make option types like --date=<type> and <rev>:<path> easy to
# recognize by treating each shell word as a single token.
#
# It is best not to set COMP_WORDBREAKS directly because the value is
# shared with other completion scripts.  By the time the completion
# function gets called, COMP_WORDS has already been populated so local
# changes to COMP_WORDBREAKS have no effect.
#
# Output: words_, cword_, cur_.

__git_reassemble_comp_words_by_ref()
{
	local exclude i j first
	# Which word separators to exclude?
	exclude="${1//[^$COMP_WORDBREAKS]}"
	cword_=$COMP_CWORD
	if [ -z "$exclude" ]; then
		words_=("${COMP_WORDS[@]}")
		return
	fi
	# List of word completion separators has shrunk;
	# re-assemble words to complete.
	for ((i=0, j=0; i < ${#COMP_WORDS[@]}; i++, j++)); do
		# Append each nonempty word consisting of just
		# word separator characters to the current word.
		first=t
		while
			[ $i -gt 0 ] &&
			[ -n "${COMP_WORDS[$i]}" ] &&
			# word consists of excluded word separators
			[ "${COMP_WORDS[$i]//[^$exclude]}" = "${COMP_WORDS[$i]}" ]
		do
			# Attach to the previous token,
			# unless the previous token is the command name.
			if [ $j -ge 2 ] && [ -n "$first" ]; then
				((j--))
			fi
			first=
			words_[$j]=${words_[j]}${COMP_WORDS[i]}
			if [ $i = $COMP_CWORD ]; then
				cword_=$j
			fi
			if (($i < ${#COMP_WORDS[@]} - 1)); then
				((i++))
			else
				# Done.
				return
			fi
		done
		words_[$j]=${words_[j]}${COMP_WORDS[i]}
		if [ $i = $COMP_CWORD ]; then
			cword_=$j
		fi
	done
}

if ! type _get_comp_words_by_ref >/dev/null 2>&1; then
if [[ -z ${ZSH_VERSION:+set} ]]; then
_get_comp_words_by_ref ()
{
	local exclude cur_ words_ cword_
	if [ "$1" = "-n" ]; then
		exclude=$2
		shift 2
	fi
	__git_reassemble_comp_words_by_ref "$exclude"
	cur_=${words_[cword_]}
	while [ $# -gt 0 ]; do
		case "$1" in
		cur)
			cur=$cur_
			;;
		prev)
			prev=${words_[$cword_-1]}
			;;
		words)
			words=("${words_[@]}")
			;;
		cword)
			cword=$cword_
			;;
		esac
		shift
	done
}
else
_get_comp_words_by_ref ()
{
	while [ $# -gt 0 ]; do
		case "$1" in
		cur)
			cur=${COMP_WORDS[COMP_CWORD]}
			;;
		prev)
			prev=${COMP_WORDS[COMP_CWORD-1]}
			;;
		words)
			words=("${COMP_WORDS[@]}")
			;;
		cword)
			cword=$COMP_CWORD
			;;
		-n)
			# assume COMP_WORDBREAKS is already set sanely
			shift
			;;
		esac
		shift
	done
}
fi
fi

# Generates completion reply with compgen, appending a space to possible
# completion words, if necessary.
# It accepts 1 to 4 arguments:
# 1: List of possible completion words.
# 2: A prefix to be added to each possible completion word (optional).
# 3: Generate possible completion matches for this word (optional).
# 4: A suffix to be appended to each possible completion word (optional).
__gitcomp ()
{
	local cur_="$cur"

	if [ $# -gt 2 ]; then
		cur_="$3"
	fi
	case "$cur_" in
	--*=)
		COMPREPLY=()
		;;
	*)
		local IFS=$'\n'
		COMPREPLY=($(compgen -P "${2-}" \
			-W "$(__gitcomp_1 "${1-}" "${4-}")" \
			-- "$cur_"))
		;;
	esac
}

# Generates completion reply with compgen from newline-separated possible
# completion words by appending a space to all of them.
# It accepts 1 to 4 arguments:
# 1: List of possible completion words, separated by a single newline.
# 2: A prefix to be added to each possible completion word (optional).
# 3: Generate possible completion matches for this word (optional).
# 4: A suffix to be appended to each possible completion word instead of
#    the default space (optional).  If specified but empty, nothing is
#    appended.
__gitcomp_nl ()
{
	local s=$'\n' IFS=' '$'\t'$'\n'
	local cur_="$cur" suffix=" "

	if [ $# -gt 2 ]; then
		cur_="$3"
		if [ $# -gt 3 ]; then
			suffix="$4"
		fi
	fi

	IFS=$s
	COMPREPLY=($(compgen -P "${2-}" -S "$suffix" -W "$1" -- "$cur_"))
}

__git_heads ()
{
	local dir="$(__gitdir)"
	if [ -d "$dir" ]; then
		git --git-dir="$dir" for-each-ref --format='%(refname:short)' \
			refs/heads
		return
	fi
}

__git_tags ()
{
	local dir="$(__gitdir)"
	if [ -d "$dir" ]; then
		git --git-dir="$dir" for-each-ref --format='%(refname:short)' \
			refs/tags
		return
	fi
}

# __git_refs accepts 0, 1 (to pass to __gitdir), or 2 arguments
# presence of 2nd argument means use the guess heuristic employed
# by checkout for tracking branches
__git_refs ()
{
	local i hash dir="$(__gitdir "${1-}")" track="${2-}"
	local format refs
	if [ -d "$dir" ]; then
		case "$cur" in
		refs|refs/*)
			format="refname"
			refs="${cur%/*}"
			track=""
			;;
		*)
			for i in HEAD FETCH_HEAD ORIG_HEAD MERGE_HEAD; do
				if [ -e "$dir/$i" ]; then echo $i; fi
			done
			format="refname:short"
			refs="refs/tags refs/heads refs/remotes"
			;;
		esac
		git --git-dir="$dir" for-each-ref --format="%($format)" \
			$refs
		if [ -n "$track" ]; then
			# employ the heuristic used by git checkout
			# Try to find a remote branch that matches the completion word
			# but only output if the branch name is unique
			local ref entry
			git --git-dir="$dir" for-each-ref --shell --format="ref=%(refname:short)" \
				"refs/remotes/" | \
			while read entry; do
				eval "$entry"
				ref="${ref#*/}"
				if [[ "$ref" == "$cur"* ]]; then
					echo "$ref"
				fi
			done | uniq -u
		fi
		return
	fi
	case "$cur" in
	refs|refs/*)
		git ls-remote "$dir" "$cur*" 2>/dev/null | \
		while read hash i; do
			case "$i" in
			*^{}) ;;
			*) echo "$i" ;;
			esac
		done
		;;
	*)
		git ls-remote "$dir" HEAD ORIG_HEAD 'refs/tags/*' 'refs/heads/*' 'refs/remotes/*' 2>/dev/null | \
		while read hash i; do
			case "$i" in
			*^{}) ;;
			refs/*) echo "${i#refs/*/}" ;;
			*) echo "$i" ;;
			esac
		done
		;;
	esac
}

# __git_refs2 requires 1 argument (to pass to __git_refs)
__git_refs2 ()
{
	local i
	for i in $(__git_refs "$1"); do
		echo "$i:$i"
	done
}

# __git_refs_remotes requires 1 argument (to pass to ls-remote)
__git_refs_remotes ()
{
	local i hash
	git ls-remote "$1" 'refs/heads/*' 2>/dev/null | \
	while read hash i; do
		echo "$i:refs/remotes/$1/${i#refs/heads/}"
	done
}

__git_remotes ()
{
	local i ngoff IFS=$'\n' d="$(__gitdir)"
	__git_shopt -q nullglob || ngoff=1
	__git_shopt -s nullglob
	for i in "$d/remotes"/*; do
		echo ${i#$d/remotes/}
	done
	[ "$ngoff" ] && __git_shopt -u nullglob
	for i in $(git --git-dir="$d" config --get-regexp 'remote\..*\.url' 2>/dev/null); do
		i="${i#remote.}"
		echo "${i/.url*/}"
	done
}

__git_list_merge_strategies ()
{
	git merge -s help 2>&1 |
	sed -n -e '/[Aa]vailable strategies are: /,/^$/{
		s/\.$//
		s/.*://
		s/^[ 	]*//
		s/[ 	]*$//
		p
	}'
}

__git_merge_strategies=
# 'git merge -s help' (and thus detection of the merge strategy
# list) fails, unfortunately, if run outside of any git working
# tree.  __git_merge_strategies is set to the empty string in
# that case, and the detection will be repeated the next time it
# is needed.
__git_compute_merge_strategies ()
{
	: ${__git_merge_strategies:=$(__git_list_merge_strategies)}
}

__git_complete_revlist_file ()
{
	local pfx ls ref cur_="$cur"
	case "$cur_" in
	*..?*:*)
		return
		;;
	?*:*)
		ref="${cur_%%:*}"
		cur_="${cur_#*:}"
		case "$cur_" in
		?*/*)
			pfx="${cur_%/*}"
			cur_="${cur_##*/}"
			ls="$ref:$pfx"
			pfx="$pfx/"
			;;
		*)
			ls="$ref"
			;;
		esac

		case "$COMP_WORDBREAKS" in
		*:*) : great ;;
		*)   pfx="$ref:$pfx" ;;
		esac

		local IFS=$'\n'
		COMPREPLY=($(compgen -P "$pfx" \
			-W "$(git --git-dir="$(__gitdir)" ls-tree "$ls" \
				| sed '/^100... blob /{
				           s,^.*	,,
				           s,$, ,
				       }
				       /^120000 blob /{
				           s,^.*	,,
				           s,$, ,
				       }
				       /^040000 tree /{
				           s,^.*	,,
				           s,$,/,
				       }
				       s/^.*	//')" \
			-- "$cur_"))
		;;
	*...*)
		pfx="${cur_%...*}..."
		cur_="${cur_#*...}"
		__gitcomp_nl "$(__git_refs)" "$pfx" "$cur_"
		;;
	*..*)
		pfx="${cur_%..*}.."
		cur_="${cur_#*..}"
		__gitcomp_nl "$(__git_refs)" "$pfx" "$cur_"
		;;
	*)
		__gitcomp_nl "$(__git_refs)"
		;;
	esac
}


__git_complete_file ()
{
	__git_complete_revlist_file
}

__git_complete_revlist ()
{
	__git_complete_revlist_file
}

__git_complete_remote_or_refspec ()
{
	local cur_="$cur" cmd="${words[1]}"
	local i c=2 remote="" pfx="" lhs=1 no_complete_refspec=0
	while [ $c -lt $cword ]; do
		i="${words[c]}"
		case "$i" in
		--mirror) [ "$cmd" = "push" ] && no_complete_refspec=1 ;;
		--all)
			case "$cmd" in
			push) no_complete_refspec=1 ;;
			fetch)
				COMPREPLY=()
				return
				;;
			*) ;;
			esac
			;;
		-*) ;;
		*) remote="$i"; break ;;
		esac
		c=$((++c))
	done
	if [ -z "$remote" ]; then
		__gitcomp_nl "$(__git_remotes)"
		return
	fi
	if [ $no_complete_refspec = 1 ]; then
		COMPREPLY=()
		return
	fi
	[ "$remote" = "." ] && remote=
	case "$cur_" in
	*:*)
		case "$COMP_WORDBREAKS" in
		*:*) : great ;;
		*)   pfx="${cur_%%:*}:" ;;
		esac
		cur_="${cur_#*:}"
		lhs=0
		;;
	+*)
		pfx="+"
		cur_="${cur_#+}"
		;;
	esac
	case "$cmd" in
	fetch)
		if [ $lhs = 1 ]; then
			__gitcomp_nl "$(__git_refs2 "$remote")" "$pfx" "$cur_"
		else
			__gitcomp_nl "$(__git_refs)" "$pfx" "$cur_"
		fi
		;;
	pull)
		if [ $lhs = 1 ]; then
			__gitcomp_nl "$(__git_refs "$remote")" "$pfx" "$cur_"
		else
			__gitcomp_nl "$(__git_refs)" "$pfx" "$cur_"
		fi
		;;
	push)
		if [ $lhs = 1 ]; then
			__gitcomp_nl "$(__git_refs)" "$pfx" "$cur_"
		else
			__gitcomp_nl "$(__git_refs "$remote")" "$pfx" "$cur_"
		fi
		;;
	esac
}

__git_complete_strategy ()
{
	__git_compute_merge_strategies
	case "$prev" in
	-s|--strategy)
		__gitcomp "$__git_merge_strategies"
		return 0
	esac
	case "$cur" in
	--strategy=*)
		__gitcomp "$__git_merge_strategies" "" "${cur##--strategy=}"
		return 0
		;;
	esac
	return 1
}

__git_list_all_commands ()
{
	local i IFS=" "$'\n'
	for i in $(git help -a|egrep '^  [a-zA-Z0-9]')
	do
		case $i in
		*--*)             : helper pattern;;
		*) echo $i;;
		esac
	done
}

__git_all_commands=
__git_compute_all_commands ()
{
	: ${__git_all_commands:=$(__git_list_all_commands)}
}

__git_list_porcelain_commands ()
{
	local i IFS=" "$'\n'
	__git_compute_all_commands
	for i in "help" $__git_all_commands
	do
		case $i in
		*--*)             : helper pattern;;
		applymbox)        : ask gittus;;
		applypatch)       : ask gittus;;
		archimport)       : import;;
		cat-file)         : plumbing;;
		check-attr)       : plumbing;;
		check-ref-format) : plumbing;;
		checkout-index)   : plumbing;;
		commit-tree)      : plumbing;;
		count-objects)    : infrequent;;
		cvsexportcommit)  : export;;
		cvsimport)        : import;;
		cvsserver)        : daemon;;
		daemon)           : daemon;;
		diff-files)       : plumbing;;
		diff-index)       : plumbing;;
		diff-tree)        : plumbing;;
		fast-import)      : import;;
		fast-export)      : export;;
		fsck-objects)     : plumbing;;
		fetch-pack)       : plumbing;;
		fmt-merge-msg)    : plumbing;;
		for-each-ref)     : plumbing;;
		hash-object)      : plumbing;;
		http-*)           : transport;;
		index-pack)       : plumbing;;
		init-db)          : deprecated;;
		local-fetch)      : plumbing;;
		lost-found)       : infrequent;;
		ls-files)         : plumbing;;
		ls-remote)        : plumbing;;
		ls-tree)          : plumbing;;
		mailinfo)         : plumbing;;
		mailsplit)        : plumbing;;
		merge-*)          : plumbing;;
		mktree)           : plumbing;;
		mktag)            : plumbing;;
		pack-objects)     : plumbing;;
		pack-redundant)   : plumbing;;
		pack-refs)        : plumbing;;
		parse-remote)     : plumbing;;
		patch-id)         : plumbing;;
		peek-remote)      : plumbing;;
		prune)            : plumbing;;
		prune-packed)     : plumbing;;
		quiltimport)      : import;;
		read-tree)        : plumbing;;
		receive-pack)     : plumbing;;
		remote-*)         : transport;;
		repo-config)      : deprecated;;
		rerere)           : plumbing;;
		rev-list)         : plumbing;;
		rev-parse)        : plumbing;;
		runstatus)        : plumbing;;
		sh-setup)         : internal;;
		shell)            : daemon;;
		show-ref)         : plumbing;;
		send-pack)        : plumbing;;
		show-index)       : plumbing;;
		ssh-*)            : transport;;
		stripspace)       : plumbing;;
		symbolic-ref)     : plumbing;;
		tar-tree)         : deprecated;;
		unpack-file)      : plumbing;;
		unpack-objects)   : plumbing;;
		update-index)     : plumbing;;
		update-ref)       : plumbing;;
		update-server-info) : daemon;;
		upload-archive)   : plumbing;;
		upload-pack)      : plumbing;;
		write-tree)       : plumbing;;
		var)              : infrequent;;
		verify-pack)      : infrequent;;
		verify-tag)       : plumbing;;
		*) echo $i;;
		esac
	done
}

__git_porcelain_commands=
__git_compute_porcelain_commands ()
{
	__git_compute_all_commands
	: ${__git_porcelain_commands:=$(__git_list_porcelain_commands)}
}

__git_pretty_aliases ()
{
	local i IFS=$'\n'
	for i in $(git --git-dir="$(__gitdir)" config --get-regexp "pretty\..*" 2>/dev/null); do
		case "$i" in
		pretty.*)
			i="${i#pretty.}"
			echo "${i/ */}"
			;;
		esac
	done
}

__git_aliases ()
{
	local i IFS=$'\n'
	for i in $(git --git-dir="$(__gitdir)" config --get-regexp "alias\..*" 2>/dev/null); do
		case "$i" in
		alias.*)
			i="${i#alias.}"
			echo "${i/ */}"
			;;
		esac
	done
}

# __git_aliased_command requires 1 argument
__git_aliased_command ()
{
	local word cmdline=$(git --git-dir="$(__gitdir)" \
		config --get "alias.$1")
	for word in $cmdline; do
		case "$word" in
		\!gitk|gitk)
			echo "gitk"
			return
			;;
		\!*)	: shell command alias ;;
		-*)	: option ;;
		*=*)	: setting env ;;
		git)	: git itself ;;
		*)
			echo "$word"
			return
		esac
	done
}

# __git_find_on_cmdline requires 1 argument
__git_find_on_cmdline ()
{
	local word subcommand c=1
	while [ $c -lt $cword ]; do
		word="${words[c]}"
		for subcommand in $1; do
			if [ "$subcommand" = "$word" ]; then
				echo "$subcommand"
				return
			fi
		done
		c=$((++c))
	done
}

__git_has_doubledash ()
{
	local c=1
	while [ $c -lt $cword ]; do
		if [ "--" = "${words[c]}" ]; then
			return 0
		fi
		c=$((++c))
	done
	return 1
}

__git_whitespacelist="nowarn warn error error-all fix"

_git_am ()
{
	local dir="$(__gitdir)"
	if [ -d "$dir"/rebase-apply ]; then
		__gitcomp "--skip --continue --resolved --abort"
		return
	fi
	case "$cur" in
	--whitespace=*)
		__gitcomp "$__git_whitespacelist" "" "${cur##--whitespace=}"
		return
		;;
	--*)
		__gitcomp "
			--3way --committer-date-is-author-date --ignore-date
			--ignore-whitespace --ignore-space-change
			--interactive --keep --no-utf8 --signoff --utf8
			--whitespace= --scissors
			"
		return
	esac
	COMPREPLY=()
}

_git_apply ()
{
	case "$cur" in
	--whitespace=*)
		__gitcomp "$__git_whitespacelist" "" "${cur##--whitespace=}"
		return
		;;
	--*)
		__gitcomp "
			--stat --numstat --summary --check --index
			--cached --index-info --reverse --reject --unidiff-zero
			--apply --no-add --exclude=
			--ignore-whitespace --ignore-space-change
			--whitespace= --inaccurate-eof --verbose
			"
		return
	esac
	COMPREPLY=()
}

_git_add ()
{
	__git_has_doubledash && return

	case "$cur" in
	--*)
		__gitcomp "
			--interactive --refresh --patch --update --dry-run
			--ignore-errors --intent-to-add
			"
		return
	esac
	COMPREPLY=()
}

_git_archive ()
{
	case "$cur" in
	--format=*)
		__gitcomp "$(git archive --list)" "" "${cur##--format=}"
		return
		;;
	--remote=*)
		__gitcomp_nl "$(__git_remotes)" "" "${cur##--remote=}"
		return
		;;
	--*)
		__gitcomp "
			--format= --list --verbose
			--prefix= --remote= --exec=
			"
		return
		;;
	esac
	__git_complete_file
}

_git_bisect ()
{
	__git_has_doubledash && return

	local subcommands="start bad good skip reset visualize replay log run"
	local subcommand="$(__git_find_on_cmdline "$subcommands")"
	if [ -z "$subcommand" ]; then
		if [ -f "$(__gitdir)"/BISECT_START ]; then
			__gitcomp "$subcommands"
		else
			__gitcomp "replay start"
		fi
		return
	fi

	case "$subcommand" in
	bad|good|reset|skip|start)
		__gitcomp_nl "$(__git_refs)"
		;;
	*)
		COMPREPLY=()
		;;
	esac
}

_git_branch ()
{
	local i c=1 only_local_ref="n" has_r="n"

	while [ $c -lt $cword ]; do
		i="${words[c]}"
		case "$i" in
		-d|-m)	only_local_ref="y" ;;
		-r)	has_r="y" ;;
		esac
		c=$((++c))
	done

	case "$cur" in
	--*)
		__gitcomp "
			--color --no-color --verbose --abbrev= --no-abbrev
			--track --no-track --contains --merged --no-merged
			--set-upstream
			"
		;;
	*)
		if [ $only_local_ref = "y" -a $has_r = "n" ]; then
			__gitcomp_nl "$(__git_heads)"
		else
			__gitcomp_nl "$(__git_refs)"
		fi
		;;
	esac
}

_git_bundle ()
{
	local cmd="${words[2]}"
	case "$cword" in
	2)
		__gitcomp "create list-heads verify unbundle"
		;;
	3)
		# looking for a file
		;;
	*)
		case "$cmd" in
			create)
				__git_complete_revlist
			;;
		esac
		;;
	esac
}

_git_checkout ()
{
	__git_has_doubledash && return

	case "$cur" in
	--conflict=*)
		__gitcomp "diff3 merge" "" "${cur##--conflict=}"
		;;
	--*)
		__gitcomp "
			--quiet --ours --theirs --track --no-track --merge
			--conflict= --orphan --patch
			"
		;;
	*)
		# check if --track, --no-track, or --no-guess was specified
		# if so, disable DWIM mode
		local flags="--track --no-track --no-guess" track=1
		if [ -n "$(__git_find_on_cmdline "$flags")" ]; then
			track=''
		fi
		__gitcomp_nl "$(__git_refs '' $track)"
		;;
	esac
}

_git_cherry ()
{
	__gitcomp "$(__git_refs)"
}

_git_cherry_pick ()
{
	case "$cur" in
	--*)
		__gitcomp "--edit --no-commit"
		;;
	*)
		__gitcomp_nl "$(__git_refs)"
		;;
	esac
}

_git_clean ()
{
	__git_has_doubledash && return

	case "$cur" in
	--*)
		__gitcomp "--dry-run --quiet"
		return
		;;
	esac
	COMPREPLY=()
}

_git_clone ()
{
	case "$cur" in
	--*)
		__gitcomp "
			--local
			--no-hardlinks
			--shared
			--reference
			--quiet
			--no-checkout
			--bare
			--mirror
			--origin
			--upload-pack
			--template=
			--depth
			"
		return
		;;
	esac
	COMPREPLY=()
}

_git_commit ()
{
	__git_has_doubledash && return

	case "$cur" in
	--cleanup=*)
		__gitcomp "default strip verbatim whitespace
			" "" "${cur##--cleanup=}"
		return
		;;
	--reuse-message=*|--reedit-message=*|\
	--fixup=*|--squash=*)
		__gitcomp_nl "$(__git_refs)" "" "${cur#*=}"
		return
		;;
	--untracked-files=*)
		__gitcomp "all no normal" "" "${cur##--untracked-files=}"
		return
		;;
	--*)
		__gitcomp "
			--all --author= --signoff --verify --no-verify
			--edit --amend --include --only --interactive
			--dry-run --reuse-message= --reedit-message=
			--reset-author --file= --message= --template=
			--cleanup= --untracked-files --untracked-files=
			--verbose --quiet --fixup= --squash=
			"
		return
	esac
	COMPREPLY=()
}

_git_describe ()
{
	case "$cur" in
	--*)
		__gitcomp "
			--all --tags --contains --abbrev= --candidates=
			--exact-match --debug --long --match --always
			"
		return
	esac
	__gitcomp_nl "$(__git_refs)"
}

__git_diff_common_options="--stat --numstat --shortstat --summary
			--patch-with-stat --name-only --name-status --color
			--no-color --color-words --no-renames --check
			--full-index --binary --abbrev --diff-filter=
			--find-copies-harder
			--text --ignore-space-at-eol --ignore-space-change
			--ignore-all-space --exit-code --quiet --ext-diff
			--no-ext-diff
			--no-prefix --src-prefix= --dst-prefix=
			--inter-hunk-context=
			--patience
			--raw
			--dirstat --dirstat= --dirstat-by-file
			--dirstat-by-file= --cumulative
"

_git_diff ()
{
	__git_has_doubledash && return

	case "$cur" in
	--*)
		__gitcomp "--cached --staged --pickaxe-all --pickaxe-regex
			--base --ours --theirs --no-index
			$__git_diff_common_options
			"
		return
		;;
	esac
	__git_complete_revlist_file
}

__git_mergetools_common="diffuse ecmerge emerge kdiff3 meld opendiff
			tkdiff vimdiff gvimdiff xxdiff araxis p4merge bc3
"

_git_difftool ()
{
	__git_has_doubledash && return

	case "$cur" in
	--tool=*)
		__gitcomp "$__git_mergetools_common kompare" "" "${cur##--tool=}"
		return
		;;
	--*)
		__gitcomp "--cached --staged --pickaxe-all --pickaxe-regex
			--base --ours --theirs
			--no-renames --diff-filter= --find-copies-harder
			--relative --ignore-submodules
			--tool="
		return
		;;
	esac
	__git_complete_file
}

__git_fetch_options="
	--quiet --verbose --append --upload-pack --force --keep --depth=
	--tags --no-tags --all --prune --dry-run
"

_git_fetch ()
{
	case "$cur" in
	--*)
		__gitcomp "$__git_fetch_options"
		return
		;;
	esac
	__git_complete_remote_or_refspec
}

_git_format_patch ()
{
	case "$cur" in
	--thread=*)
		__gitcomp "
			deep shallow
			" "" "${cur##--thread=}"
		return
		;;
	--*)
		__gitcomp "
			--stdout --attach --no-attach --thread --thread=
			--output-directory
			--numbered --start-number
			--numbered-files
			--keep-subject
			--signoff --signature --no-signature
			--in-reply-to= --cc=
			--full-index --binary
			--not --all
			--cover-letter
			--no-prefix --src-prefix= --dst-prefix=
			--inline --suffix= --ignore-if-in-upstream
			--subject-prefix=
			"
		return
		;;
	esac
	__git_complete_revlist
}

_git_fsck ()
{
	case "$cur" in
	--*)
		__gitcomp "
			--tags --root --unreachable --cache --no-reflogs --full
			--strict --verbose --lost-found
			"
		return
		;;
	esac
	COMPREPLY=()
}

_git_gc ()
{
	case "$cur" in
	--*)
		__gitcomp "--prune --aggressive"
		return
		;;
	esac
	COMPREPLY=()
}

_git_gitk ()
{
	_gitk
}

__git_match_ctag() {
	awk "/^${1////\\/}/ { print \$1 }" "$2"
}

_git_grep ()
{
	__git_has_doubledash && return

	case "$cur" in
	--*)
		__gitcomp "
			--cached
			--text --ignore-case --word-regexp --invert-match
			--full-name --line-number
			--extended-regexp --basic-regexp --fixed-strings
			--perl-regexp
			--files-with-matches --name-only
			--files-without-match
			--max-depth
			--count
			--and --or --not --all-match
			"
		return
		;;
	esac

<<<<<<< HEAD
	case "$cword,$prev" in
	2,*|*,-*)
		if test -r tags; then
			__gitcomp "$(__git_match_ctag "$cur" tags)"
			return
		fi
		;;
	esac

	__gitcomp "$(__git_refs)"
=======
	__gitcomp_nl "$(__git_refs)"
>>>>>>> 6486ca6d
}

_git_help ()
{
	case "$cur" in
	--*)
		__gitcomp "--all --info --man --web"
		return
		;;
	esac
	__git_compute_all_commands
	__gitcomp "$__git_all_commands $(__git_aliases)
		attributes cli core-tutorial cvs-migration
		diffcore gitk glossary hooks ignore modules
		namespaces repository-layout tutorial tutorial-2
		workflows
		"
}

_git_init ()
{
	case "$cur" in
	--shared=*)
		__gitcomp "
			false true umask group all world everybody
			" "" "${cur##--shared=}"
		return
		;;
	--*)
		__gitcomp "--quiet --bare --template= --shared --shared="
		return
		;;
	esac
	COMPREPLY=()
}

_git_ls_files ()
{
	__git_has_doubledash && return

	case "$cur" in
	--*)
		__gitcomp "--cached --deleted --modified --others --ignored
			--stage --directory --no-empty-directory --unmerged
			--killed --exclude= --exclude-from=
			--exclude-per-directory= --exclude-standard
			--error-unmatch --with-tree= --full-name
			--abbrev --ignored --exclude-per-directory
			"
		return
		;;
	esac
	COMPREPLY=()
}

_git_ls_remote ()
{
	__gitcomp_nl "$(__git_remotes)"
}

_git_ls_tree ()
{
	__git_complete_file
}

# Options that go well for log, shortlog and gitk
__git_log_common_options="
	--not --all
	--branches --tags --remotes
	--first-parent --merges --no-merges
	--max-count=
	--max-age= --since= --after=
	--min-age= --until= --before=
	--min-parents= --max-parents=
	--no-min-parents --no-max-parents
"
# Options that go well for log and gitk (not shortlog)
__git_log_gitk_options="
	--dense --sparse --full-history
	--simplify-merges --simplify-by-decoration
	--left-right --notes --no-notes
"
# Options that go well for log and shortlog (not gitk)
__git_log_shortlog_options="
	--author= --committer= --grep=
	--all-match
"

__git_log_pretty_formats="oneline short medium full fuller email raw format:"
__git_log_date_formats="relative iso8601 rfc2822 short local default raw"

_git_log ()
{
	__git_has_doubledash && return

	local g="$(git rev-parse --git-dir 2>/dev/null)"
	local merge=""
	if [ -f "$g/MERGE_HEAD" ]; then
		merge="--merge"
	fi
	case "$cur" in
	--pretty=*|--format=*)
		__gitcomp "$__git_log_pretty_formats $(__git_pretty_aliases)
			" "" "${cur#*=}"
		return
		;;
	--date=*)
		__gitcomp "$__git_log_date_formats" "" "${cur##--date=}"
		return
		;;
	--decorate=*)
		__gitcomp "long short" "" "${cur##--decorate=}"
		return
		;;
	--*)
		__gitcomp "
			$__git_log_common_options
			$__git_log_shortlog_options
			$__git_log_gitk_options
			--root --topo-order --date-order --reverse
			--follow --full-diff
			--abbrev-commit --abbrev=
			--relative-date --date=
			--pretty= --format= --oneline
			--cherry-pick
			--graph
			--decorate --decorate=
			--walk-reflogs
			--parents --children
			$merge
			$__git_diff_common_options
			--pickaxe-all --pickaxe-regex
			"
		return
		;;
	esac
	__git_complete_revlist
}

__git_merge_options="
	--no-commit --no-stat --log --no-log --squash --strategy
	--commit --stat --no-squash --ff --no-ff --ff-only
"

_git_merge ()
{
	__git_complete_strategy && return

	case "$cur" in
	--*)
		__gitcomp "$__git_merge_options"
		return
	esac
	__gitcomp_nl "$(__git_refs)"
}

_git_mergetool ()
{
	case "$cur" in
	--tool=*)
		__gitcomp "$__git_mergetools_common tortoisemerge" "" "${cur##--tool=}"
		return
		;;
	--*)
		__gitcomp "--tool="
		return
		;;
	esac
	COMPREPLY=()
}

_git_merge_base ()
{
	__gitcomp_nl "$(__git_refs)"
}

_git_mv ()
{
	case "$cur" in
	--*)
		__gitcomp "--dry-run"
		return
		;;
	esac
	COMPREPLY=()
}

_git_name_rev ()
{
	__gitcomp "--tags --all --stdin"
}

_git_notes ()
{
	local subcommands='add append copy edit list prune remove show'
	local subcommand="$(__git_find_on_cmdline "$subcommands")"

	case "$subcommand,$cur" in
	,--*)
		__gitcomp '--ref'
		;;
	,*)
		case "${words[cword-1]}" in
		--ref)
			__gitcomp_nl "$(__git_refs)"
			;;
		*)
			__gitcomp "$subcommands --ref"
			;;
		esac
		;;
	add,--reuse-message=*|append,--reuse-message=*|\
	add,--reedit-message=*|append,--reedit-message=*)
		__gitcomp_nl "$(__git_refs)" "" "${cur#*=}"
		;;
	add,--*|append,--*)
		__gitcomp '--file= --message= --reedit-message=
				--reuse-message='
		;;
	copy,--*)
		__gitcomp '--stdin'
		;;
	prune,--*)
		__gitcomp '--dry-run --verbose'
		;;
	prune,*)
		;;
	*)
		case "${words[cword-1]}" in
		-m|-F)
			;;
		*)
			__gitcomp_nl "$(__git_refs)"
			;;
		esac
		;;
	esac
}

_git_pull ()
{
	__git_complete_strategy && return

	case "$cur" in
	--*)
		__gitcomp "
			--rebase --no-rebase
			$__git_merge_options
			$__git_fetch_options
		"
		return
		;;
	esac
	__git_complete_remote_or_refspec
}

_git_push ()
{
	case "$prev" in
	--repo)
		__gitcomp_nl "$(__git_remotes)"
		return
	esac
	case "$cur" in
	--repo=*)
		__gitcomp_nl "$(__git_remotes)" "" "${cur##--repo=}"
		return
		;;
	--*)
		__gitcomp "
			--all --mirror --tags --dry-run --force --verbose
			--receive-pack= --repo= --set-upstream
		"
		return
		;;
	esac
	__git_complete_remote_or_refspec
}

_git_rebase ()
{
	local dir="$(__gitdir)"
	if [ -d "$dir"/rebase-apply ] || [ -d "$dir"/rebase-merge ]; then
		__gitcomp "--continue --skip --abort"
		return
	fi
	__git_complete_strategy && return
	case "$cur" in
	--whitespace=*)
		__gitcomp "$__git_whitespacelist" "" "${cur##--whitespace=}"
		return
		;;
	--*)
		__gitcomp "
			--onto --merge --strategy --interactive
			--preserve-merges --stat --no-stat
			--committer-date-is-author-date --ignore-date
			--ignore-whitespace --whitespace=
			--autosquash
			"

		return
	esac
	__gitcomp_nl "$(__git_refs)"
}

_git_reflog ()
{
	local subcommands="show delete expire"
	local subcommand="$(__git_find_on_cmdline "$subcommands")"

	if [ -z "$subcommand" ]; then
		__gitcomp "$subcommands"
	else
		__gitcomp_nl "$(__git_refs)"
	fi
}

__git_send_email_confirm_options="always never auto cc compose"
__git_send_email_suppresscc_options="author self cc bodycc sob cccmd body all"

_git_send_email ()
{
	case "$cur" in
	--confirm=*)
		__gitcomp "
			$__git_send_email_confirm_options
			" "" "${cur##--confirm=}"
		return
		;;
	--suppress-cc=*)
		__gitcomp "
			$__git_send_email_suppresscc_options
			" "" "${cur##--suppress-cc=}"

		return
		;;
	--smtp-encryption=*)
		__gitcomp "ssl tls" "" "${cur##--smtp-encryption=}"
		return
		;;
	--*)
		__gitcomp "--annotate --bcc --cc --cc-cmd --chain-reply-to
			--compose --confirm= --dry-run --envelope-sender
			--from --identity
			--in-reply-to --no-chain-reply-to --no-signed-off-by-cc
			--no-suppress-from --no-thread --quiet
			--signed-off-by-cc --smtp-pass --smtp-server
			--smtp-server-port --smtp-encryption= --smtp-user
			--subject --suppress-cc= --suppress-from --thread --to
			--validate --no-validate"
		return
		;;
	esac
	COMPREPLY=()
}

_git_stage ()
{
	_git_add
}

__git_config_get_set_variables ()
{
	local prevword word config_file= c=$cword
	while [ $c -gt 1 ]; do
		word="${words[c]}"
		case "$word" in
		--global|--system|--file=*)
			config_file="$word"
			break
			;;
		-f|--file)
			config_file="$word $prevword"
			break
			;;
		esac
		prevword=$word
		c=$((--c))
	done

	git --git-dir="$(__gitdir)" config $config_file --list 2>/dev/null |
	while read line
	do
		case "$line" in
		*.*=*)
			echo "${line/=*/}"
			;;
		esac
	done
}

_git_config ()
{
	case "$prev" in
	branch.*.remote)
		__gitcomp_nl "$(__git_remotes)"
		return
		;;
	branch.*.merge)
		__gitcomp_nl "$(__git_refs)"
		return
		;;
	remote.*.fetch)
		local remote="${prev#remote.}"
		remote="${remote%.fetch}"
		if [ -z "$cur" ]; then
			COMPREPLY=("refs/heads/")
			return
		fi
		__gitcomp_nl "$(__git_refs_remotes "$remote")"
		return
		;;
	remote.*.push)
		local remote="${prev#remote.}"
		remote="${remote%.push}"
		__gitcomp_nl "$(git --git-dir="$(__gitdir)" \
			for-each-ref --format='%(refname):%(refname)' \
			refs/heads)"
		return
		;;
	pull.twohead|pull.octopus)
		__git_compute_merge_strategies
		__gitcomp "$__git_merge_strategies"
		return
		;;
	color.branch|color.diff|color.interactive|\
	color.showbranch|color.status|color.ui)
		__gitcomp "always never auto"
		return
		;;
	color.pager)
		__gitcomp "false true"
		return
		;;
	color.*.*)
		__gitcomp "
			normal black red green yellow blue magenta cyan white
			bold dim ul blink reverse
			"
		return
		;;
	help.format)
		__gitcomp "man info web html"
		return
		;;
	log.date)
		__gitcomp "$__git_log_date_formats"
		return
		;;
	sendemail.aliasesfiletype)
		__gitcomp "mutt mailrc pine elm gnus"
		return
		;;
	sendemail.confirm)
		__gitcomp "$__git_send_email_confirm_options"
		return
		;;
	sendemail.suppresscc)
		__gitcomp "$__git_send_email_suppresscc_options"
		return
		;;
	--get|--get-all|--unset|--unset-all)
		__gitcomp_nl "$(__git_config_get_set_variables)"
		return
		;;
	*.*)
		COMPREPLY=()
		return
		;;
	esac
	case "$cur" in
	--*)
		__gitcomp "
			--global --system --file=
			--list --replace-all
			--get --get-all --get-regexp
			--add --unset --unset-all
			--remove-section --rename-section
			"
		return
		;;
	branch.*.*)
		local pfx="${cur%.*}." cur_="${cur##*.}"
		__gitcomp "remote merge mergeoptions rebase" "$pfx" "$cur_"
		return
		;;
	branch.*)
		local pfx="${cur%.*}." cur_="${cur#*.}"
		__gitcomp_nl "$(__git_heads)" "$pfx" "$cur_" "."
		return
		;;
	guitool.*.*)
		local pfx="${cur%.*}." cur_="${cur##*.}"
		__gitcomp "
			argprompt cmd confirm needsfile noconsole norescan
			prompt revprompt revunmerged title
			" "$pfx" "$cur_"
		return
		;;
	difftool.*.*)
		local pfx="${cur%.*}." cur_="${cur##*.}"
		__gitcomp "cmd path" "$pfx" "$cur_"
		return
		;;
	man.*.*)
		local pfx="${cur%.*}." cur_="${cur##*.}"
		__gitcomp "cmd path" "$pfx" "$cur_"
		return
		;;
	mergetool.*.*)
		local pfx="${cur%.*}." cur_="${cur##*.}"
		__gitcomp "cmd path trustExitCode" "$pfx" "$cur_"
		return
		;;
	pager.*)
		local pfx="${cur%.*}." cur_="${cur#*.}"
		__git_compute_all_commands
		__gitcomp_nl "$__git_all_commands" "$pfx" "$cur_"
		return
		;;
	remote.*.*)
		local pfx="${cur%.*}." cur_="${cur##*.}"
		__gitcomp "
			url proxy fetch push mirror skipDefaultUpdate
			receivepack uploadpack tagopt pushurl
			" "$pfx" "$cur_"
		return
		;;
	remote.*)
		local pfx="${cur%.*}." cur_="${cur#*.}"
		__gitcomp_nl "$(__git_remotes)" "$pfx" "$cur_" "."
		return
		;;
	url.*.*)
		local pfx="${cur%.*}." cur_="${cur##*.}"
		__gitcomp "insteadOf pushInsteadOf" "$pfx" "$cur_"
		return
		;;
	esac
	__gitcomp "
		add.ignoreErrors
		advice.commitBeforeMerge
		advice.detachedHead
		advice.implicitIdentity
		advice.pushNonFastForward
		advice.resolveConflict
		advice.statusHints
		alias.
		am.keepcr
		apply.ignorewhitespace
		apply.whitespace
		branch.autosetupmerge
		branch.autosetuprebase
		browser.
		clean.requireForce
		color.branch
		color.branch.current
		color.branch.local
		color.branch.plain
		color.branch.remote
		color.decorate.HEAD
		color.decorate.branch
		color.decorate.remoteBranch
		color.decorate.stash
		color.decorate.tag
		color.diff
		color.diff.commit
		color.diff.frag
		color.diff.func
		color.diff.meta
		color.diff.new
		color.diff.old
		color.diff.plain
		color.diff.whitespace
		color.grep
		color.grep.context
		color.grep.filename
		color.grep.function
		color.grep.linenumber
		color.grep.match
		color.grep.selected
		color.grep.separator
		color.interactive
		color.interactive.error
		color.interactive.header
		color.interactive.help
		color.interactive.prompt
		color.pager
		color.showbranch
		color.status
		color.status.added
		color.status.changed
		color.status.header
		color.status.nobranch
		color.status.untracked
		color.status.updated
		color.ui
		commit.status
		commit.template
		core.abbrev
		core.askpass
		core.attributesfile
		core.autocrlf
		core.bare
		core.bigFileThreshold
		core.compression
		core.createObject
		core.deltaBaseCacheLimit
		core.editor
		core.eol
		core.excludesfile
		core.fileMode
		core.fsyncobjectfiles
		core.gitProxy
		core.ignoreCygwinFSTricks
		core.ignoreStat
		core.ignorecase
		core.logAllRefUpdates
		core.loosecompression
		core.notesRef
		core.packedGitLimit
		core.packedGitWindowSize
		core.pager
		core.preferSymlinkRefs
		core.preloadindex
		core.quotepath
		core.repositoryFormatVersion
		core.safecrlf
		core.sharedRepository
		core.sparseCheckout
		core.symlinks
		core.trustctime
		core.warnAmbiguousRefs
		core.whitespace
		core.worktree
		diff.autorefreshindex
		diff.external
		diff.ignoreSubmodules
		diff.mnemonicprefix
		diff.noprefix
		diff.renameLimit
		diff.renames
		diff.suppressBlankEmpty
		diff.tool
		diff.wordRegex
		difftool.
		difftool.prompt
		fetch.recurseSubmodules
		fetch.unpackLimit
		format.attach
		format.cc
		format.headers
		format.numbered
		format.pretty
		format.signature
		format.signoff
		format.subjectprefix
		format.suffix
		format.thread
		format.to
		gc.
		gc.aggressiveWindow
		gc.auto
		gc.autopacklimit
		gc.packrefs
		gc.pruneexpire
		gc.reflogexpire
		gc.reflogexpireunreachable
		gc.rerereresolved
		gc.rerereunresolved
		gitcvs.allbinary
		gitcvs.commitmsgannotation
		gitcvs.dbTableNamePrefix
		gitcvs.dbdriver
		gitcvs.dbname
		gitcvs.dbpass
		gitcvs.dbuser
		gitcvs.enabled
		gitcvs.logfile
		gitcvs.usecrlfattr
		guitool.
		gui.blamehistoryctx
		gui.commitmsgwidth
		gui.copyblamethreshold
		gui.diffcontext
		gui.encoding
		gui.fastcopyblame
		gui.matchtrackingbranch
		gui.newbranchtemplate
		gui.pruneduringfetch
		gui.spellingdictionary
		gui.trustmtime
		help.autocorrect
		help.browser
		help.format
		http.lowSpeedLimit
		http.lowSpeedTime
		http.maxRequests
		http.minSessions
		http.noEPSV
		http.postBuffer
		http.proxy
		http.sslCAInfo
		http.sslCAPath
		http.sslCert
		http.sslCertPasswordProtected
		http.sslKey
		http.sslVerify
		http.useragent
		i18n.commitEncoding
		i18n.logOutputEncoding
		imap.authMethod
		imap.folder
		imap.host
		imap.pass
		imap.port
		imap.preformattedHTML
		imap.sslverify
		imap.tunnel
		imap.user
		init.templatedir
		instaweb.browser
		instaweb.httpd
		instaweb.local
		instaweb.modulepath
		instaweb.port
		interactive.singlekey
		log.date
		log.decorate
		log.showroot
		mailmap.file
		man.
		man.viewer
		merge.
		merge.conflictstyle
		merge.log
		merge.renameLimit
		merge.renormalize
		merge.stat
		merge.tool
		merge.verbosity
		mergetool.
		mergetool.keepBackup
		mergetool.keepTemporaries
		mergetool.prompt
		notes.displayRef
		notes.rewrite.
		notes.rewrite.amend
		notes.rewrite.rebase
		notes.rewriteMode
		notes.rewriteRef
		pack.compression
		pack.deltaCacheLimit
		pack.deltaCacheSize
		pack.depth
		pack.indexVersion
		pack.packSizeLimit
		pack.threads
		pack.window
		pack.windowMemory
		pager.
		pretty.
		pull.octopus
		pull.twohead
		push.default
		rebase.autosquash
		rebase.stat
		receive.autogc
		receive.denyCurrentBranch
		receive.denyDeleteCurrent
		receive.denyDeletes
		receive.denyNonFastForwards
		receive.fsckObjects
		receive.unpackLimit
		receive.updateserverinfo
		remotes.
		repack.usedeltabaseoffset
		rerere.autoupdate
		rerere.enabled
		sendemail.
		sendemail.aliasesfile
		sendemail.aliasfiletype
		sendemail.bcc
		sendemail.cc
		sendemail.cccmd
		sendemail.chainreplyto
		sendemail.confirm
		sendemail.envelopesender
		sendemail.from
		sendemail.identity
		sendemail.multiedit
		sendemail.signedoffbycc
		sendemail.smtpdomain
		sendemail.smtpencryption
		sendemail.smtppass
		sendemail.smtpserver
		sendemail.smtpserveroption
		sendemail.smtpserverport
		sendemail.smtpuser
		sendemail.suppresscc
		sendemail.suppressfrom
		sendemail.thread
		sendemail.to
		sendemail.validate
		showbranch.default
		status.relativePaths
		status.showUntrackedFiles
		status.submodulesummary
		submodule.
		tar.umask
		transfer.unpackLimit
		url.
		user.email
		user.name
		user.signingkey
		web.browser
		branch. remote.
	"
}

_git_remote ()
{
	local subcommands="add rename rm show prune update set-head"
	local subcommand="$(__git_find_on_cmdline "$subcommands")"
	if [ -z "$subcommand" ]; then
		__gitcomp "$subcommands"
		return
	fi

	case "$subcommand" in
	rename|rm|show|prune)
		__gitcomp_nl "$(__git_remotes)"
		;;
	update)
		local i c='' IFS=$'\n'
		for i in $(git --git-dir="$(__gitdir)" config --get-regexp "remotes\..*" 2>/dev/null); do
			i="${i#remotes.}"
			c="$c ${i/ */}"
		done
		__gitcomp "$c"
		;;
	*)
		COMPREPLY=()
		;;
	esac
}

_git_replace ()
{
	__gitcomp_nl "$(__git_refs)"
}

_git_reset ()
{
	__git_has_doubledash && return

	case "$cur" in
	--*)
		__gitcomp "--merge --mixed --hard --soft --patch"
		return
		;;
	esac
	__gitcomp_nl "$(__git_refs)"
}

_git_revert ()
{
	case "$cur" in
	--*)
		__gitcomp "--edit --mainline --no-edit --no-commit --signoff"
		return
		;;
	esac
	__gitcomp_nl "$(__git_refs)"
}

_git_rm ()
{
	__git_has_doubledash && return

	case "$cur" in
	--*)
		__gitcomp "--cached --dry-run --ignore-unmatch --quiet"
		return
		;;
	esac
	COMPREPLY=()
}

_git_shortlog ()
{
	__git_has_doubledash && return

	case "$cur" in
	--*)
		__gitcomp "
			$__git_log_common_options
			$__git_log_shortlog_options
			--numbered --summary
			"
		return
		;;
	esac
	__git_complete_revlist
}

_git_show ()
{
	__git_has_doubledash && return

	case "$cur" in
	--pretty=*|--format=*)
		__gitcomp "$__git_log_pretty_formats $(__git_pretty_aliases)
			" "" "${cur#*=}"
		return
		;;
	--*)
		__gitcomp "--pretty= --format= --abbrev-commit --oneline
			$__git_diff_common_options
			"
		return
		;;
	esac
	__git_complete_file
}

_git_show_branch ()
{
	case "$cur" in
	--*)
		__gitcomp "
			--all --remotes --topo-order --current --more=
			--list --independent --merge-base --no-name
			--color --no-color
			--sha1-name --sparse --topics --reflog
			"
		return
		;;
	esac
	__git_complete_revlist
}

_git_stash ()
{
	local save_opts='--keep-index --no-keep-index --quiet --patch'
	local subcommands='save list show apply clear drop pop create branch'
	local subcommand="$(__git_find_on_cmdline "$subcommands")"
	if [ -z "$subcommand" ]; then
		case "$cur" in
		--*)
			__gitcomp "$save_opts"
			;;
		*)
			if [ -z "$(__git_find_on_cmdline "$save_opts")" ]; then
				__gitcomp "$subcommands"
			else
				COMPREPLY=()
			fi
			;;
		esac
	else
		case "$subcommand,$cur" in
		save,--*)
			__gitcomp "$save_opts"
			;;
		apply,--*|pop,--*)
			__gitcomp "--index --quiet"
			;;
		show,--*|drop,--*|branch,--*)
			COMPREPLY=()
			;;
		show,*|apply,*|drop,*|pop,*|branch,*)
			__gitcomp_nl "$(git --git-dir="$(__gitdir)" stash list \
					| sed -n -e 's/:.*//p')"
			;;
		*)
			COMPREPLY=()
			;;
		esac
	fi
}

_git_submodule ()
{
	__git_has_doubledash && return

	local subcommands="add status init update summary foreach sync"
	if [ -z "$(__git_find_on_cmdline "$subcommands")" ]; then
		case "$cur" in
		--*)
			__gitcomp "--quiet --cached"
			;;
		*)
			__gitcomp "$subcommands"
			;;
		esac
		return
	fi
}

_git_svn ()
{
	local subcommands="
		init fetch clone rebase dcommit log find-rev
		set-tree commit-diff info create-ignore propget
		proplist show-ignore show-externals branch tag blame
		migrate mkdirs reset gc
		"
	local subcommand="$(__git_find_on_cmdline "$subcommands")"
	if [ -z "$subcommand" ]; then
		__gitcomp "$subcommands"
	else
		local remote_opts="--username= --config-dir= --no-auth-cache"
		local fc_opts="
			--follow-parent --authors-file= --repack=
			--no-metadata --use-svm-props --use-svnsync-props
			--log-window-size= --no-checkout --quiet
			--repack-flags --use-log-author --localtime
			--ignore-paths= $remote_opts
			"
		local init_opts="
			--template= --shared= --trunk= --tags=
			--branches= --stdlayout --minimize-url
			--no-metadata --use-svm-props --use-svnsync-props
			--rewrite-root= --prefix= --use-log-author
			--add-author-from $remote_opts
			"
		local cmt_opts="
			--edit --rmdir --find-copies-harder --copy-similarity=
			"

		case "$subcommand,$cur" in
		fetch,--*)
			__gitcomp "--revision= --fetch-all $fc_opts"
			;;
		clone,--*)
			__gitcomp "--revision= $fc_opts $init_opts"
			;;
		init,--*)
			__gitcomp "$init_opts"
			;;
		dcommit,--*)
			__gitcomp "
				--merge --strategy= --verbose --dry-run
				--fetch-all --no-rebase --commit-url
				--revision $cmt_opts $fc_opts
				"
			;;
		set-tree,--*)
			__gitcomp "--stdin $cmt_opts $fc_opts"
			;;
		create-ignore,--*|propget,--*|proplist,--*|show-ignore,--*|\
		show-externals,--*|mkdirs,--*)
			__gitcomp "--revision="
			;;
		log,--*)
			__gitcomp "
				--limit= --revision= --verbose --incremental
				--oneline --show-commit --non-recursive
				--authors-file= --color
				"
			;;
		rebase,--*)
			__gitcomp "
				--merge --verbose --strategy= --local
				--fetch-all --dry-run $fc_opts
				"
			;;
		commit-diff,--*)
			__gitcomp "--message= --file= --revision= $cmt_opts"
			;;
		info,--*)
			__gitcomp "--url"
			;;
		branch,--*)
			__gitcomp "--dry-run --message --tag"
			;;
		tag,--*)
			__gitcomp "--dry-run --message"
			;;
		blame,--*)
			__gitcomp "--git-format"
			;;
		migrate,--*)
			__gitcomp "
				--config-dir= --ignore-paths= --minimize
				--no-auth-cache --username=
				"
			;;
		reset,--*)
			__gitcomp "--revision= --parent"
			;;
		*)
			COMPREPLY=()
			;;
		esac
	fi
}

_git_tag ()
{
	local i c=1 f=0
	while [ $c -lt $cword ]; do
		i="${words[c]}"
		case "$i" in
		-d|-v)
			__gitcomp_nl "$(__git_tags)"
			return
			;;
		-f)
			f=1
			;;
		esac
		c=$((++c))
	done

	case "$prev" in
	-m|-F)
		COMPREPLY=()
		;;
	-*|tag)
		if [ $f = 1 ]; then
			__gitcomp_nl "$(__git_tags)"
		else
			COMPREPLY=()
		fi
		;;
	*)
		__gitcomp_nl "$(__git_refs)"
		;;
	esac
}

_git_whatchanged ()
{
	_git_log
}

_git ()
{
	local i c=1 command __git_dir

	if [[ -n ${ZSH_VERSION-} ]]; then
		emulate -L bash
		setopt KSH_TYPESET

		# workaround zsh's bug that leaves 'words' as a special
		# variable in versions < 4.3.12
		typeset -h words
	fi

	local cur words cword prev
	_get_comp_words_by_ref -n =: cur words cword prev
	while [ $c -lt $cword ]; do
		i="${words[c]}"
		case "$i" in
		--git-dir=*) __git_dir="${i#--git-dir=}" ;;
		--bare)      __git_dir="." ;;
		--version|-p|--paginate) ;;
		--help) command="help"; break ;;
		*) command="$i"; break ;;
		esac
		c=$((++c))
	done

	if [ -z "$command" ]; then
		case "$cur" in
		--*)   __gitcomp "
			--paginate
			--no-pager
			--git-dir=
			--bare
			--version
			--exec-path
			--html-path
			--work-tree=
			--namespace=
			--help
			"
			;;
		*)     __git_compute_porcelain_commands
		       __gitcomp "$__git_porcelain_commands $(__git_aliases)" ;;
		esac
		return
	fi

	local completion_func="_git_${command//-/_}"
	declare -f $completion_func >/dev/null && $completion_func && return

	local expansion=$(__git_aliased_command "$command")
	if [ -n "$expansion" ]; then
		completion_func="_git_${expansion//-/_}"
		declare -f $completion_func >/dev/null && $completion_func
	fi
}

_gitk ()
{
	if [[ -n ${ZSH_VERSION-} ]]; then
		emulate -L bash
		setopt KSH_TYPESET

		# workaround zsh's bug that leaves 'words' as a special
		# variable in versions < 4.3.12
		typeset -h words
	fi

	local cur words cword prev
	_get_comp_words_by_ref -n =: cur words cword prev

	__git_has_doubledash && return

	local g="$(__gitdir)"
	local merge=""
	if [ -f "$g/MERGE_HEAD" ]; then
		merge="--merge"
	fi
	case "$cur" in
	--*)
		__gitcomp "
			$__git_log_common_options
			$__git_log_gitk_options
			$merge
			"
		return
		;;
	esac
	__git_complete_revlist
}

complete -o bashdefault -o default -o nospace -F _git git 2>/dev/null \
	|| complete -o default -o nospace -F _git git
complete -o bashdefault -o default -o nospace -F _gitk gitk 2>/dev/null \
	|| complete -o default -o nospace -F _gitk gitk

# The following are necessary only for Cygwin, and only are needed
# when the user has tab-completed the executable name and consequently
# included the '.exe' suffix.
#
if [ Cygwin = "$(uname -o 2>/dev/null)" ]; then
complete -o bashdefault -o default -o nospace -F _git git.exe 2>/dev/null \
	|| complete -o default -o nospace -F _git git.exe
fi

if [[ -n ${ZSH_VERSION-} ]]; then
	__git_shopt () {
		local option
		if [ $# -ne 2 ]; then
			echo "USAGE: $0 (-q|-s|-u) <option>" >&2
			return 1
		fi
		case "$2" in
		nullglob)
			option="$2"
			;;
		*)
			echo "$0: invalid option: $2" >&2
			return 1
		esac
		case "$1" in
		-q)	setopt | grep -q "$option" ;;
		-u)	unsetopt "$option" ;;
		-s)	setopt "$option" ;;
		*)
			echo "$0: invalid flag: $1" >&2
			return 1
		esac
	}
else
	__git_shopt () {
		shopt "$@"
	}
fi<|MERGE_RESOLUTION|>--- conflicted
+++ resolved
@@ -1471,20 +1471,16 @@
 		;;
 	esac
 
-<<<<<<< HEAD
 	case "$cword,$prev" in
 	2,*|*,-*)
 		if test -r tags; then
-			__gitcomp "$(__git_match_ctag "$cur" tags)"
+			__gitcomp_nl "$(__git_match_ctag "$cur" tags)"
 			return
 		fi
 		;;
 	esac
 
-	__gitcomp "$(__git_refs)"
-=======
 	__gitcomp_nl "$(__git_refs)"
->>>>>>> 6486ca6d
 }
 
 _git_help ()
