#!/bin/sh

test_description='git-merge

Do not overwrite changes.'

. ./test-lib.sh

test_expect_success 'setup' '
	test_commit c0 c0.c &&
	test_commit c1 c1.c &&
	test_commit c1a c1.c "c1 a" &&
	git reset --hard c0 &&
	test_commit c2 c2.c &&
	git reset --hard c0 &&
	mkdir sub &&
	echo "sub/f" > sub/f &&
	git add sub/f &&
	git commit -m sub &&
	git tag sub &&
	echo "VERY IMPORTANT CHANGES" > important
'

test_expect_success 'will not overwrite untracked file' '
	git reset --hard c1 &&
	cp important c2.c &&
	test_must_fail git merge c2 &&
	test_path_is_missing .git/MERGE_HEAD &&
	test_cmp important c2.c
'

test_expect_success 'will overwrite tracked file' '
	git reset --hard c1 &&
	cp important c2.c &&
	git add c2.c &&
	git commit -m important &&
	git checkout c2
'

test_expect_success 'will not overwrite new file' '
	git reset --hard c1 &&
	cp important c2.c &&
	git add c2.c &&
	test_must_fail git merge c2 &&
	test_path_is_missing .git/MERGE_HEAD &&
	test_cmp important c2.c
'

test_expect_success 'will not overwrite staged changes' '
	git reset --hard c1 &&
	cp important c2.c &&
	git add c2.c &&
	rm c2.c &&
	test_must_fail git merge c2 &&
	test_path_is_missing .git/MERGE_HEAD &&
	git checkout c2.c &&
	test_cmp important c2.c
'

test_expect_success 'will not overwrite removed file' '
	git reset --hard c1 &&
	git rm c1.c &&
	git commit -m "rm c1.c" &&
	cp important c1.c &&
	test_must_fail git merge c1a &&
	test_cmp important c1.c
'

test_expect_success 'will not overwrite re-added file' '
	git reset --hard c1 &&
	git rm c1.c &&
	git commit -m "rm c1.c" &&
	cp important c1.c &&
	git add c1.c &&
	test_must_fail git merge c1a &&
	test_path_is_missing .git/MERGE_HEAD &&
	test_cmp important c1.c
'

test_expect_success 'will not overwrite removed file with staged changes' '
	git reset --hard c1 &&
	git rm c1.c &&
	git commit -m "rm c1.c" &&
	cp important c1.c &&
	git add c1.c &&
	rm c1.c &&
	test_must_fail git merge c1a &&
	test_path_is_missing .git/MERGE_HEAD &&
	git checkout c1.c &&
	test_cmp important c1.c
'

<<<<<<< HEAD
test_expect_success 'will not overwrite untracked subtree' '
	git reset --hard c0 &&
	rm -rf sub &&
	mkdir -p sub/f &&
	cp important sub/f/important &&
	test_must_fail git merge sub &&
	test_path_is_missing .git/MERGE_HEAD &&
	test_cmp important sub/f/important
'

test_expect_success 'will not overwrite untracked file in leading path' '
	git reset --hard c0 &&
	rm -rf sub &&
	cp important sub &&
	test_must_fail git merge sub &&
	test_path_is_missing .git/MERGE_HEAD &&
	test_cmp important sub
'

test_expect_failure SYMLINKS 'will not overwrite untracked symlink in leading path' '
	git reset --hard c0 &&
	rm -rf sub &&
	mkdir sub2 &&
	ln -s sub2 sub &&
	test_must_fail git merge sub &&
	test_path_is_missing .git/MERGE_HEAD
'

test_expect_success SYMLINKS 'will not be confused by symlink in leading path' '
	git reset --hard c0 &&
	rm -rf sub &&
	ln -s sub2 sub &&
	git add sub &&
	git commit -m ln &&
	git checkout sub
=======
cat >expect <<\EOF
error: Untracked working tree file 'c0.c' would be overwritten by merge.
fatal: read-tree failed
EOF

test_expect_success 'will not overwrite untracked file on unborn branch' '
	git reset --hard c0 &&
	git rm -fr . &&
	git checkout --orphan new &&
	cp important c0.c &&
	test_must_fail git merge c0 2>out &&
	test_cmp out expect &&
	test_path_is_missing .git/MERGE_HEAD &&
	test_cmp important c0.c
>>>>>>> 172b6428
'

test_done<|MERGE_RESOLUTION|>--- conflicted
+++ resolved
@@ -90,7 +90,6 @@
 	test_cmp important c1.c
 '
 
-<<<<<<< HEAD
 test_expect_success 'will not overwrite untracked subtree' '
 	git reset --hard c0 &&
 	rm -rf sub &&
@@ -126,7 +125,8 @@
 	git add sub &&
 	git commit -m ln &&
 	git checkout sub
-=======
+'
+
 cat >expect <<\EOF
 error: Untracked working tree file 'c0.c' would be overwritten by merge.
 fatal: read-tree failed
@@ -141,7 +141,6 @@
 	test_cmp out expect &&
 	test_path_is_missing .git/MERGE_HEAD &&
 	test_cmp important c0.c
->>>>>>> 172b6428
 '
 
 test_done