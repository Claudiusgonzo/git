--- conflicted
+++ resolved
@@ -41,28 +41,23 @@
     git verify-pack -v ${pack}.pack
 }
 
-<<<<<<< HEAD
 zeros () {
 	while :; do
 		echo -n xxxxxxxxxxxxxxxxxxxxxxxxxxxxxxxx
 	done | tr x '\0'
-=======
+}
+
 do_repack() {
     pack=`printf "$blob_1\n$blob_2\n$blob_3\n" |
           git pack-objects $@ .git/objects/pack/pack` &&
     pack=".git/objects/pack/pack-${pack}"
->>>>>>> 6e13921b
 }
 
 do_corrupt_object() {
     ofs=`git show-index < ${pack}.idx | grep $1 | cut -f1 -d" "` &&
     ofs=$(($ofs + $2)) &&
     chmod +w ${pack}.pack &&
-<<<<<<< HEAD
-    zeros | dd of=${pack}.pack count=1 bs=1 conv=notrunc seek=$ofs &&
-=======
     dd of=${pack}.pack count=1 bs=1 conv=notrunc seek=$ofs &&
->>>>>>> 6e13921b
     test_must_fail git verify-pack ${pack}.pack
 }
 
