--- conflicted
+++ resolved
@@ -4,17 +4,11 @@
 
 . ./test-lib.sh
 
-<<<<<<< HEAD
-if test "$no_symlinks"; then
-	say "symbolic links not supported - skipping tests"
-	test_done
-=======
 if ! test_have_prereq SYMLINKS
 then
 	say 'Symbolic links not supported, skipping tests.'
 	test_done
 	exit
->>>>>>> 1e52e22d
 fi
 
 # The scenario we are building:
