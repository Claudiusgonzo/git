--- conflicted
+++ resolved
@@ -31,13 +31,9 @@
 		 binary:1,
 		 full_index:1,
 		 silent_on_remove:1,
-<<<<<<< HEAD
-		 find_copies_harder:1;
-	int context;
-=======
 		 find_copies_harder:1,
 		 summary:1;
->>>>>>> 9d76812b
+	int context;
 	int break_opt;
 	int detect_rename;
 	int line_termination;
