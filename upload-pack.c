#include "cache.h"
#include "config.h"
#include "refs.h"
#include "pkt-line.h"
#include "sideband.h"
#include "repository.h"
#include "object-store.h"
#include "tag.h"
#include "object.h"
#include "commit.h"
#include "diff.h"
#include "revision.h"
#include "list-objects.h"
#include "list-objects-filter.h"
#include "list-objects-filter-options.h"
#include "run-command.h"
#include "connect.h"
#include "sigchain.h"
#include "version.h"
#include "string-list.h"
#include "argv-array.h"
#include "prio-queue.h"
#include "protocol.h"
#include "quote.h"
#include "upload-pack.h"
#include "serve.h"
#include "commit-graph.h"
#include "commit-reach.h"
#include "shallow.h"

/* Remember to update object flag allocation in object.h */
#define THEY_HAVE	(1u << 11)
#define OUR_REF		(1u << 12)
#define WANTED		(1u << 13)
#define COMMON_KNOWN	(1u << 14)

#define SHALLOW		(1u << 16)
#define NOT_SHALLOW	(1u << 17)
#define CLIENT_SHALLOW	(1u << 18)
#define HIDDEN_REF	(1u << 19)

#define ALL_FLAGS (THEY_HAVE | OUR_REF | WANTED | COMMON_KNOWN | SHALLOW | \
		NOT_SHALLOW | CLIENT_SHALLOW | HIDDEN_REF)

/* Enum for allowed unadvertised object request (UOR) */
enum allow_uor {
	/* Allow specifying sha1 if it is a ref tip. */
	ALLOW_TIP_SHA1 = 0x01,
	/* Allow request of a sha1 if it is reachable from a ref (possibly hidden ref). */
	ALLOW_REACHABLE_SHA1 = 0x02,
	/* Allow request of any sha1. Implies ALLOW_TIP_SHA1 and ALLOW_REACHABLE_SHA1. */
	ALLOW_ANY_SHA1 = 0x07
};

/*
 * Please annotate, and if possible group together, fields used only
 * for protocol v0 or only for protocol v2.
 */
struct upload_pack_data {
	struct string_list symref;				/* v0 only */
	struct object_array want_obj;
	struct object_array have_obj;
	struct oid_array haves;					/* v2 only */
	struct string_list wanted_refs;				/* v2 only */

	struct object_array shallows;
	struct string_list deepen_not;
	struct object_array extra_edge_obj;
	int depth;
	timestamp_t deepen_since;
	int deepen_rev_list;
	int deepen_relative;
	int keepalive;
	int shallow_nr;
	timestamp_t oldest_have;

	unsigned int timeout;					/* v0 only */
	enum {
		NO_MULTI_ACK = 0,
		MULTI_ACK = 1,
		MULTI_ACK_DETAILED = 2
	} multi_ack;						/* v0 only */

	/* 0 for no sideband, otherwise DEFAULT_PACKET_MAX or LARGE_PACKET_MAX */
	int use_sideband;

	struct string_list uri_protocols;
	enum allow_uor allow_uor;

	struct list_objects_filter_options filter_options;

	struct packet_writer writer;

	const char *pack_objects_hook;

	unsigned stateless_rpc : 1;				/* v0 only */
	unsigned no_done : 1;					/* v0 only */
	unsigned daemon_mode : 1;				/* v0 only */
	unsigned filter_capability_requested : 1;		/* v0 only */

	unsigned use_thin_pack : 1;
	unsigned use_ofs_delta : 1;
	unsigned no_progress : 1;
	unsigned use_include_tag : 1;
	unsigned allow_filter : 1;

	unsigned done : 1;					/* v2 only */
	unsigned allow_ref_in_want : 1;				/* v2 only */
	unsigned allow_sideband_all : 1;			/* v2 only */
};

static void upload_pack_data_init(struct upload_pack_data *data)
{
	struct string_list symref = STRING_LIST_INIT_DUP;
	struct string_list wanted_refs = STRING_LIST_INIT_DUP;
	struct object_array want_obj = OBJECT_ARRAY_INIT;
	struct object_array have_obj = OBJECT_ARRAY_INIT;
	struct oid_array haves = OID_ARRAY_INIT;
	struct object_array shallows = OBJECT_ARRAY_INIT;
	struct string_list deepen_not = STRING_LIST_INIT_DUP;
	struct string_list uri_protocols = STRING_LIST_INIT_DUP;
	struct object_array extra_edge_obj = OBJECT_ARRAY_INIT;

	memset(data, 0, sizeof(*data));
	data->symref = symref;
	data->wanted_refs = wanted_refs;
	data->want_obj = want_obj;
	data->have_obj = have_obj;
	data->haves = haves;
	data->shallows = shallows;
	data->deepen_not = deepen_not;
	data->uri_protocols = uri_protocols;
	data->extra_edge_obj = extra_edge_obj;
	packet_writer_init(&data->writer, 1);

	data->keepalive = 5;
}

static void upload_pack_data_clear(struct upload_pack_data *data)
{
	string_list_clear(&data->symref, 1);
	string_list_clear(&data->wanted_refs, 1);
	object_array_clear(&data->want_obj);
	object_array_clear(&data->have_obj);
	oid_array_clear(&data->haves);
	object_array_clear(&data->shallows);
	string_list_clear(&data->deepen_not, 0);
	object_array_clear(&data->extra_edge_obj);
	list_objects_filter_release(&data->filter_options);

	free((char *)data->pack_objects_hook);
}

static void reset_timeout(unsigned int timeout)
{
	alarm(timeout);
}

static void send_client_data(int fd, const char *data, ssize_t sz,
			     int use_sideband)
{
	if (use_sideband) {
		send_sideband(1, fd, data, sz, use_sideband);
		return;
	}
	if (fd == 3)
		/* emergency quit */
		fd = 2;
	if (fd == 2) {
		/* XXX: are we happy to lose stuff here? */
		xwrite(fd, data, sz);
		return;
	}
	write_or_die(fd, data, sz);
}

static int write_one_shallow(const struct commit_graft *graft, void *cb_data)
{
	FILE *fp = cb_data;
	if (graft->nr_parent == -1)
		fprintf(fp, "--shallow %s\n", oid_to_hex(&graft->oid));
	return 0;
}

struct output_state {
	char buffer[8193];
	int used;
	unsigned packfile_uris_started : 1;
	unsigned packfile_started : 1;
};

static int relay_pack_data(int pack_objects_out, struct output_state *os,
			   int use_sideband, int write_packfile_line)
{
	/*
	 * We keep the last byte to ourselves
	 * in case we detect broken rev-list, so that we
	 * can leave the stream corrupted.  This is
	 * unfortunate -- unpack-objects would happily
	 * accept a valid packdata with trailing garbage,
	 * so appending garbage after we pass all the
	 * pack data is not good enough to signal
	 * breakage to downstream.
	 */
	ssize_t readsz;

	readsz = xread(pack_objects_out, os->buffer + os->used,
		       sizeof(os->buffer) - os->used);
	if (readsz < 0) {
		return readsz;
	}
	os->used += readsz;

	while (!os->packfile_started) {
		char *p;
		if (os->used >= 4 && !memcmp(os->buffer, "PACK", 4)) {
			os->packfile_started = 1;
			if (write_packfile_line) {
				if (os->packfile_uris_started)
					packet_delim(1);
				packet_write_fmt(1, "\1packfile\n");
			}
			break;
		}
		if ((p = memchr(os->buffer, '\n', os->used))) {
			if (!os->packfile_uris_started) {
				os->packfile_uris_started = 1;
				if (!write_packfile_line)
					BUG("packfile_uris requires sideband-all");
				packet_write_fmt(1, "\1packfile-uris\n");
			}
			*p = '\0';
			packet_write_fmt(1, "\1%s\n", os->buffer);

			os->used -= p - os->buffer + 1;
			memmove(os->buffer, p + 1, os->used);
		} else {
			/*
			 * Incomplete line.
			 */
			return readsz;
		}
	}

	if (os->used > 1) {
		send_client_data(1, os->buffer, os->used - 1, use_sideband);
		os->buffer[0] = os->buffer[os->used - 1];
		os->used = 1;
	} else {
		send_client_data(1, os->buffer, os->used, use_sideband);
		os->used = 0;
	}

	return readsz;
}

static void create_pack_file(struct upload_pack_data *pack_data,
			     const struct string_list *uri_protocols)
{
	struct child_process pack_objects = CHILD_PROCESS_INIT;
	struct output_state output_state = { { 0 } };
	char progress[128];
	char abort_msg[] = "aborting due to possible repository "
		"corruption on the remote side.";
	ssize_t sz;
	int i;
	FILE *pipe_fd;

	if (!pack_data->pack_objects_hook)
		pack_objects.git_cmd = 1;
	else {
		argv_array_push(&pack_objects.args, pack_data->pack_objects_hook);
		argv_array_push(&pack_objects.args, "git");
		pack_objects.use_shell = 1;
	}

	if (pack_data->shallow_nr) {
		argv_array_push(&pack_objects.args, "--shallow-file");
		argv_array_push(&pack_objects.args, "");
	}
	argv_array_push(&pack_objects.args, "pack-objects");
	argv_array_push(&pack_objects.args, "--revs");
	if (pack_data->use_thin_pack)
		argv_array_push(&pack_objects.args, "--thin");

	argv_array_push(&pack_objects.args, "--stdout");
	if (pack_data->shallow_nr)
		argv_array_push(&pack_objects.args, "--shallow");
	if (!pack_data->no_progress)
		argv_array_push(&pack_objects.args, "--progress");
	if (pack_data->use_ofs_delta)
		argv_array_push(&pack_objects.args, "--delta-base-offset");
	if (pack_data->use_include_tag)
		argv_array_push(&pack_objects.args, "--include-tag");
	if (pack_data->filter_options.choice) {
		const char *spec =
			expand_list_objects_filter_spec(&pack_data->filter_options);
		if (pack_objects.use_shell) {
			struct strbuf buf = STRBUF_INIT;
			sq_quote_buf(&buf, spec);
			argv_array_pushf(&pack_objects.args, "--filter=%s", buf.buf);
			strbuf_release(&buf);
		} else {
			argv_array_pushf(&pack_objects.args, "--filter=%s",
					 spec);
		}
	}
	if (uri_protocols) {
		for (i = 0; i < uri_protocols->nr; i++)
			argv_array_pushf(&pack_objects.args, "--uri-protocol=%s",
					 uri_protocols->items[i].string);
	}

	pack_objects.in = -1;
	pack_objects.out = -1;
	pack_objects.err = -1;

	if (start_command(&pack_objects))
		die("git upload-pack: unable to fork git-pack-objects");

	pipe_fd = xfdopen(pack_objects.in, "w");

	if (pack_data->shallow_nr)
		for_each_commit_graft(write_one_shallow, pipe_fd);

	for (i = 0; i < pack_data->want_obj.nr; i++)
		fprintf(pipe_fd, "%s\n",
			oid_to_hex(&pack_data->want_obj.objects[i].item->oid));
	fprintf(pipe_fd, "--not\n");
	for (i = 0; i < pack_data->have_obj.nr; i++)
		fprintf(pipe_fd, "%s\n",
			oid_to_hex(&pack_data->have_obj.objects[i].item->oid));
	for (i = 0; i < pack_data->extra_edge_obj.nr; i++)
		fprintf(pipe_fd, "%s\n",
			oid_to_hex(&pack_data->extra_edge_obj.objects[i].item->oid));
	fprintf(pipe_fd, "\n");
	fflush(pipe_fd);
	fclose(pipe_fd);

	/* We read from pack_objects.err to capture stderr output for
	 * progress bar, and pack_objects.out to capture the pack data.
	 */

	while (1) {
		struct pollfd pfd[2];
		int pe, pu, pollsize, polltimeout;
		int ret;

		reset_timeout(pack_data->timeout);

		pollsize = 0;
		pe = pu = -1;

		if (0 <= pack_objects.out) {
			pfd[pollsize].fd = pack_objects.out;
			pfd[pollsize].events = POLLIN;
			pu = pollsize;
			pollsize++;
		}
		if (0 <= pack_objects.err) {
			pfd[pollsize].fd = pack_objects.err;
			pfd[pollsize].events = POLLIN;
			pe = pollsize;
			pollsize++;
		}

		if (!pollsize)
			break;

		polltimeout = pack_data->keepalive < 0
			? -1
			: 1000 * pack_data->keepalive;

		ret = poll(pfd, pollsize, polltimeout);

		if (ret < 0) {
			if (errno != EINTR) {
				error_errno("poll failed, resuming");
				sleep(1);
			}
			continue;
		}
		if (0 <= pe && (pfd[pe].revents & (POLLIN|POLLHUP))) {
			/* Status ready; we ship that in the side-band
			 * or dump to the standard error.
			 */
			sz = xread(pack_objects.err, progress,
				  sizeof(progress));
			if (0 < sz)
				send_client_data(2, progress, sz,
						 pack_data->use_sideband);
			else if (sz == 0) {
				close(pack_objects.err);
				pack_objects.err = -1;
			}
			else
				goto fail;
			/* give priority to status messages */
			continue;
		}
		if (0 <= pu && (pfd[pu].revents & (POLLIN|POLLHUP))) {
			int result = relay_pack_data(pack_objects.out,
						     &output_state,
						     pack_data->use_sideband,
						     !!uri_protocols);

			if (result == 0) {
				close(pack_objects.out);
				pack_objects.out = -1;
			} else if (result < 0) {
				goto fail;
			}
		}

		/*
		 * We hit the keepalive timeout without saying anything; send
		 * an empty message on the data sideband just to let the other
		 * side know we're still working on it, but don't have any data
		 * yet.
		 *
		 * If we don't have a sideband channel, there's no room in the
		 * protocol to say anything, so those clients are just out of
		 * luck.
		 */
		if (!ret && pack_data->use_sideband) {
			static const char buf[] = "0005\1";
			write_or_die(1, buf, 5);
		}
	}

	if (finish_command(&pack_objects)) {
		error("git upload-pack: git-pack-objects died with error.");
		goto fail;
	}

	/* flush the data */
	if (output_state.used > 0) {
		send_client_data(1, output_state.buffer, output_state.used,
				 pack_data->use_sideband);
		fprintf(stderr, "flushed.\n");
	}
	if (pack_data->use_sideband)
		packet_flush(1);
	return;

 fail:
	send_client_data(3, abort_msg, sizeof(abort_msg),
			 pack_data->use_sideband);
	die("git upload-pack: %s", abort_msg);
}

static int do_got_oid(struct upload_pack_data *data, const struct object_id *oid)
{
	int we_knew_they_have = 0;
	struct object *o = parse_object(the_repository, oid);

	if (!o)
		die("oops (%s)", oid_to_hex(oid));
	if (o->type == OBJ_COMMIT) {
		struct commit_list *parents;
		struct commit *commit = (struct commit *)o;
		if (o->flags & THEY_HAVE)
			we_knew_they_have = 1;
		else
			o->flags |= THEY_HAVE;
		if (!data->oldest_have || (commit->date < data->oldest_have))
			data->oldest_have = commit->date;
		for (parents = commit->parents;
		     parents;
		     parents = parents->next)
			parents->item->object.flags |= THEY_HAVE;
	}
	if (!we_knew_they_have) {
		add_object_array(o, NULL, &data->have_obj);
		return 1;
	}
	return 0;
}

static int got_oid(struct upload_pack_data *data,
		   const char *hex, struct object_id *oid)
{
	if (get_oid_hex(hex, oid))
		die("git upload-pack: expected SHA1 object, got '%s'", hex);
	if (!has_object_file(oid))
		return -1;
	return do_got_oid(data, oid);
}

static int ok_to_give_up(struct upload_pack_data *data)
{
	uint32_t min_generation = GENERATION_NUMBER_ZERO;

	if (!data->have_obj.nr)
		return 0;

	return can_all_from_reach_with_flag(&data->want_obj, THEY_HAVE,
					    COMMON_KNOWN, data->oldest_have,
					    min_generation);
}

static int get_common_commits(struct upload_pack_data *data,
			      struct packet_reader *reader)
{
	struct object_id oid;
	char last_hex[GIT_MAX_HEXSZ + 1];
	int got_common = 0;
	int got_other = 0;
	int sent_ready = 0;

	save_commit_buffer = 0;

	for (;;) {
		const char *arg;

		reset_timeout(data->timeout);

		if (packet_reader_read(reader) != PACKET_READ_NORMAL) {
			if (data->multi_ack == MULTI_ACK_DETAILED
			    && got_common
			    && !got_other
			    && ok_to_give_up(data)) {
				sent_ready = 1;
				packet_write_fmt(1, "ACK %s ready\n", last_hex);
			}
			if (data->have_obj.nr == 0 || data->multi_ack)
				packet_write_fmt(1, "NAK\n");

			if (data->no_done && sent_ready) {
				packet_write_fmt(1, "ACK %s\n", last_hex);
				return 0;
			}
			if (data->stateless_rpc)
				exit(0);
			got_common = 0;
			got_other = 0;
			continue;
		}
		if (skip_prefix(reader->line, "have ", &arg)) {
			switch (got_oid(data, arg, &oid)) {
			case -1: /* they have what we do not */
				got_other = 1;
				if (data->multi_ack
				    && ok_to_give_up(data)) {
					const char *hex = oid_to_hex(&oid);
					if (data->multi_ack == MULTI_ACK_DETAILED) {
						sent_ready = 1;
						packet_write_fmt(1, "ACK %s ready\n", hex);
					} else
						packet_write_fmt(1, "ACK %s continue\n", hex);
				}
				break;
			default:
				got_common = 1;
				oid_to_hex_r(last_hex, &oid);
				if (data->multi_ack == MULTI_ACK_DETAILED)
					packet_write_fmt(1, "ACK %s common\n", last_hex);
				else if (data->multi_ack)
					packet_write_fmt(1, "ACK %s continue\n", last_hex);
				else if (data->have_obj.nr == 1)
					packet_write_fmt(1, "ACK %s\n", last_hex);
				break;
			}
			continue;
		}
		if (!strcmp(reader->line, "done")) {
			if (data->have_obj.nr > 0) {
				if (data->multi_ack)
					packet_write_fmt(1, "ACK %s\n", last_hex);
				return 0;
			}
			packet_write_fmt(1, "NAK\n");
			return -1;
		}
		die("git upload-pack: expected SHA1 list, got '%s'", reader->line);
	}
}

static int is_our_ref(struct object *o, enum allow_uor allow_uor)
{
	int allow_hidden_ref = (allow_uor &
				(ALLOW_TIP_SHA1 | ALLOW_REACHABLE_SHA1));
	return o->flags & ((allow_hidden_ref ? HIDDEN_REF : 0) | OUR_REF);
}

/*
 * on successful case, it's up to the caller to close cmd->out
 */
static int do_reachable_revlist(struct child_process *cmd,
				struct object_array *src,
				struct object_array *reachable,
				enum allow_uor allow_uor)
{
	static const char *argv[] = {
		"rev-list", "--stdin", NULL,
	};
	struct object *o;
	char namebuf[GIT_MAX_HEXSZ + 2]; /* ^ + hash + LF */
	int i;
	const unsigned hexsz = the_hash_algo->hexsz;

	cmd->argv = argv;
	cmd->git_cmd = 1;
	cmd->no_stderr = 1;
	cmd->in = -1;
	cmd->out = -1;

	/*
	 * If the next rev-list --stdin encounters an unknown commit,
	 * it terminates, which will cause SIGPIPE in the write loop
	 * below.
	 */
	sigchain_push(SIGPIPE, SIG_IGN);

	if (start_command(cmd))
		goto error;

	namebuf[0] = '^';
	namebuf[hexsz + 1] = '\n';
	for (i = get_max_object_index(); 0 < i; ) {
		o = get_indexed_object(--i);
		if (!o)
			continue;
		if (reachable && o->type == OBJ_COMMIT)
			o->flags &= ~TMP_MARK;
		if (!is_our_ref(o, allow_uor))
			continue;
		memcpy(namebuf + 1, oid_to_hex(&o->oid), hexsz);
		if (write_in_full(cmd->in, namebuf, hexsz + 2) < 0)
			goto error;
	}
	namebuf[hexsz] = '\n';
	for (i = 0; i < src->nr; i++) {
		o = src->objects[i].item;
		if (is_our_ref(o, allow_uor)) {
			if (reachable)
				add_object_array(o, NULL, reachable);
			continue;
		}
		if (reachable && o->type == OBJ_COMMIT)
			o->flags |= TMP_MARK;
		memcpy(namebuf, oid_to_hex(&o->oid), hexsz);
		if (write_in_full(cmd->in, namebuf, hexsz + 1) < 0)
			goto error;
	}
	close(cmd->in);
	cmd->in = -1;
	sigchain_pop(SIGPIPE);

	return 0;

error:
	sigchain_pop(SIGPIPE);

	if (cmd->in >= 0)
		close(cmd->in);
	if (cmd->out >= 0)
		close(cmd->out);
	return -1;
}

static int get_reachable_list(struct upload_pack_data *data,
			      struct object_array *reachable)
{
	struct child_process cmd = CHILD_PROCESS_INIT;
	int i;
	struct object *o;
	char namebuf[GIT_MAX_HEXSZ + 2]; /* ^ + hash + LF */
	const unsigned hexsz = the_hash_algo->hexsz;

	if (do_reachable_revlist(&cmd, &data->shallows, reachable,
				 data->allow_uor) < 0)
		return -1;

	while ((i = read_in_full(cmd.out, namebuf, hexsz + 1)) == hexsz + 1) {
		struct object_id oid;
		const char *p;

		if (parse_oid_hex(namebuf, &oid, &p) || *p != '\n')
			break;

		o = lookup_object(the_repository, &oid);
		if (o && o->type == OBJ_COMMIT) {
			o->flags &= ~TMP_MARK;
		}
	}
	for (i = get_max_object_index(); 0 < i; i--) {
		o = get_indexed_object(i - 1);
		if (o && o->type == OBJ_COMMIT &&
		    (o->flags & TMP_MARK)) {
			add_object_array(o, NULL, reachable);
				o->flags &= ~TMP_MARK;
		}
	}
	close(cmd.out);

	if (finish_command(&cmd))
		return -1;

	return 0;
}

static int has_unreachable(struct object_array *src, enum allow_uor allow_uor)
{
	struct child_process cmd = CHILD_PROCESS_INIT;
	char buf[1];
	int i;

	if (do_reachable_revlist(&cmd, src, NULL, allow_uor) < 0)
		return 1;

	/*
	 * The commits out of the rev-list are not ancestors of
	 * our ref.
	 */
	i = read_in_full(cmd.out, buf, 1);
	if (i)
		goto error;
	close(cmd.out);
	cmd.out = -1;

	/*
	 * rev-list may have died by encountering a bad commit
	 * in the history, in which case we do want to bail out
	 * even when it showed no commit.
	 */
	if (finish_command(&cmd))
		goto error;

	/* All the non-tip ones are ancestors of what we advertised */
	return 0;

error:
	sigchain_pop(SIGPIPE);
	if (cmd.out >= 0)
		close(cmd.out);
	return 1;
}

static void check_non_tip(struct upload_pack_data *data)
{
	int i;

	/*
	 * In the normal in-process case without
	 * uploadpack.allowReachableSHA1InWant,
	 * non-tip requests can never happen.
	 */
	if (!data->stateless_rpc && !(data->allow_uor & ALLOW_REACHABLE_SHA1))
		goto error;
	if (!has_unreachable(&data->want_obj, data->allow_uor))
		/* All the non-tip ones are ancestors of what we advertised */
		return;

error:
	/* Pick one of them (we know there at least is one) */
<<<<<<< HEAD
	for (i = 0; i < want_obj->nr; i++) {
		struct object *o = want_obj->objects[i].item;
		if (!is_our_ref(o)) {
			warning("git upload-pack: not our ref %s",
				oid_to_hex(&o->oid));
			packet_writer_error(writer,
=======
	for (i = 0; i < data->want_obj.nr; i++) {
		struct object *o = data->want_obj.objects[i].item;
		if (!is_our_ref(o, data->allow_uor)) {
			packet_writer_error(&data->writer,
>>>>>>> 4b34aa94
					    "upload-pack: not our ref %s",
					    oid_to_hex(&o->oid));
			exit(1);
		}
	}
}

static void send_shallow(struct upload_pack_data *data,
			 struct commit_list *result)
{
	while (result) {
		struct object *object = &result->item->object;
		if (!(object->flags & (CLIENT_SHALLOW|NOT_SHALLOW))) {
			packet_writer_write(&data->writer, "shallow %s",
					    oid_to_hex(&object->oid));
			register_shallow(the_repository, &object->oid);
			data->shallow_nr++;
		}
		result = result->next;
	}
}

static void send_unshallow(struct upload_pack_data *data)
{
	int i;

	for (i = 0; i < data->shallows.nr; i++) {
		struct object *object = data->shallows.objects[i].item;
		if (object->flags & NOT_SHALLOW) {
			struct commit_list *parents;
			packet_writer_write(&data->writer, "unshallow %s",
					    oid_to_hex(&object->oid));
			object->flags &= ~CLIENT_SHALLOW;
			/*
			 * We want to _register_ "object" as shallow, but we
			 * also need to traverse object's parents to deepen a
			 * shallow clone. Unregister it for now so we can
			 * parse and add the parents to the want list, then
			 * re-register it.
			 */
			unregister_shallow(&object->oid);
			object->parsed = 0;
			parse_commit_or_die((struct commit *)object);
			parents = ((struct commit *)object)->parents;
			while (parents) {
				add_object_array(&parents->item->object,
						 NULL, &data->want_obj);
				parents = parents->next;
			}
			add_object_array(object, NULL, &data->extra_edge_obj);
		}
		/* make sure commit traversal conforms to client */
		register_shallow(the_repository, &object->oid);
	}
}

static int check_ref(const char *refname_full, const struct object_id *oid,
		     int flag, void *cb_data);
static void deepen(struct upload_pack_data *data, int depth)
{
	if (depth == INFINITE_DEPTH && !is_repository_shallow(the_repository)) {
		int i;

		for (i = 0; i < data->shallows.nr; i++) {
			struct object *object = data->shallows.objects[i].item;
			object->flags |= NOT_SHALLOW;
		}
	} else if (data->deepen_relative) {
		struct object_array reachable_shallows = OBJECT_ARRAY_INIT;
		struct commit_list *result;

		/*
		 * Checking for reachable shallows requires that our refs be
		 * marked with OUR_REF.
		 */
		head_ref_namespaced(check_ref, NULL);
		for_each_namespaced_ref(check_ref, NULL);

		get_reachable_list(data, &reachable_shallows);
		result = get_shallow_commits(&reachable_shallows,
					     depth + 1,
					     SHALLOW, NOT_SHALLOW);
		send_shallow(data, result);
		free_commit_list(result);
		object_array_clear(&reachable_shallows);
	} else {
		struct commit_list *result;

		result = get_shallow_commits(&data->want_obj, depth,
					     SHALLOW, NOT_SHALLOW);
		send_shallow(data, result);
		free_commit_list(result);
	}

	send_unshallow(data);
}

static void deepen_by_rev_list(struct upload_pack_data *data,
			       int ac,
			       const char **av)
{
	struct commit_list *result;

	disable_commit_graph(the_repository);
	result = get_shallow_commits_by_rev_list(ac, av, SHALLOW, NOT_SHALLOW);
	send_shallow(data, result);
	free_commit_list(result);
	send_unshallow(data);
}

/* Returns 1 if a shallow list is sent or 0 otherwise */
static int send_shallow_list(struct upload_pack_data *data)
{
	int ret = 0;

	if (data->depth > 0 && data->deepen_rev_list)
		die("git upload-pack: deepen and deepen-since (or deepen-not) cannot be used together");
	if (data->depth > 0) {
		deepen(data, data->depth);
		ret = 1;
	} else if (data->deepen_rev_list) {
		struct argv_array av = ARGV_ARRAY_INIT;
		int i;

		argv_array_push(&av, "rev-list");
		if (data->deepen_since)
			argv_array_pushf(&av, "--max-age=%"PRItime, data->deepen_since);
		if (data->deepen_not.nr) {
			argv_array_push(&av, "--not");
			for (i = 0; i < data->deepen_not.nr; i++) {
				struct string_list_item *s = data->deepen_not.items + i;
				argv_array_push(&av, s->string);
			}
			argv_array_push(&av, "--not");
		}
		for (i = 0; i < data->want_obj.nr; i++) {
			struct object *o = data->want_obj.objects[i].item;
			argv_array_push(&av, oid_to_hex(&o->oid));
		}
		deepen_by_rev_list(data, av.argc, av.argv);
		argv_array_clear(&av);
		ret = 1;
	} else {
		if (data->shallows.nr > 0) {
			int i;
			for (i = 0; i < data->shallows.nr; i++)
				register_shallow(the_repository,
						 &data->shallows.objects[i].item->oid);
		}
	}

	data->shallow_nr += data->shallows.nr;
	return ret;
}

static int process_shallow(const char *line, struct object_array *shallows)
{
	const char *arg;
	if (skip_prefix(line, "shallow ", &arg)) {
		struct object_id oid;
		struct object *object;
		if (get_oid_hex(arg, &oid))
			die("invalid shallow line: %s", line);
		object = parse_object(the_repository, &oid);
		if (!object)
			return 1;
		if (object->type != OBJ_COMMIT)
			die("invalid shallow object %s", oid_to_hex(&oid));
		if (!(object->flags & CLIENT_SHALLOW)) {
			object->flags |= CLIENT_SHALLOW;
			add_object_array(object, NULL, shallows);
		}
		return 1;
	}

	return 0;
}

static int process_deepen(const char *line, int *depth)
{
	const char *arg;
	if (skip_prefix(line, "deepen ", &arg)) {
		char *end = NULL;
		*depth = (int)strtol(arg, &end, 0);
		if (!end || *end || *depth <= 0)
			die("Invalid deepen: %s", line);
		return 1;
	}

	return 0;
}

static int process_deepen_since(const char *line, timestamp_t *deepen_since, int *deepen_rev_list)
{
	const char *arg;
	if (skip_prefix(line, "deepen-since ", &arg)) {
		char *end = NULL;
		*deepen_since = parse_timestamp(arg, &end, 0);
		if (!end || *end || !deepen_since ||
		    /* revisions.c's max_age -1 is special */
		    *deepen_since == -1)
			die("Invalid deepen-since: %s", line);
		*deepen_rev_list = 1;
		return 1;
	}
	return 0;
}

static int process_deepen_not(const char *line, struct string_list *deepen_not, int *deepen_rev_list)
{
	const char *arg;
	if (skip_prefix(line, "deepen-not ", &arg)) {
		char *ref = NULL;
		struct object_id oid;
		if (expand_ref(the_repository, arg, strlen(arg), &oid, &ref) != 1)
			die("git upload-pack: ambiguous deepen-not: %s", line);
		string_list_append(deepen_not, ref);
		free(ref);
		*deepen_rev_list = 1;
		return 1;
	}
	return 0;
}

static void receive_needs(struct upload_pack_data *data,
			  struct packet_reader *reader)
{
	int has_non_tip = 0;

	data->shallow_nr = 0;
	for (;;) {
		struct object *o;
		const char *features;
		struct object_id oid_buf;
		const char *arg;

		reset_timeout(data->timeout);
		if (packet_reader_read(reader) != PACKET_READ_NORMAL)
			break;

		if (process_shallow(reader->line, &data->shallows))
			continue;
		if (process_deepen(reader->line, &data->depth))
			continue;
		if (process_deepen_since(reader->line, &data->deepen_since, &data->deepen_rev_list))
			continue;
		if (process_deepen_not(reader->line, &data->deepen_not, &data->deepen_rev_list))
			continue;

		if (skip_prefix(reader->line, "filter ", &arg)) {
			if (!data->filter_capability_requested)
				die("git upload-pack: filtering capability not negotiated");
			list_objects_filter_die_if_populated(&data->filter_options);
			parse_list_objects_filter(&data->filter_options, arg);
			continue;
		}

		if (!skip_prefix(reader->line, "want ", &arg) ||
		    parse_oid_hex(arg, &oid_buf, &features))
			die("git upload-pack: protocol error, "
			    "expected to get object ID, not '%s'", reader->line);

		if (parse_feature_request(features, "deepen-relative"))
			data->deepen_relative = 1;
		if (parse_feature_request(features, "multi_ack_detailed"))
			data->multi_ack = MULTI_ACK_DETAILED;
		else if (parse_feature_request(features, "multi_ack"))
			data->multi_ack = MULTI_ACK;
		if (parse_feature_request(features, "no-done"))
			data->no_done = 1;
		if (parse_feature_request(features, "thin-pack"))
			data->use_thin_pack = 1;
		if (parse_feature_request(features, "ofs-delta"))
			data->use_ofs_delta = 1;
		if (parse_feature_request(features, "side-band-64k"))
			data->use_sideband = LARGE_PACKET_MAX;
		else if (parse_feature_request(features, "side-band"))
			data->use_sideband = DEFAULT_PACKET_MAX;
		if (parse_feature_request(features, "no-progress"))
			data->no_progress = 1;
		if (parse_feature_request(features, "include-tag"))
			data->use_include_tag = 1;
		if (data->allow_filter &&
		    parse_feature_request(features, "filter"))
			data->filter_capability_requested = 1;

		o = parse_object(the_repository, &oid_buf);
		if (!o) {
			packet_writer_error(&data->writer,
					    "upload-pack: not our ref %s",
					    oid_to_hex(&oid_buf));
			die("git upload-pack: not our ref %s",
			    oid_to_hex(&oid_buf));
		}
		if (!(o->flags & WANTED)) {
			o->flags |= WANTED;
			if (!((data->allow_uor & ALLOW_ANY_SHA1) == ALLOW_ANY_SHA1
			      || is_our_ref(o, data->allow_uor)))
				has_non_tip = 1;
			add_object_array(o, NULL, &data->want_obj);
		}
	}

	/*
	 * We have sent all our refs already, and the other end
	 * should have chosen out of them. When we are operating
	 * in the stateless RPC mode, however, their choice may
	 * have been based on the set of older refs advertised
	 * by another process that handled the initial request.
	 */
	if (has_non_tip)
		check_non_tip(data);

	if (!data->use_sideband && data->daemon_mode)
		data->no_progress = 1;

	if (data->depth == 0 && !data->deepen_rev_list && data->shallows.nr == 0)
		return;

	if (send_shallow_list(data))
		packet_flush(1);
}

/* return non-zero if the ref is hidden, otherwise 0 */
static int mark_our_ref(const char *refname, const char *refname_full,
			const struct object_id *oid)
{
	struct object *o = lookup_unknown_object(oid);

	if (ref_is_hidden(refname, refname_full)) {
		o->flags |= HIDDEN_REF;
		return 1;
	}
	o->flags |= OUR_REF;
	return 0;
}

static int check_ref(const char *refname_full, const struct object_id *oid,
		     int flag, void *cb_data)
{
	const char *refname = strip_namespace(refname_full);

	mark_our_ref(refname, refname_full, oid);
	return 0;
}

static void format_symref_info(struct strbuf *buf, struct string_list *symref)
{
	struct string_list_item *item;

	if (!symref->nr)
		return;
	for_each_string_list_item(item, symref)
		strbuf_addf(buf, " symref=%s:%s", item->string, (char *)item->util);
}

static int send_ref(const char *refname, const struct object_id *oid,
		    int flag, void *cb_data)
{
	static const char *capabilities = "multi_ack thin-pack side-band"
		" side-band-64k ofs-delta shallow deepen-since deepen-not"
		" deepen-relative no-progress include-tag multi_ack_detailed";
	const char *refname_nons = strip_namespace(refname);
	struct object_id peeled;
	struct upload_pack_data *data = cb_data;

	if (mark_our_ref(refname_nons, refname, oid))
		return 0;

	if (capabilities) {
		struct strbuf symref_info = STRBUF_INIT;

		format_symref_info(&symref_info, &data->symref);
		packet_write_fmt(1, "%s %s%c%s%s%s%s%s%s object-format=%s agent=%s\n",
			     oid_to_hex(oid), refname_nons,
			     0, capabilities,
			     (data->allow_uor & ALLOW_TIP_SHA1) ?
				     " allow-tip-sha1-in-want" : "",
			     (data->allow_uor & ALLOW_REACHABLE_SHA1) ?
				     " allow-reachable-sha1-in-want" : "",
			     data->stateless_rpc ? " no-done" : "",
			     symref_info.buf,
			     data->allow_filter ? " filter" : "",
			     the_hash_algo->name,
			     git_user_agent_sanitized());
		strbuf_release(&symref_info);
	} else {
		packet_write_fmt(1, "%s %s\n", oid_to_hex(oid), refname_nons);
	}
	capabilities = NULL;
	if (!peel_ref(refname, &peeled))
		packet_write_fmt(1, "%s %s^{}\n", oid_to_hex(&peeled), refname_nons);
	return 0;
}

static int find_symref(const char *refname, const struct object_id *oid,
		       int flag, void *cb_data)
{
	const char *symref_target;
	struct string_list_item *item;

	if ((flag & REF_ISSYMREF) == 0)
		return 0;
	symref_target = resolve_ref_unsafe(refname, 0, NULL, &flag);
	if (!symref_target || (flag & REF_ISSYMREF) == 0)
		die("'%s' is a symref but it is not?", refname);
	item = string_list_append(cb_data, strip_namespace(refname));
	item->util = xstrdup(strip_namespace(symref_target));
	return 0;
}

static int upload_pack_config(const char *var, const char *value, void *cb_data)
{
	struct upload_pack_data *data = cb_data;

	if (!strcmp("uploadpack.allowtipsha1inwant", var)) {
		if (git_config_bool(var, value))
			data->allow_uor |= ALLOW_TIP_SHA1;
		else
			data->allow_uor &= ~ALLOW_TIP_SHA1;
	} else if (!strcmp("uploadpack.allowreachablesha1inwant", var)) {
		if (git_config_bool(var, value))
			data->allow_uor |= ALLOW_REACHABLE_SHA1;
		else
			data->allow_uor &= ~ALLOW_REACHABLE_SHA1;
	} else if (!strcmp("uploadpack.allowanysha1inwant", var)) {
		if (git_config_bool(var, value))
			data->allow_uor |= ALLOW_ANY_SHA1;
		else
			data->allow_uor &= ~ALLOW_ANY_SHA1;
	} else if (!strcmp("uploadpack.keepalive", var)) {
		data->keepalive = git_config_int(var, value);
		if (!data->keepalive)
			data->keepalive = -1;
	} else if (!strcmp("uploadpack.allowfilter", var)) {
		data->allow_filter = git_config_bool(var, value);
	} else if (!strcmp("uploadpack.allowrefinwant", var)) {
		data->allow_ref_in_want = git_config_bool(var, value);
	} else if (!strcmp("uploadpack.allowsidebandall", var)) {
		data->allow_sideband_all = git_config_bool(var, value);
	} else if (!strcmp("core.precomposeunicode", var)) {
		precomposed_unicode = git_config_bool(var, value);
	}

	if (current_config_scope() != CONFIG_SCOPE_LOCAL &&
	current_config_scope() != CONFIG_SCOPE_WORKTREE) {
		if (!strcmp("uploadpack.packobjectshook", var))
			return git_config_string(&data->pack_objects_hook, var, value);
	}

	return parse_hide_refs_config(var, value, "uploadpack");
}

void upload_pack(struct upload_pack_options *options)
{
	struct packet_reader reader;
	struct upload_pack_data data;

	upload_pack_data_init(&data);

	git_config(upload_pack_config, &data);

	data.stateless_rpc = options->stateless_rpc;
	data.daemon_mode = options->daemon_mode;
	data.timeout = options->timeout;

	head_ref_namespaced(find_symref, &data.symref);

	if (options->advertise_refs || !data.stateless_rpc) {
		reset_timeout(data.timeout);
		head_ref_namespaced(send_ref, &data);
		for_each_namespaced_ref(send_ref, &data);
		advertise_shallow_grafts(1);
		packet_flush(1);
	} else {
		head_ref_namespaced(check_ref, NULL);
		for_each_namespaced_ref(check_ref, NULL);
	}

	if (!options->advertise_refs) {
		packet_reader_init(&reader, 0, NULL, 0,
				   PACKET_READ_CHOMP_NEWLINE |
				   PACKET_READ_DIE_ON_ERR_PACKET);

		receive_needs(&data, &reader);
		if (data.want_obj.nr) {
			get_common_commits(&data, &reader);
			create_pack_file(&data, NULL);
		}
	}

	upload_pack_data_clear(&data);
}

static int parse_want(struct packet_writer *writer, const char *line,
		      struct object_array *want_obj)
{
	const char *arg;
	if (skip_prefix(line, "want ", &arg)) {
		struct object_id oid;
		struct object *o;

		if (get_oid_hex(arg, &oid))
			die("git upload-pack: protocol error, "
			    "expected to get oid, not '%s'", line);

		o = parse_object(the_repository, &oid);
		if (!o) {
			packet_writer_error(writer,
					    "upload-pack: not our ref %s",
					    oid_to_hex(&oid));
			die("git upload-pack: not our ref %s",
			    oid_to_hex(&oid));
		}

		if (!(o->flags & WANTED)) {
			o->flags |= WANTED;
			add_object_array(o, NULL, want_obj);
		}

		return 1;
	}

	return 0;
}

static int parse_want_ref(struct packet_writer *writer, const char *line,
			  struct string_list *wanted_refs,
			  struct object_array *want_obj)
{
	const char *arg;
	if (skip_prefix(line, "want-ref ", &arg)) {
		struct object_id oid;
		struct string_list_item *item;
		struct object *o;

		if (read_ref(arg, &oid)) {
			packet_writer_error(writer, "unknown ref %s", arg);
			die("unknown ref %s", arg);
		}

		item = string_list_append(wanted_refs, arg);
		item->util = oiddup(&oid);

		o = parse_object_or_die(&oid, arg);
		if (!(o->flags & WANTED)) {
			o->flags |= WANTED;
			add_object_array(o, NULL, want_obj);
		}

		return 1;
	}

	return 0;
}

static int parse_have(const char *line, struct oid_array *haves)
{
	const char *arg;
	if (skip_prefix(line, "have ", &arg)) {
		struct object_id oid;

		if (get_oid_hex(arg, &oid))
			die("git upload-pack: expected SHA1 object, got '%s'", arg);
		oid_array_append(haves, &oid);
		return 1;
	}

	return 0;
}

static void process_args(struct packet_reader *request,
			 struct upload_pack_data *data)
{
	while (packet_reader_read(request) == PACKET_READ_NORMAL) {
		const char *arg = request->line;
		const char *p;

		/* process want */
		if (parse_want(&data->writer, arg, &data->want_obj))
			continue;
		if (data->allow_ref_in_want &&
		    parse_want_ref(&data->writer, arg, &data->wanted_refs,
				   &data->want_obj))
			continue;
		/* process have line */
		if (parse_have(arg, &data->haves))
			continue;

		/* process args like thin-pack */
		if (!strcmp(arg, "thin-pack")) {
			data->use_thin_pack = 1;
			continue;
		}
		if (!strcmp(arg, "ofs-delta")) {
			data->use_ofs_delta = 1;
			continue;
		}
		if (!strcmp(arg, "no-progress")) {
			data->no_progress = 1;
			continue;
		}
		if (!strcmp(arg, "include-tag")) {
			data->use_include_tag = 1;
			continue;
		}
		if (!strcmp(arg, "done")) {
			data->done = 1;
			continue;
		}

		/* Shallow related arguments */
		if (process_shallow(arg, &data->shallows))
			continue;
		if (process_deepen(arg, &data->depth))
			continue;
		if (process_deepen_since(arg, &data->deepen_since,
					 &data->deepen_rev_list))
			continue;
		if (process_deepen_not(arg, &data->deepen_not,
				       &data->deepen_rev_list))
			continue;
		if (!strcmp(arg, "deepen-relative")) {
			data->deepen_relative = 1;
			continue;
		}

		if (data->allow_filter && skip_prefix(arg, "filter ", &p)) {
			list_objects_filter_die_if_populated(&data->filter_options);
			parse_list_objects_filter(&data->filter_options, p);
			continue;
		}

		if ((git_env_bool("GIT_TEST_SIDEBAND_ALL", 0) ||
		     data->allow_sideband_all) &&
		    !strcmp(arg, "sideband-all")) {
			data->writer.use_sideband = 1;
			continue;
		}

		if (skip_prefix(arg, "packfile-uris ", &p)) {
			string_list_split(&data->uri_protocols, p, ',', -1);
			continue;
		}

		/* ignore unknown lines maybe? */
		die("unexpected line: '%s'", arg);
	}

	if (data->uri_protocols.nr && !data->writer.use_sideband)
		string_list_clear(&data->uri_protocols, 0);

	if (request->status != PACKET_READ_FLUSH)
		die(_("expected flush after fetch arguments"));
}

static int process_haves(struct upload_pack_data *data, struct oid_array *common)
{
	int i;

	/* Process haves */
	for (i = 0; i < data->haves.nr; i++) {
		const struct object_id *oid = &data->haves.oid[i];

		if (!has_object_file(oid))
			continue;

		oid_array_append(common, oid);

		do_got_oid(data, oid);
	}

	return 0;
}

static int send_acks(struct upload_pack_data *data, struct oid_array *acks)
{
	int i;

	packet_writer_write(&data->writer, "acknowledgments\n");

	/* Send Acks */
	if (!acks->nr)
		packet_writer_write(&data->writer, "NAK\n");

	for (i = 0; i < acks->nr; i++) {
		packet_writer_write(&data->writer, "ACK %s\n",
				    oid_to_hex(&acks->oid[i]));
	}

	if (ok_to_give_up(data)) {
		/* Send Ready */
		packet_writer_write(&data->writer, "ready\n");
		return 1;
	}

	return 0;
}

static int process_haves_and_send_acks(struct upload_pack_data *data)
{
	struct oid_array common = OID_ARRAY_INIT;
	int ret = 0;

	process_haves(data, &common);
	if (data->done) {
		ret = 1;
	} else if (send_acks(data, &common)) {
		packet_writer_delim(&data->writer);
		ret = 1;
	} else {
		/* Add Flush */
		packet_writer_flush(&data->writer);
		ret = 0;
	}

	oid_array_clear(&data->haves);
	oid_array_clear(&common);
	return ret;
}

static void send_wanted_ref_info(struct upload_pack_data *data)
{
	const struct string_list_item *item;

	if (!data->wanted_refs.nr)
		return;

	packet_writer_write(&data->writer, "wanted-refs\n");

	for_each_string_list_item(item, &data->wanted_refs) {
		packet_writer_write(&data->writer, "%s %s\n",
				    oid_to_hex(item->util),
				    item->string);
	}

	packet_writer_delim(&data->writer);
}

static void send_shallow_info(struct upload_pack_data *data)
{
	/* No shallow info needs to be sent */
	if (!data->depth && !data->deepen_rev_list && !data->shallows.nr &&
	    !is_repository_shallow(the_repository))
		return;

	packet_writer_write(&data->writer, "shallow-info\n");

	if (!send_shallow_list(data) &&
	    is_repository_shallow(the_repository))
		deepen(data, INFINITE_DEPTH);

	packet_delim(1);
}

enum fetch_state {
	FETCH_PROCESS_ARGS = 0,
	FETCH_SEND_ACKS,
	FETCH_SEND_PACK,
	FETCH_DONE,
};

int upload_pack_v2(struct repository *r, struct argv_array *keys,
		   struct packet_reader *request)
{
	enum fetch_state state = FETCH_PROCESS_ARGS;
	struct upload_pack_data data;

	clear_object_flags(ALL_FLAGS);

	upload_pack_data_init(&data);
	data.use_sideband = LARGE_PACKET_MAX;

	git_config(upload_pack_config, &data);

	while (state != FETCH_DONE) {
		switch (state) {
		case FETCH_PROCESS_ARGS:
			process_args(request, &data);

			if (!data.want_obj.nr) {
				/*
				 * Request didn't contain any 'want' lines,
				 * guess they didn't want anything.
				 */
				state = FETCH_DONE;
			} else if (data.haves.nr) {
				/*
				 * Request had 'have' lines, so lets ACK them.
				 */
				state = FETCH_SEND_ACKS;
			} else {
				/*
				 * Request had 'want's but no 'have's so we can
				 * immedietly go to construct and send a pack.
				 */
				state = FETCH_SEND_PACK;
			}
			break;
		case FETCH_SEND_ACKS:
			if (process_haves_and_send_acks(&data))
				state = FETCH_SEND_PACK;
			else
				state = FETCH_DONE;
			break;
		case FETCH_SEND_PACK:
			send_wanted_ref_info(&data);
			send_shallow_info(&data);

			if (data.uri_protocols.nr) {
				create_pack_file(&data, &data.uri_protocols);
			} else {
				packet_writer_write(&data.writer, "packfile\n");
				create_pack_file(&data, NULL);
			}
			state = FETCH_DONE;
			break;
		case FETCH_DONE:
			continue;
		}
	}

	upload_pack_data_clear(&data);
	return 0;
}

int upload_pack_advertise(struct repository *r,
			  struct strbuf *value)
{
	if (value) {
		int allow_filter_value;
		int allow_ref_in_want;
		int allow_sideband_all_value;
		char *str = NULL;

		strbuf_addstr(value, "shallow");

		if (!repo_config_get_bool(the_repository,
					 "uploadpack.allowfilter",
					 &allow_filter_value) &&
		    allow_filter_value)
			strbuf_addstr(value, " filter");

		if (!repo_config_get_bool(the_repository,
					 "uploadpack.allowrefinwant",
					 &allow_ref_in_want) &&
		    allow_ref_in_want)
			strbuf_addstr(value, " ref-in-want");

		if (git_env_bool("GIT_TEST_SIDEBAND_ALL", 0) ||
		    (!repo_config_get_bool(the_repository,
					   "uploadpack.allowsidebandall",
					   &allow_sideband_all_value) &&
		     allow_sideband_all_value))
			strbuf_addstr(value, " sideband-all");

		if (!repo_config_get_string(the_repository,
					    "uploadpack.blobpackfileuri",
					    &str) &&
		    str) {
			strbuf_addstr(value, " packfile-uris");
			free(str);
		}
	}

	return 1;
}<|MERGE_RESOLUTION|>--- conflicted
+++ resolved
@@ -754,19 +754,12 @@
 
 error:
 	/* Pick one of them (we know there at least is one) */
-<<<<<<< HEAD
-	for (i = 0; i < want_obj->nr; i++) {
-		struct object *o = want_obj->objects[i].item;
-		if (!is_our_ref(o)) {
-			warning("git upload-pack: not our ref %s",
-				oid_to_hex(&o->oid));
-			packet_writer_error(writer,
-=======
 	for (i = 0; i < data->want_obj.nr; i++) {
 		struct object *o = data->want_obj.objects[i].item;
 		if (!is_our_ref(o, data->allow_uor)) {
+			warning("git upload-pack: not our ref %s",
+				oid_to_hex(&o->oid));
 			packet_writer_error(&data->writer,
->>>>>>> 4b34aa94
 					    "upload-pack: not our ref %s",
 					    oid_to_hex(&o->oid));
 			exit(1);
