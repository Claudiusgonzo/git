#ifndef REFS_H
#define REFS_H

struct ref_lock {
	char *ref_name;
	char *orig_ref_name;
	struct lock_file *lk;
	unsigned char old_sha1[20];
	int lock_fd;
	int force_write;
};

#define REF_ISSYMREF 01
#define REF_ISPACKED 02

/*
 * Calls the specified function for each ref file until it returns nonzero,
 * and returns the value
 */
typedef int each_ref_fn(const char *refname, const unsigned char *sha1, int flags, void *cb_data);
extern int head_ref(each_ref_fn, void *);
extern int for_each_ref(each_ref_fn, void *);
extern int for_each_ref_in(const char *, each_ref_fn, void *);
extern int for_each_tag_ref(each_ref_fn, void *);
extern int for_each_branch_ref(each_ref_fn, void *);
extern int for_each_remote_ref(each_ref_fn, void *);
extern int for_each_replace_ref(each_ref_fn, void *);
extern int for_each_glob_ref(each_ref_fn, const char *pattern, void *);
extern int for_each_glob_ref_in(each_ref_fn, const char *pattern, const char* prefix, void *);
<<<<<<< HEAD
=======

static inline const char *has_glob_specials(const char *pattern)
{
	return strpbrk(pattern, "?*[");
}
>>>>>>> 66d68199

/* can be used to learn about broken ref and symref */
extern int for_each_rawref(each_ref_fn, void *);

extern void warn_dangling_symref(FILE *fp, const char *msg_fmt, const char *refname);

/*
 * Extra refs will be listed by for_each_ref() before any actual refs
 * for the duration of this process or until clear_extra_refs() is
 * called. Only extra refs added before for_each_ref() is called will
 * be listed on a given call of for_each_ref().
 */
extern void add_extra_ref(const char *refname, const unsigned char *sha1, int flags);
extern void clear_extra_refs(void);

extern int peel_ref(const char *, unsigned char *);

/** Locks a "refs/" ref returning the lock on success and NULL on failure. **/
extern struct ref_lock *lock_ref_sha1(const char *ref, const unsigned char *old_sha1);

/** Locks any ref (for 'HEAD' type refs). */
#define REF_NODEREF	0x01
extern struct ref_lock *lock_any_ref_for_update(const char *ref, const unsigned char *old_sha1, int flags);

/** Close the file descriptor owned by a lock and return the status */
extern int close_ref(struct ref_lock *lock);

/** Close and commit the ref locked by the lock */
extern int commit_ref(struct ref_lock *lock);

/** Release any lock taken but not written. **/
extern void unlock_ref(struct ref_lock *lock);

/** Writes sha1 into the ref specified by the lock. **/
extern int write_ref_sha1(struct ref_lock *lock, const unsigned char *sha1, const char *msg);

/** Reads log for the value of ref during at_time. **/
extern int read_ref_at(const char *ref, unsigned long at_time, int cnt, unsigned char *sha1, char **msg, unsigned long *cutoff_time, int *cutoff_tz, int *cutoff_cnt);

/* iterate over reflog entries */
typedef int each_reflog_ent_fn(unsigned char *osha1, unsigned char *nsha1, const char *, unsigned long, int, const char *, void *);
int for_each_reflog_ent(const char *ref, each_reflog_ent_fn fn, void *cb_data);
int for_each_recent_reflog_ent(const char *ref, each_reflog_ent_fn fn, long, void *cb_data);

/*
 * Calls the specified function for each reflog file until it returns nonzero,
 * and returns the value
 */
extern int for_each_reflog(each_ref_fn, void *);

#define CHECK_REF_FORMAT_OK 0
#define CHECK_REF_FORMAT_ERROR (-1)
#define CHECK_REF_FORMAT_ONELEVEL (-2)
#define CHECK_REF_FORMAT_WILDCARD (-3)
extern int check_ref_format(const char *target);

extern const char *prettify_refname(const char *refname);
extern char *shorten_unambiguous_ref(const char *ref, int strict);

/** rename ref, return 0 on success **/
extern int rename_ref(const char *oldref, const char *newref, const char *logmsg);

/** resolve ref in nested "gitlink" repository */
extern int resolve_gitlink_ref(const char *name, const char *refname, unsigned char *result);

/** lock a ref and then write its file */
enum action_on_err { MSG_ON_ERR, DIE_ON_ERR, QUIET_ON_ERR };
int update_ref(const char *action, const char *refname,
		const unsigned char *sha1, const unsigned char *oldval,
		int flags, enum action_on_err onerr);

#endif /* REFS_H */<|MERGE_RESOLUTION|>--- conflicted
+++ resolved
@@ -27,14 +27,11 @@
 extern int for_each_replace_ref(each_ref_fn, void *);
 extern int for_each_glob_ref(each_ref_fn, const char *pattern, void *);
 extern int for_each_glob_ref_in(each_ref_fn, const char *pattern, const char* prefix, void *);
-<<<<<<< HEAD
-=======
 
 static inline const char *has_glob_specials(const char *pattern)
 {
 	return strpbrk(pattern, "?*[");
 }
->>>>>>> 66d68199
 
 /* can be used to learn about broken ref and symref */
 extern int for_each_rawref(each_ref_fn, void *);
