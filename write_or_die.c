#include "cache.h"

int read_in_full(int fd, void *buf, size_t count)
{
	char *p = buf;
	ssize_t total = 0;
	ssize_t loaded = 0;

	while (count > 0) {
		loaded = xread(fd, p, count);
		if (loaded <= 0) {
			if (total)
				return total;
			else
				return loaded;
		}
		count -= loaded;
		p += loaded;
		total += loaded;
	}

	return total;
}

void read_or_die(int fd, void *buf, size_t count)
{
	ssize_t loaded;

<<<<<<< HEAD
=======
	if (!count)
		return;
>>>>>>> ba70de01
	loaded = read_in_full(fd, buf, count);
	if (loaded == 0)
		die("unexpected end of file");
	else if (loaded < 0)
		die("read error (%s)", strerror(errno));
}

int write_in_full(int fd, const void *buf, size_t count)
{
	const char *p = buf;
	ssize_t total = 0;
<<<<<<< HEAD
	ssize_t written = 0;

	while (count > 0) {
		written = xwrite(fd, p, count);
		if (written <= 0) {
			if (total)
				return total;
			else
				return written;
=======

	while (count > 0) {
		size_t written = xwrite(fd, p, count);
		if (written < 0)
			return -1;
		if (!written) {
			errno = ENOSPC;
			return -1;
>>>>>>> ba70de01
		}
		count -= written;
		p += written;
		total += written;
	}

	return total;
}

void write_or_die(int fd, const void *buf, size_t count)
{
	ssize_t written;

<<<<<<< HEAD
=======
	if (!count)
		return;
>>>>>>> ba70de01
	written = write_in_full(fd, buf, count);
	if (written == 0)
		die("disk full?");
	else if (written < 0) {
		if (errno == EPIPE)
			exit(0);
		die("write error (%s)", strerror(errno));
	}
}

int write_or_whine_pipe(int fd, const void *buf, size_t count, const char *msg)
{
	ssize_t written;

<<<<<<< HEAD
=======
	if (!count)
		return 1;
>>>>>>> ba70de01
	written = write_in_full(fd, buf, count);
	if (written == 0) {
		fprintf(stderr, "%s: disk full?\n", msg);
		return 0;
	}
	else if (written < 0) {
		if (errno == EPIPE)
			exit(0);
		fprintf(stderr, "%s: write error (%s)\n",
			msg, strerror(errno));
		return 0;
	}

	return 1;
}

int write_or_whine(int fd, const void *buf, size_t count, const char *msg)
{
	ssize_t written;

<<<<<<< HEAD
=======
	if (!count)
		return 1;
>>>>>>> ba70de01
	written = write_in_full(fd, buf, count);
	if (written == 0) {
		fprintf(stderr, "%s: disk full?\n", msg);
		return 0;
	}
	else if (written < 0) {
		fprintf(stderr, "%s: write error (%s)\n",
			msg, strerror(errno));
		return 0;
	}

	return 1;
}<|MERGE_RESOLUTION|>--- conflicted
+++ resolved
@@ -26,11 +26,8 @@
 {
 	ssize_t loaded;
 
-<<<<<<< HEAD
-=======
 	if (!count)
 		return;
->>>>>>> ba70de01
 	loaded = read_in_full(fd, buf, count);
 	if (loaded == 0)
 		die("unexpected end of file");
@@ -42,17 +39,6 @@
 {
 	const char *p = buf;
 	ssize_t total = 0;
-<<<<<<< HEAD
-	ssize_t written = 0;
-
-	while (count > 0) {
-		written = xwrite(fd, p, count);
-		if (written <= 0) {
-			if (total)
-				return total;
-			else
-				return written;
-=======
 
 	while (count > 0) {
 		size_t written = xwrite(fd, p, count);
@@ -61,7 +47,6 @@
 		if (!written) {
 			errno = ENOSPC;
 			return -1;
->>>>>>> ba70de01
 		}
 		count -= written;
 		p += written;
@@ -75,11 +60,8 @@
 {
 	ssize_t written;
 
-<<<<<<< HEAD
-=======
 	if (!count)
 		return;
->>>>>>> ba70de01
 	written = write_in_full(fd, buf, count);
 	if (written == 0)
 		die("disk full?");
@@ -94,11 +76,8 @@
 {
 	ssize_t written;
 
-<<<<<<< HEAD
-=======
 	if (!count)
 		return 1;
->>>>>>> ba70de01
 	written = write_in_full(fd, buf, count);
 	if (written == 0) {
 		fprintf(stderr, "%s: disk full?\n", msg);
@@ -119,11 +98,8 @@
 {
 	ssize_t written;
 
-<<<<<<< HEAD
-=======
 	if (!count)
 		return 1;
->>>>>>> ba70de01
 	written = write_in_full(fd, buf, count);
 	if (written == 0) {
 		fprintf(stderr, "%s: disk full?\n", msg);
