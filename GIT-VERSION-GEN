--- conflicted
+++ resolved
@@ -1,11 +1,7 @@
 #!/bin/sh
 
 GVF=GIT-VERSION-FILE
-<<<<<<< HEAD
-DEF_VER=v2.23.1
-=======
-DEF_VER=v2.22.3
->>>>>>> 69fab821
+DEF_VER=v2.23.2
 
 LF='
 '
