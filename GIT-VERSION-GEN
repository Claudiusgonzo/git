#!/bin/sh

GVF=GIT-VERSION-FILE
<<<<<<< HEAD
DEF_VER=v1.5.2.GIT
=======
DEF_VER=v1.5.2.1.GIT
>>>>>>> 2cf69cf6

LF='
'

# First see if there is a version file (included in release tarballs),
# then try git-describe, then default.
if test -f version
<<<<<<< HEAD
then
	VN=$(cat version) || VN="$DEF_VER"
elif test -d .git &&
	VN=$(git describe --abbrev=4 HEAD 2>/dev/null) &&
	case "$VN" in
	*$LF*) (exit 1) ;;
	v[0-9]*) : happy ;;
	esac
then
=======
then
	VN=$(cat version) || VN="$DEF_VER"
elif test -d .git &&
	VN=$(git describe --abbrev=4 HEAD 2>/dev/null) &&
	case "$VN" in
	*$LF*) (exit 1) ;;
	v[0-9]*) : happy ;;
	esac
then
>>>>>>> 2cf69cf6
	VN=$(echo "$VN" | sed -e 's/-/./g');
else
	VN="$DEF_VER"
fi

VN=$(expr "$VN" : v*'\(.*\)')

dirty=$(sh -c 'git diff-index --name-only HEAD' 2>/dev/null) || dirty=
case "$dirty" in
'')
	;;
*)
	VN="$VN-dirty" ;;
esac

if test -r $GVF
then
	VC=$(sed -e 's/^GIT_VERSION = //' <$GVF)
else
	VC=unset
fi
test "$VN" = "$VC" || {
	echo >&2 "GIT_VERSION = $VN"
	echo "GIT_VERSION = $VN" >$GVF
<<<<<<< HEAD
}
=======
}

>>>>>>> 2cf69cf6
<|MERGE_RESOLUTION|>--- conflicted
+++ resolved
@@ -1,11 +1,7 @@
 #!/bin/sh
 
 GVF=GIT-VERSION-FILE
-<<<<<<< HEAD
 DEF_VER=v1.5.2.GIT
-=======
-DEF_VER=v1.5.2.1.GIT
->>>>>>> 2cf69cf6
 
 LF='
 '
@@ -13,7 +9,6 @@
 # First see if there is a version file (included in release tarballs),
 # then try git-describe, then default.
 if test -f version
-<<<<<<< HEAD
 then
 	VN=$(cat version) || VN="$DEF_VER"
 elif test -d .git &&
@@ -23,17 +18,6 @@
 	v[0-9]*) : happy ;;
 	esac
 then
-=======
-then
-	VN=$(cat version) || VN="$DEF_VER"
-elif test -d .git &&
-	VN=$(git describe --abbrev=4 HEAD 2>/dev/null) &&
-	case "$VN" in
-	*$LF*) (exit 1) ;;
-	v[0-9]*) : happy ;;
-	esac
-then
->>>>>>> 2cf69cf6
 	VN=$(echo "$VN" | sed -e 's/-/./g');
 else
 	VN="$DEF_VER"
@@ -58,9 +42,5 @@
 test "$VN" = "$VC" || {
 	echo >&2 "GIT_VERSION = $VN"
 	echo "GIT_VERSION = $VN" >$GVF
-<<<<<<< HEAD
-}
-=======
 }
 
->>>>>>> 2cf69cf6
