#include "cache.h"
#include "exec_cmd.h"

static const char update_server_info_usage[] =
"git update-server-info [--force]";

int main(int ac, char **av)
{
	int i;
	int force = 0;
	for (i = 1; i < ac; i++) {
		if (av[i][0] == '-') {
			if (!strcmp("--force", av[i]) ||
			    !strcmp("-f", av[i]))
				force = 1;
			else
				usage(update_server_info_usage);
		}
	}
	if (i != ac)
		usage(update_server_info_usage);

<<<<<<< HEAD
	if (av[0] && *av[0])
		git_extract_argv0_path(av[0]);
=======
	git_extract_argv0_path(av[0]);
>>>>>>> b02811a6

	setup_git_directory();

	return !!update_server_info(force);
}<|MERGE_RESOLUTION|>--- conflicted
+++ resolved
@@ -20,12 +20,7 @@
 	if (i != ac)
 		usage(update_server_info_usage);
 
-<<<<<<< HEAD
-	if (av[0] && *av[0])
-		git_extract_argv0_path(av[0]);
-=======
 	git_extract_argv0_path(av[0]);
->>>>>>> b02811a6
 
 	setup_git_directory();
 
