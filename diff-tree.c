#include "cache.h"
#include "diff.h"
#include "commit.h"
#include "log-tree.h"

static struct log_tree_opt log_tree_opt;

static int diff_tree_commit_sha1(const unsigned char *sha1)
{
	struct commit *commit = lookup_commit_reference(sha1);
	if (!commit)
		return -1;
	return log_tree_commit(&log_tree_opt, commit);
}

static int diff_tree_stdin(char *line)
{
	int len = strlen(line);
	unsigned char sha1[20];
	struct commit *commit;

	if (!len || line[len-1] != '\n')
		return -1;
	line[len-1] = 0;
	if (get_sha1_hex(line, sha1))
		return -1;
	commit = lookup_commit(sha1);
	if (!commit || parse_commit(commit))
		return -1;
	if (isspace(line[40]) && !get_sha1_hex(line+41, sha1)) {
		/* Graft the fake parents locally to the commit */
		int pos = 41;
		struct commit_list **pptr, *parents;

		/* Free the real parent list */
		for (parents = commit->parents; parents; ) {
			struct commit_list *tmp = parents->next;
			free(parents);
			parents = tmp;
		}
		commit->parents = NULL;
		pptr = &(commit->parents);
		while (line[pos] && !get_sha1_hex(line + pos, sha1)) {
			struct commit *parent = lookup_commit(sha1);
			if (parent) {
				pptr = &commit_list_insert(parent, pptr)->next;
			}
			pos += 41;
		}
	}
	return log_tree_commit(&log_tree_opt, commit);
}

static const char diff_tree_usage[] =
"git-diff-tree [--stdin] [-m] [-c] [--cc] [-s] [-v] [--pretty] [-t] [-r] [--root] "
"[<common diff options>] <tree-ish> [<tree-ish>] [<path>...]\n"
"  -r            diff recursively\n"
"  --root        include the initial commit as diff against /dev/null\n"
COMMON_DIFF_OPTIONS_HELP;

int main(int argc, const char **argv)
{
	int nr_sha1;
	char line[1000];
	unsigned char sha1[2][20];
	const char *prefix = setup_git_directory();
	static struct log_tree_opt *opt = &log_tree_opt;
	int read_stdin = 0;

	git_config(git_diff_config);
	nr_sha1 = 0;
<<<<<<< HEAD
	init_log_tree_opt(opt);
=======
	init_revisions(opt);
	opt->abbrev = 0;
	argc = setup_revisions(argc, argv, opt, NULL);
>>>>>>> ba1d4505

	for (;;) {
		int opt_cnt;
		const char *arg;

		argv++;
		argc--;
		arg = *argv;
		if (!arg)
			break;

		if (*arg != '-') {
			if (nr_sha1 < 2 && !get_sha1(arg, sha1[nr_sha1])) {
				nr_sha1++;
				continue;
			}
			break;
		}

		opt_cnt = log_tree_opt_parse(opt, argv, argc);
		if (opt_cnt < 0)
			usage(diff_tree_usage);
		else if (opt_cnt) {
			argv += opt_cnt - 1;
			argc -= opt_cnt - 1;
			continue;
		}

		if (!strcmp(arg, "--")) {
			argv++;
			argc--;
			break;
		}
		if (!strcmp(arg, "--stdin")) {
			read_stdin = 1;
			continue;
		}
		usage(diff_tree_usage);
	}

	if (opt->combine_merges)
		opt->ignore_merges = 0;

	/* We can only do dense combined merges with diff output */
	if (opt->dense_combined_merges)
		opt->diffopt.output_format = DIFF_FORMAT_PATCH;

	if (opt->diffopt.output_format == DIFF_FORMAT_PATCH)
		opt->diffopt.recursive = 1;

	diff_tree_setup_paths(get_pathspec(prefix, argv), &opt->diffopt);
	diff_setup_done(&opt->diffopt);

	switch (nr_sha1) {
	case 0:
		if (!read_stdin)
			usage(diff_tree_usage);
		break;
	case 1:
		diff_tree_commit_sha1(sha1[0]);
		break;
	case 2:
		diff_tree_sha1(sha1[0], sha1[1], "", &opt->diffopt);
		log_tree_diff_flush(opt);
		break;
	}

	if (!read_stdin)
		return 0;

	if (opt->diffopt.detect_rename)
		opt->diffopt.setup |= (DIFF_SETUP_USE_SIZE_CACHE |
				       DIFF_SETUP_USE_CACHE);
	while (fgets(line, sizeof(line), stdin))
		diff_tree_stdin(line);

	return 0;
}<|MERGE_RESOLUTION|>--- conflicted
+++ resolved
@@ -3,7 +3,7 @@
 #include "commit.h"
 #include "log-tree.h"
 
-static struct log_tree_opt log_tree_opt;
+static struct rev_info log_tree_opt;
 
 static int diff_tree_commit_sha1(const unsigned char *sha1)
 {
@@ -62,53 +62,20 @@
 {
 	int nr_sha1;
 	char line[1000];
-	unsigned char sha1[2][20];
-	const char *prefix = setup_git_directory();
-	static struct log_tree_opt *opt = &log_tree_opt;
+	struct object *tree1, *tree2;
+	static struct rev_info *opt = &log_tree_opt;
+	struct object_list *list;
 	int read_stdin = 0;
 
 	git_config(git_diff_config);
 	nr_sha1 = 0;
-<<<<<<< HEAD
-	init_log_tree_opt(opt);
-=======
 	init_revisions(opt);
 	opt->abbrev = 0;
 	argc = setup_revisions(argc, argv, opt, NULL);
->>>>>>> ba1d4505
 
-	for (;;) {
-		int opt_cnt;
-		const char *arg;
+	while (--argc > 0) {
+		const char *arg = *++argv;
 
-		argv++;
-		argc--;
-		arg = *argv;
-		if (!arg)
-			break;
-
-		if (*arg != '-') {
-			if (nr_sha1 < 2 && !get_sha1(arg, sha1[nr_sha1])) {
-				nr_sha1++;
-				continue;
-			}
-			break;
-		}
-
-		opt_cnt = log_tree_opt_parse(opt, argv, argc);
-		if (opt_cnt < 0)
-			usage(diff_tree_usage);
-		else if (opt_cnt) {
-			argv += opt_cnt - 1;
-			argc -= opt_cnt - 1;
-			continue;
-		}
-
-		if (!strcmp(arg, "--")) {
-			argv++;
-			argc--;
-			break;
-		}
 		if (!strcmp(arg, "--stdin")) {
 			read_stdin = 1;
 			continue;
@@ -116,18 +83,36 @@
 		usage(diff_tree_usage);
 	}
 
-	if (opt->combine_merges)
-		opt->ignore_merges = 0;
-
-	/* We can only do dense combined merges with diff output */
-	if (opt->dense_combined_merges)
-		opt->diffopt.output_format = DIFF_FORMAT_PATCH;
-
-	if (opt->diffopt.output_format == DIFF_FORMAT_PATCH)
-		opt->diffopt.recursive = 1;
-
-	diff_tree_setup_paths(get_pathspec(prefix, argv), &opt->diffopt);
-	diff_setup_done(&opt->diffopt);
+	/*
+	 * NOTE! "setup_revisions()" will have inserted the revisions
+	 * it parsed in reverse order. So if you do
+	 *
+	 *	git-diff-tree a b
+	 *
+	 * the commit list will be "b" -> "a" -> NULL, so we reverse
+	 * the order of the objects if the first one is not marked
+	 * UNINTERESTING.
+	 */
+	nr_sha1 = 0;
+	list = opt->pending_objects;
+	if (list) {
+		nr_sha1++;
+		tree1 = list->item;
+		list = list->next;
+		if (list) {
+			nr_sha1++;
+			tree2 = tree1;
+			tree1 = list->item;
+			if (list->next)
+				usage(diff_tree_usage);
+			/* Switch them around if the second one was uninteresting.. */
+			if (tree2->flags & UNINTERESTING) {
+				struct object *tmp = tree2;
+				tree2 = tree1;
+				tree1 = tmp;
+			}
+		}
+	}
 
 	switch (nr_sha1) {
 	case 0:
@@ -135,10 +120,12 @@
 			usage(diff_tree_usage);
 		break;
 	case 1:
-		diff_tree_commit_sha1(sha1[0]);
+		diff_tree_commit_sha1(tree1->sha1);
 		break;
 	case 2:
-		diff_tree_sha1(sha1[0], sha1[1], "", &opt->diffopt);
+		diff_tree_sha1(tree1->sha1,
+			       tree2->sha1,
+			       "", &opt->diffopt);
 		log_tree_diff_flush(opt);
 		break;
 	}
