#include "../git-compat-util.h"
#include "win32.h"
#include <conio.h>
#include <wchar.h>
#include <winioctl.h>
#include "../strbuf.h"
#include "../run-command.h"
#include "../cache.h"
#include "win32/exit-process.h"
#include "win32/lazyload.h"
#include "../config.h"
#include "dir.h"
#include "win32/fscache.h"
#include "../attr.h"
#include "../string-list.h"

#define HCAST(type, handle) ((type)(intptr_t)handle)

void open_in_gdb(void)
{
	static struct child_process cp = CHILD_PROCESS_INIT;
	extern char *_pgmptr;

	argv_array_pushl(&cp.args, "mintty", "gdb", NULL);
	argv_array_pushf(&cp.args, "--pid=%d", getpid());
	cp.clean_on_exit = 1;
	if (start_command(&cp) < 0)
		die_errno("Could not start gdb");
	sleep(1);
}

int err_win_to_posix(DWORD winerr)
{
	int error = ENOSYS;
	switch(winerr) {
	case ERROR_ACCESS_DENIED: error = EACCES; break;
	case ERROR_ACCOUNT_DISABLED: error = EACCES; break;
	case ERROR_ACCOUNT_RESTRICTION: error = EACCES; break;
	case ERROR_ALREADY_ASSIGNED: error = EBUSY; break;
	case ERROR_ALREADY_EXISTS: error = EEXIST; break;
	case ERROR_ARITHMETIC_OVERFLOW: error = ERANGE; break;
	case ERROR_BAD_COMMAND: error = EIO; break;
	case ERROR_BAD_DEVICE: error = ENODEV; break;
	case ERROR_BAD_DRIVER_LEVEL: error = ENXIO; break;
	case ERROR_BAD_EXE_FORMAT: error = ENOEXEC; break;
	case ERROR_BAD_FORMAT: error = ENOEXEC; break;
	case ERROR_BAD_LENGTH: error = EINVAL; break;
	case ERROR_BAD_PATHNAME: error = ENOENT; break;
	case ERROR_BAD_PIPE: error = EPIPE; break;
	case ERROR_BAD_UNIT: error = ENODEV; break;
	case ERROR_BAD_USERNAME: error = EINVAL; break;
	case ERROR_BROKEN_PIPE: error = EPIPE; break;
	case ERROR_BUFFER_OVERFLOW: error = ENAMETOOLONG; break;
	case ERROR_BUSY: error = EBUSY; break;
	case ERROR_BUSY_DRIVE: error = EBUSY; break;
	case ERROR_CALL_NOT_IMPLEMENTED: error = ENOSYS; break;
	case ERROR_CANNOT_MAKE: error = EACCES; break;
	case ERROR_CANTOPEN: error = EIO; break;
	case ERROR_CANTREAD: error = EIO; break;
	case ERROR_CANTWRITE: error = EIO; break;
	case ERROR_CRC: error = EIO; break;
	case ERROR_CURRENT_DIRECTORY: error = EACCES; break;
	case ERROR_DEVICE_IN_USE: error = EBUSY; break;
	case ERROR_DEV_NOT_EXIST: error = ENODEV; break;
	case ERROR_DIRECTORY: error = EINVAL; break;
	case ERROR_DIR_NOT_EMPTY: error = ENOTEMPTY; break;
	case ERROR_DISK_CHANGE: error = EIO; break;
	case ERROR_DISK_FULL: error = ENOSPC; break;
	case ERROR_DRIVE_LOCKED: error = EBUSY; break;
	case ERROR_ENVVAR_NOT_FOUND: error = EINVAL; break;
	case ERROR_EXE_MARKED_INVALID: error = ENOEXEC; break;
	case ERROR_FILENAME_EXCED_RANGE: error = ENAMETOOLONG; break;
	case ERROR_FILE_EXISTS: error = EEXIST; break;
	case ERROR_FILE_INVALID: error = ENODEV; break;
	case ERROR_FILE_NOT_FOUND: error = ENOENT; break;
	case ERROR_GEN_FAILURE: error = EIO; break;
	case ERROR_HANDLE_DISK_FULL: error = ENOSPC; break;
	case ERROR_INSUFFICIENT_BUFFER: error = ENOMEM; break;
	case ERROR_INVALID_ACCESS: error = EACCES; break;
	case ERROR_INVALID_ADDRESS: error = EFAULT; break;
	case ERROR_INVALID_BLOCK: error = EFAULT; break;
	case ERROR_INVALID_DATA: error = EINVAL; break;
	case ERROR_INVALID_DRIVE: error = ENODEV; break;
	case ERROR_INVALID_EXE_SIGNATURE: error = ENOEXEC; break;
	case ERROR_INVALID_FLAGS: error = EINVAL; break;
	case ERROR_INVALID_FUNCTION: error = ENOSYS; break;
	case ERROR_INVALID_HANDLE: error = EBADF; break;
	case ERROR_INVALID_LOGON_HOURS: error = EACCES; break;
	case ERROR_INVALID_NAME: error = EINVAL; break;
	case ERROR_INVALID_OWNER: error = EINVAL; break;
	case ERROR_INVALID_PARAMETER: error = EINVAL; break;
	case ERROR_INVALID_PASSWORD: error = EPERM; break;
	case ERROR_INVALID_PRIMARY_GROUP: error = EINVAL; break;
	case ERROR_INVALID_REPARSE_DATA: error = EINVAL; break;
	case ERROR_INVALID_SIGNAL_NUMBER: error = EINVAL; break;
	case ERROR_INVALID_TARGET_HANDLE: error = EIO; break;
	case ERROR_INVALID_WORKSTATION: error = EACCES; break;
	case ERROR_IO_DEVICE: error = EIO; break;
	case ERROR_IO_INCOMPLETE: error = EINTR; break;
	case ERROR_LOCKED: error = EBUSY; break;
	case ERROR_LOCK_VIOLATION: error = EACCES; break;
	case ERROR_LOGON_FAILURE: error = EACCES; break;
	case ERROR_MAPPED_ALIGNMENT: error = EINVAL; break;
	case ERROR_META_EXPANSION_TOO_LONG: error = E2BIG; break;
	case ERROR_MORE_DATA: error = EPIPE; break;
	case ERROR_NEGATIVE_SEEK: error = ESPIPE; break;
	case ERROR_NOACCESS: error = EFAULT; break;
	case ERROR_NONE_MAPPED: error = EINVAL; break;
	case ERROR_NOT_A_REPARSE_POINT: error = EINVAL; break;
	case ERROR_NOT_ENOUGH_MEMORY: error = ENOMEM; break;
	case ERROR_NOT_READY: error = EAGAIN; break;
	case ERROR_NOT_SAME_DEVICE: error = EXDEV; break;
	case ERROR_NO_DATA: error = EPIPE; break;
	case ERROR_NO_MORE_SEARCH_HANDLES: error = EIO; break;
	case ERROR_NO_PROC_SLOTS: error = EAGAIN; break;
	case ERROR_NO_SUCH_PRIVILEGE: error = EACCES; break;
	case ERROR_OPEN_FAILED: error = EIO; break;
	case ERROR_OPEN_FILES: error = EBUSY; break;
	case ERROR_OPERATION_ABORTED: error = EINTR; break;
	case ERROR_OUTOFMEMORY: error = ENOMEM; break;
	case ERROR_PASSWORD_EXPIRED: error = EACCES; break;
	case ERROR_PATH_BUSY: error = EBUSY; break;
	case ERROR_PATH_NOT_FOUND: error = ENOENT; break;
	case ERROR_PIPE_BUSY: error = EBUSY; break;
	case ERROR_PIPE_CONNECTED: error = EPIPE; break;
	case ERROR_PIPE_LISTENING: error = EPIPE; break;
	case ERROR_PIPE_NOT_CONNECTED: error = EPIPE; break;
	case ERROR_PRIVILEGE_NOT_HELD: error = EACCES; break;
	case ERROR_READ_FAULT: error = EIO; break;
	case ERROR_REPARSE_ATTRIBUTE_CONFLICT: error = EINVAL; break;
	case ERROR_REPARSE_TAG_INVALID: error = EINVAL; break;
	case ERROR_REPARSE_TAG_MISMATCH: error = EINVAL; break;
	case ERROR_SEEK: error = EIO; break;
	case ERROR_SEEK_ON_DEVICE: error = ESPIPE; break;
	case ERROR_SHARING_BUFFER_EXCEEDED: error = ENFILE; break;
	case ERROR_SHARING_VIOLATION: error = EACCES; break;
	case ERROR_STACK_OVERFLOW: error = ENOMEM; break;
	case ERROR_SWAPERROR: error = ENOENT; break;
	case ERROR_TOO_MANY_MODULES: error = EMFILE; break;
	case ERROR_TOO_MANY_OPEN_FILES: error = EMFILE; break;
	case ERROR_UNRECOGNIZED_MEDIA: error = ENXIO; break;
	case ERROR_UNRECOGNIZED_VOLUME: error = ENODEV; break;
	case ERROR_WAIT_NO_CHILDREN: error = ECHILD; break;
	case ERROR_WRITE_FAULT: error = EIO; break;
	case ERROR_WRITE_PROTECT: error = EROFS; break;
	}
	return error;
}

static inline int is_file_in_use_error(DWORD errcode)
{
	switch (errcode) {
	case ERROR_SHARING_VIOLATION:
	case ERROR_ACCESS_DENIED:
		return 1;
	}

	return 0;
}

static int read_yes_no_answer(void)
{
	char answer[1024];

	if (fgets(answer, sizeof(answer), stdin)) {
		size_t answer_len = strlen(answer);
		int got_full_line = 0, c;

		/* remove the newline */
		if (answer_len >= 2 && answer[answer_len-2] == '\r') {
			answer[answer_len-2] = '\0';
			got_full_line = 1;
		} else if (answer_len >= 1 && answer[answer_len-1] == '\n') {
			answer[answer_len-1] = '\0';
			got_full_line = 1;
		}
		/* flush the buffer in case we did not get the full line */
		if (!got_full_line)
			while ((c = getchar()) != EOF && c != '\n')
				;
	} else
		/* we could not read, return the
		 * default answer which is no */
		return 0;

	if (tolower(answer[0]) == 'y' && !answer[1])
		return 1;
	if (!strncasecmp(answer, "yes", sizeof(answer)))
		return 1;
	if (tolower(answer[0]) == 'n' && !answer[1])
		return 0;
	if (!strncasecmp(answer, "no", sizeof(answer)))
		return 0;

	/* did not find an answer we understand */
	return -1;
}

static int ask_yes_no_if_possible(const char *format, va_list args)
{
	char question[4096];
	const char *retry_hook[] = { NULL, NULL, NULL };

	vsnprintf(question, sizeof(question), format, args);

	if ((retry_hook[0] = mingw_getenv("GIT_ASK_YESNO"))) {
		retry_hook[1] = question;
		return !run_command_v_opt(retry_hook, 0);
	}

	if (!isatty(_fileno(stdin)) || !isatty(_fileno(stderr)))
		return 0;

	while (1) {
		int answer;
		fprintf(stderr, "%s (y/n) ", question);

		if ((answer = read_yes_no_answer()) >= 0)
			return answer;

		fprintf(stderr, "Sorry, I did not understand your answer. "
				"Please type 'y' or 'n'\n");
	}
}

static int retry_ask_yes_no(int *tries, const char *format, ...)
{
	static const int delay[] = { 0, 1, 10, 20, 40 };
	va_list args;
	int result, saved_errno = errno;

	if ((*tries) < ARRAY_SIZE(delay)) {
		/*
		 * We assume that some other process had the file open at the wrong
		 * moment and retry. In order to give the other process a higher
		 * chance to complete its operation, we give up our time slice now.
		 * If we have to retry again, we do sleep a bit.
		 */
		Sleep(delay[*tries]);
		(*tries)++;
		return 1;
	}

	va_start(args, format);
	result = ask_yes_no_if_possible(format, args);
	va_end(args);
	errno = saved_errno;
	return result;
}

/* Windows only */
enum hide_dotfiles_type {
	HIDE_DOTFILES_FALSE = 0,
	HIDE_DOTFILES_TRUE,
	HIDE_DOTFILES_DOTGITONLY
};

static int core_restrict_inherited_handles = -1;
static enum hide_dotfiles_type hide_dotfiles = HIDE_DOTFILES_DOTGITONLY;
static char *unset_environment_variables;
int core_fscache;
int core_long_paths;

int mingw_core_config(const char *var, const char *value, void *cb)
{
	if (!strcmp(var, "core.hidedotfiles")) {
		if (value && !strcasecmp(value, "dotgitonly"))
			hide_dotfiles = HIDE_DOTFILES_DOTGITONLY;
		else
			hide_dotfiles = git_config_bool(var, value);
		return 0;
	}

	if (!strcmp(var, "core.fscache")) {
		core_fscache = git_config_bool(var, value);
		return 0;
	}

	if (!strcmp(var, "core.longpaths")) {
		core_long_paths = git_config_bool(var, value);
		return 0;
	}

	if (!strcmp(var, "core.unsetenvvars")) {
		free(unset_environment_variables);
		unset_environment_variables = xstrdup(value);
		return 0;
	}

	if (!strcmp(var, "core.restrictinheritedhandles")) {
		if (value && !strcasecmp(value, "auto"))
			core_restrict_inherited_handles = -1;
		else
			core_restrict_inherited_handles =
				git_config_bool(var, value);
		return 0;
	}

	return 0;
}

static DWORD symlink_file_flags = 0, symlink_directory_flags = 1;

enum phantom_symlink_result {
	PHANTOM_SYMLINK_RETRY,
	PHANTOM_SYMLINK_DONE,
	PHANTOM_SYMLINK_DIRECTORY
};

static inline int is_wdir_sep(wchar_t wchar)
{
	return wchar == L'/' || wchar == L'\\';
}

static const wchar_t *make_relative_to(const wchar_t *path,
				       const wchar_t *relative_to, wchar_t *out,
				       size_t size)
{
	size_t i = wcslen(relative_to), len;

	/* Is `path` already absolute? */
	if (is_wdir_sep(path[0]) ||
	    (iswalpha(path[0]) && path[1] == L':' && is_wdir_sep(path[2])))
		return path;

	while (i > 0 && !is_wdir_sep(relative_to[i - 1]))
		i--;

	/* Is `relative_to` in the current directory? */
	if (!i)
		return path;

	len = wcslen(path);
	if (i + len + 1 > size) {
		error("Could not make '%S' relative to '%S' (too large)",
		      path, relative_to);
		return NULL;
	}

	memcpy(out, relative_to, i * sizeof(wchar_t));
	wcscpy(out + i, path);
	return out;
}

/*
 * Changes a file symlink to a directory symlink if the target exists and is a
 * directory.
 */
static enum phantom_symlink_result
process_phantom_symlink(const wchar_t *wtarget, const wchar_t *wlink)
{
	HANDLE hnd;
	BY_HANDLE_FILE_INFORMATION fdata;
	wchar_t relative[MAX_LONG_PATH];
	const wchar_t *rel;

	/* check that wlink is still a file symlink */
	if ((GetFileAttributesW(wlink)
			& (FILE_ATTRIBUTE_REPARSE_POINT | FILE_ATTRIBUTE_DIRECTORY))
			!= FILE_ATTRIBUTE_REPARSE_POINT)
		return PHANTOM_SYMLINK_DONE;

	/* make it relative, if necessary */
	rel = make_relative_to(wtarget, wlink, relative, ARRAY_SIZE(relative));
	if (!rel)
		return PHANTOM_SYMLINK_DONE;

	/* let Windows resolve the link by opening it */
	hnd = CreateFileW(rel, 0,
			FILE_SHARE_READ | FILE_SHARE_WRITE | FILE_SHARE_DELETE, NULL,
			OPEN_EXISTING, FILE_FLAG_BACKUP_SEMANTICS, NULL);
	if (hnd == INVALID_HANDLE_VALUE) {
		errno = err_win_to_posix(GetLastError());
		return PHANTOM_SYMLINK_RETRY;
	}

	if (!GetFileInformationByHandle(hnd, &fdata)) {
		errno = err_win_to_posix(GetLastError());
		CloseHandle(hnd);
		return PHANTOM_SYMLINK_RETRY;
	}
	CloseHandle(hnd);

	/* if target exists and is a file, we're done */
	if (!(fdata.dwFileAttributes & FILE_ATTRIBUTE_DIRECTORY))
		return PHANTOM_SYMLINK_DONE;

	/* otherwise recreate the symlink with directory flag */
	if (DeleteFileW(wlink) &&
	    CreateSymbolicLinkW(wlink, wtarget, symlink_directory_flags))
		return PHANTOM_SYMLINK_DIRECTORY;

	errno = err_win_to_posix(GetLastError());
	return PHANTOM_SYMLINK_RETRY;
}

/* keep track of newly created symlinks to non-existing targets */
struct phantom_symlink_info {
	struct phantom_symlink_info *next;
	wchar_t *wlink;
	wchar_t *wtarget;
};

static struct phantom_symlink_info *phantom_symlinks = NULL;
static CRITICAL_SECTION phantom_symlinks_cs;

static void process_phantom_symlinks(void)
{
	struct phantom_symlink_info *current, **psi;
	EnterCriticalSection(&phantom_symlinks_cs);
	/* process phantom symlinks list */
	psi = &phantom_symlinks;
	while ((current = *psi)) {
		enum phantom_symlink_result result = process_phantom_symlink(
				current->wtarget, current->wlink);
		if (result == PHANTOM_SYMLINK_RETRY) {
			psi = &current->next;
		} else {
			/* symlink was processed, remove from list */
			*psi = current->next;
			free(current);
			/* if symlink was a directory, start over */
			if (result == PHANTOM_SYMLINK_DIRECTORY)
				psi = &phantom_symlinks;
		}
	}
	LeaveCriticalSection(&phantom_symlinks_cs);
}

static int create_phantom_symlink(wchar_t *wtarget, wchar_t *wlink)
{
	int len;

	/* create file symlink */
	if (!CreateSymbolicLinkW(wlink, wtarget, symlink_file_flags)) {
		errno = err_win_to_posix(GetLastError());
		return -1;
	}

	/* convert to directory symlink if target exists */
	switch (process_phantom_symlink(wtarget, wlink)) {
	case PHANTOM_SYMLINK_RETRY: {
		/* if target doesn't exist, add to phantom symlinks list */
		wchar_t wfullpath[MAX_LONG_PATH];
		struct phantom_symlink_info *psi;

		/* convert to absolute path to be independent of cwd */
		len = GetFullPathNameW(wlink, MAX_LONG_PATH, wfullpath, NULL);
		if (!len || len >= MAX_LONG_PATH) {
			errno = err_win_to_posix(GetLastError());
			return -1;
		}

		/* over-allocate and fill phantom_symlink_info structure */
		psi = xmalloc(sizeof(struct phantom_symlink_info) +
			      sizeof(wchar_t) * (len + wcslen(wtarget) + 2));
		psi->wlink = (wchar_t *)(psi + 1);
		wcscpy(psi->wlink, wfullpath);
		psi->wtarget = psi->wlink + len + 1;
		wcscpy(psi->wtarget, wtarget);

		EnterCriticalSection(&phantom_symlinks_cs);
		psi->next = phantom_symlinks;
		phantom_symlinks = psi;
		LeaveCriticalSection(&phantom_symlinks_cs);
		break;
	}
	case PHANTOM_SYMLINK_DIRECTORY:
		/* if we created a dir symlink, process other phantom symlinks */
		process_phantom_symlinks();
		break;
	default:
		break;
	}
	return 0;
}

/* Normalizes NT paths as returned by some low-level APIs. */
static wchar_t *normalize_ntpath(wchar_t *wbuf)
{
	int i;
	/* fix absolute path prefixes */
	if (wbuf[0] == '\\') {
		/* strip NT namespace prefixes */
		if (!wcsncmp(wbuf, L"\\??\\", 4) ||
		    !wcsncmp(wbuf, L"\\\\?\\", 4))
			wbuf += 4;
		else if (!wcsnicmp(wbuf, L"\\DosDevices\\", 12))
			wbuf += 12;
		/* replace remaining '...UNC\' with '\\' */
		if (!wcsnicmp(wbuf, L"UNC\\", 4)) {
			wbuf += 2;
			*wbuf = '\\';
		}
	}
	/* convert backslashes to slashes */
	for (i = 0; wbuf[i]; i++)
		if (wbuf[i] == '\\')
			wbuf[i] = '/';
	return wbuf;
}

int mingw_unlink(const char *pathname)
{
	int tries = 0;
	wchar_t wpathname[MAX_LONG_PATH];
	if (xutftowcs_long_path(wpathname, pathname) < 0)
		return -1;

	do {
		/* read-only files cannot be removed */
		_wchmod(wpathname, 0666);
		if (!_wunlink(wpathname))
			return 0;
		if (!is_file_in_use_error(GetLastError()))
			break;
		/*
		 * _wunlink() / DeleteFileW() for directory symlinks fails with
		 * ERROR_ACCESS_DENIED (EACCES), so try _wrmdir() as well. This is the
		 * same error we get if a file is in use (already checked above).
		 */
		if (!_wrmdir(wpathname))
			return 0;
	} while (retry_ask_yes_no(&tries, "Unlink of file '%s' failed. "
			"Should I try again?", pathname));
	return -1;
}

static int is_dir_empty(const wchar_t *wpath)
{
	WIN32_FIND_DATAW findbuf;
	HANDLE handle;
	wchar_t wbuf[MAX_LONG_PATH + 2];
	wcscpy(wbuf, wpath);
	wcscat(wbuf, L"\\*");
	handle = FindFirstFileW(wbuf, &findbuf);
	if (handle == INVALID_HANDLE_VALUE)
		return GetLastError() == ERROR_NO_MORE_FILES;

	while (!wcscmp(findbuf.cFileName, L".") ||
			!wcscmp(findbuf.cFileName, L".."))
		if (!FindNextFileW(handle, &findbuf)) {
			DWORD err = GetLastError();
			FindClose(handle);
			return err == ERROR_NO_MORE_FILES;
		}
	FindClose(handle);
	return 0;
}

int mingw_rmdir(const char *pathname)
{
	int tries = 0;
	wchar_t wpathname[MAX_LONG_PATH];
	if (xutftowcs_long_path(wpathname, pathname) < 0)
		return -1;

	do {
		if (!_wrmdir(wpathname))
			return 0;
		if (!is_file_in_use_error(GetLastError()))
			errno = err_win_to_posix(GetLastError());
		if (errno != EACCES)
			break;
		if (!is_dir_empty(wpathname)) {
			errno = ENOTEMPTY;
			break;
		}
	} while (retry_ask_yes_no(&tries, "Deletion of directory '%s' failed. "
			"Should I try again?", pathname));
	return -1;
}

static inline int needs_hiding(const char *path)
{
	const char *basename;

	if (hide_dotfiles == HIDE_DOTFILES_FALSE)
		return 0;

	/* We cannot use basename(), as it would remove trailing slashes */
	win32_skip_dos_drive_prefix((char **)&path);
	if (!*path)
		return 0;

	for (basename = path; *path; path++)
		if (is_dir_sep(*path)) {
			do {
				path++;
			} while (is_dir_sep(*path));
			/* ignore trailing slashes */
			if (*path)
				basename = path;
			else
				break;
		}

	if (hide_dotfiles == HIDE_DOTFILES_TRUE)
		return *basename == '.';

	assert(hide_dotfiles == HIDE_DOTFILES_DOTGITONLY);
	return !strncasecmp(".git", basename, 4) &&
		(!basename[4] || is_dir_sep(basename[4]));
}

static int set_hidden_flag(const wchar_t *path, int set)
{
	DWORD original = GetFileAttributesW(path), modified;
	if (set)
		modified = original | FILE_ATTRIBUTE_HIDDEN;
	else
		modified = original & ~FILE_ATTRIBUTE_HIDDEN;
	if (original == modified || SetFileAttributesW(path, modified))
		return 0;
	errno = err_win_to_posix(GetLastError());
	return -1;
}

int mingw_mkdir(const char *path, int mode)
{
	int ret;
	wchar_t wpath[MAX_LONG_PATH];

	if (!is_valid_win32_path(path, 0)) {
		errno = EINVAL;
		return -1;
	}

	/* CreateDirectoryW path limit is 248 (MAX_PATH - 8.3 file name) */
	if (xutftowcs_path_ex(wpath, path, MAX_LONG_PATH, -1, 248,
			core_long_paths) < 0)
		return -1;

	ret = _wmkdir(wpath);
	if (!ret)
		process_phantom_symlinks();
	if (!ret && needs_hiding(path))
		return set_hidden_flag(wpath, 1);
	return ret;
}

/*
 * Calling CreateFile() using FILE_APPEND_DATA and without FILE_WRITE_DATA
 * is documented in [1] as opening a writable file handle in append mode.
 * (It is believed that) this is atomic since it is maintained by the
 * kernel unlike the O_APPEND flag which is racily maintained by the CRT.
 *
 * [1] https://docs.microsoft.com/en-us/windows/desktop/fileio/file-access-rights-constants
 *
 * This trick does not appear to work for named pipes.  Instead it creates
 * a named pipe client handle that cannot be written to.  Callers should
 * just use the regular _wopen() for them.  (And since client handle gets
 * bound to a unique server handle, it isn't really an issue.)
 */
static int mingw_open_append(wchar_t const *wfilename, int oflags, ...)
{
	HANDLE handle;
	int fd;
	DWORD create = (oflags & O_CREAT) ? OPEN_ALWAYS : OPEN_EXISTING;

	/* only these flags are supported */
	if ((oflags & ~O_CREAT) != (O_WRONLY | O_APPEND))
		return errno = ENOSYS, -1;

	/*
	 * FILE_SHARE_WRITE is required to permit child processes
	 * to append to the file.
	 */
	handle = CreateFileW(wfilename, FILE_APPEND_DATA,
			FILE_SHARE_WRITE | FILE_SHARE_READ,
			NULL, create, FILE_ATTRIBUTE_NORMAL, NULL);
	if (handle == INVALID_HANDLE_VALUE) {
		DWORD err = GetLastError();
		/*
		 * Some network storage solutions (e.g. Isilon) might return
		 * ERROR_INVALID_PARAMETER instead of expected error
		 * ERROR_PATH_NOT_FOUND, which results in a unknow error. If
		 * so, the error is now forced to be an ERROR_PATH_NOT_FOUND
		 * error instead.
		 */
		if (err == ERROR_INVALID_PARAMETER)
			err = ERROR_PATH_NOT_FOUND;
		return errno = err_win_to_posix(err), -1;
	}

	/*
	 * No O_APPEND here, because the CRT uses it only to reset the
	 * file pointer to EOF before each write(); but that is not
	 * necessary (and may lead to races) for a file created with
	 * FILE_APPEND_DATA.
	 */
	fd = _open_osfhandle((intptr_t)handle, O_BINARY);
	if (fd < 0)
		CloseHandle(handle);
	return fd;
}

/*
 * Does the pathname map to the local named pipe filesystem?
 * That is, does it have a "//./pipe/" prefix?
 */
static int is_local_named_pipe_path(const char *filename)
{
	return (is_dir_sep(filename[0]) &&
		is_dir_sep(filename[1]) &&
		filename[2] == '.'  &&
		is_dir_sep(filename[3]) &&
		!strncasecmp(filename+4, "pipe", 4) &&
		is_dir_sep(filename[8]) &&
		filename[9]);
}

int mingw_open (const char *filename, int oflags, ...)
{
	typedef int (*open_fn_t)(wchar_t const *wfilename, int oflags, ...);
	va_list args;
	unsigned mode;
	int fd, create = (oflags & (O_CREAT | O_EXCL)) == (O_CREAT | O_EXCL);
	wchar_t wfilename[MAX_LONG_PATH];
	open_fn_t open_fn;

	va_start(args, oflags);
	mode = va_arg(args, int);
	va_end(args);

	if (!is_valid_win32_path(filename, !create)) {
		errno = create ? EINVAL : ENOENT;
		return -1;
	}

	if ((oflags & O_APPEND) && !is_local_named_pipe_path(filename))
		open_fn = mingw_open_append;
	else
		open_fn = _wopen;

<<<<<<< HEAD
	if (xutftowcs_long_path(wfilename, filename) < 0)
=======
	if (filename && !strcmp(filename, "/dev/null"))
		wcscpy(wfilename, L"nul");
	else if (xutftowcs_path(wfilename, filename) < 0)
>>>>>>> 171871ad
		return -1;

	fd = open_fn(wfilename, oflags, mode);

	if (fd < 0 && (oflags & O_ACCMODE) != O_RDONLY && errno == EACCES) {
		DWORD attrs = GetFileAttributesW(wfilename);
		if (attrs != INVALID_FILE_ATTRIBUTES && (attrs & FILE_ATTRIBUTE_DIRECTORY))
			errno = EISDIR;
	}
	if ((oflags & O_CREAT) && needs_hiding(filename)) {
		/*
		 * Internally, _wopen() uses the CreateFile() API which errors
		 * out with an ERROR_ACCESS_DENIED if CREATE_ALWAYS was
		 * specified and an already existing file's attributes do not
		 * match *exactly*. As there is no mode or flag we can set that
		 * would correspond to FILE_ATTRIBUTE_HIDDEN, let's just try
		 * again *without* the O_CREAT flag (that corresponds to the
		 * CREATE_ALWAYS flag of CreateFile()).
		 */
		if (fd < 0 && errno == EACCES)
			fd = open_fn(wfilename, oflags & ~O_CREAT, mode);
		if (fd >= 0 && set_hidden_flag(wfilename, 1))
			warning("could not mark '%s' as hidden.", filename);
	}
	return fd;
}

static BOOL WINAPI ctrl_ignore(DWORD type)
{
	return TRUE;
}

#undef fgetc
int mingw_fgetc(FILE *stream)
{
	int ch;
	if (!isatty(_fileno(stream)))
		return fgetc(stream);

	SetConsoleCtrlHandler(ctrl_ignore, TRUE);
	while (1) {
		ch = fgetc(stream);
		if (ch != EOF || GetLastError() != ERROR_OPERATION_ABORTED)
			break;

		/* Ctrl+C was pressed, simulate SIGINT and retry */
		mingw_raise(SIGINT);
	}
	SetConsoleCtrlHandler(ctrl_ignore, FALSE);
	return ch;
}

#undef fopen
FILE *mingw_fopen (const char *filename, const char *otype)
{
	int hide = needs_hiding(filename);
	FILE *file;
<<<<<<< HEAD
	wchar_t wfilename[MAX_LONG_PATH], wotype[4];
	if (!is_valid_win32_path(filename)) {
		int create = otype && strchr(otype, 'w');
		errno = create ? EINVAL : ENOENT;
		return NULL;
	}
	if (filename && !strcmp(filename, "/dev/null"))
		filename = "nul";
	if (xutftowcs_long_path(wfilename, filename) < 0 ||
		xutftowcs(wotype, otype, ARRAY_SIZE(wotype)) < 0)
=======
	wchar_t wfilename[MAX_PATH], wotype[4];
	if (filename && !strcmp(filename, "/dev/null"))
		wcscpy(wfilename, L"nul");
	else if (!is_valid_win32_path(filename, 1)) {
		int create = otype && strchr(otype, 'w');
		errno = create ? EINVAL : ENOENT;
		return NULL;
	} else if (xutftowcs_path(wfilename, filename) < 0)
>>>>>>> 171871ad
		return NULL;

	if (xutftowcs(wotype, otype, ARRAY_SIZE(wotype)) < 0)
		return NULL;

	if (hide && !access(filename, F_OK) && set_hidden_flag(wfilename, 0)) {
		error("could not unhide %s", filename);
		return NULL;
	}
	file = _wfopen(wfilename, wotype);
	if (!file && GetLastError() == ERROR_INVALID_NAME)
		errno = ENOENT;
	if (file && hide && set_hidden_flag(wfilename, 1))
		warning("could not mark '%s' as hidden.", filename);
	return file;
}

FILE *mingw_freopen (const char *filename, const char *otype, FILE *stream)
{
	int hide = needs_hiding(filename);
	FILE *file;
<<<<<<< HEAD
	wchar_t wfilename[MAX_LONG_PATH], wotype[4];
	if (!is_valid_win32_path(filename)) {
		int create = otype && strchr(otype, 'w');
		errno = create ? EINVAL : ENOENT;
		return NULL;
	}
	if (filename && !strcmp(filename, "/dev/null"))
		filename = "nul";
	if (xutftowcs_long_path(wfilename, filename) < 0 ||
		xutftowcs(wotype, otype, ARRAY_SIZE(wotype)) < 0)
=======
	wchar_t wfilename[MAX_PATH], wotype[4];
	if (filename && !strcmp(filename, "/dev/null"))
		wcscpy(wfilename, L"nul");
	else if (!is_valid_win32_path(filename, 1)) {
		int create = otype && strchr(otype, 'w');
		errno = create ? EINVAL : ENOENT;
		return NULL;
	} else if (xutftowcs_path(wfilename, filename) < 0)
		return NULL;

	if (xutftowcs(wotype, otype, ARRAY_SIZE(wotype)) < 0)
>>>>>>> 171871ad
		return NULL;

	if (hide && !access(filename, F_OK) && set_hidden_flag(wfilename, 0)) {
		error("could not unhide %s", filename);
		return NULL;
	}
	file = _wfreopen(wfilename, wotype, stream);
	if (file && hide && set_hidden_flag(wfilename, 1))
		warning("could not mark '%s' as hidden.", filename);
	return file;
}

#undef fflush
int mingw_fflush(FILE *stream)
{
	int ret = fflush(stream);

	/*
	 * write() is used behind the scenes of stdio output functions.
	 * Since git code does not check for errors after each stdio write
	 * operation, it can happen that write() is called by a later
	 * stdio function even if an earlier write() call failed. In the
	 * case of a pipe whose readable end was closed, only the first
	 * call to write() reports EPIPE on Windows. Subsequent write()
	 * calls report EINVAL. It is impossible to notice whether this
	 * fflush invocation triggered such a case, therefore, we have to
	 * catch all EINVAL errors whole-sale.
	 */
	if (ret && errno == EINVAL)
		errno = EPIPE;

	return ret;
}

#undef write
ssize_t mingw_write(int fd, const void *buf, size_t len)
{
	ssize_t result = write(fd, buf, len);

	if (result < 0 && errno == EINVAL && buf) {
		/* check if fd is a pipe */
		HANDLE h = (HANDLE) _get_osfhandle(fd);
		if (GetFileType(h) == FILE_TYPE_PIPE)
			errno = EPIPE;
		else
			errno = EINVAL;
	}

	return result;
}

int mingw_access(const char *filename, int mode)
{
	wchar_t wfilename[MAX_LONG_PATH];
	if (xutftowcs_long_path(wfilename, filename) < 0)
		return -1;
	/* X_OK is not supported by the MSVCRT version */
	return _waccess(wfilename, mode & ~X_OK);
}

/* cached length of current directory for handle_long_path */
static int current_directory_len = 0;

int mingw_chdir(const char *dirname)
{
	int result;
	wchar_t wdirname[MAX_LONG_PATH];
	if (xutftowcs_long_path(wdirname, dirname) < 0)
		return -1;

	if (has_symlinks) {
		HANDLE hnd = CreateFileW(wdirname, 0,
				FILE_SHARE_READ | FILE_SHARE_WRITE | FILE_SHARE_DELETE, NULL,
				OPEN_EXISTING, FILE_FLAG_BACKUP_SEMANTICS, NULL);
		if (hnd == INVALID_HANDLE_VALUE) {
			errno = err_win_to_posix(GetLastError());
			return -1;
		}
		if (!GetFinalPathNameByHandleW(hnd, wdirname, ARRAY_SIZE(wdirname), 0)) {
			errno = err_win_to_posix(GetLastError());
			CloseHandle(hnd);
			return -1;
		}
		CloseHandle(hnd);
	}

	result = _wchdir(normalize_ntpath(wdirname));
	current_directory_len = GetCurrentDirectoryW(0, NULL);
	return result;
}

int mingw_chmod(const char *filename, int mode)
{
	wchar_t wfilename[MAX_LONG_PATH];
	if (xutftowcs_long_path(wfilename, filename) < 0)
		return -1;
	return _wchmod(wfilename, mode);
}

/**
 * Verifies that safe_create_leading_directories() would succeed.
 */
static int has_valid_directory_prefix(wchar_t *wfilename)
{
	int n = wcslen(wfilename);

	while (n > 0) {
		wchar_t c = wfilename[--n];
		DWORD attributes;

		if (!is_dir_sep(c))
			continue;

		wfilename[n] = L'\0';
		attributes = GetFileAttributesW(wfilename);
		wfilename[n] = c;
		if (attributes == FILE_ATTRIBUTE_DIRECTORY ||
				attributes == FILE_ATTRIBUTE_DEVICE)
			return 1;
		if (attributes == INVALID_FILE_ATTRIBUTES)
			switch (GetLastError()) {
			case ERROR_PATH_NOT_FOUND:
				continue;
			case ERROR_FILE_NOT_FOUND:
				/* This implies parent directory exists. */
				return 1;
			}
		return 0;
	}
	return 1;
}

int mingw_lstat(const char *file_name, struct stat *buf)
{
	WIN32_FILE_ATTRIBUTE_DATA fdata;
	WIN32_FIND_DATAW findbuf = { 0 };
	wchar_t wfilename[MAX_LONG_PATH];
	int wlen = xutftowcs_long_path(wfilename, file_name);
	if (wlen < 0)
		return -1;

	/* strip trailing '/', or GetFileAttributes will fail */
	while (wlen && is_dir_sep(wfilename[wlen - 1]))
		wfilename[--wlen] = 0;
	if (!wlen) {
		errno = ENOENT;
		return -1;
	}

	if (GetFileAttributesExW(wfilename, GetFileExInfoStandard, &fdata)) {
		/* for reparse points, use FindFirstFile to get the reparse tag */
		if (fdata.dwFileAttributes & FILE_ATTRIBUTE_REPARSE_POINT) {
			HANDLE handle = FindFirstFileW(wfilename, &findbuf);
			if (handle == INVALID_HANDLE_VALUE)
				goto error;
			FindClose(handle);
		}
		buf->st_ino = 0;
		buf->st_gid = 0;
		buf->st_uid = 0;
		buf->st_nlink = 1;
		buf->st_mode = file_attr_to_st_mode(fdata.dwFileAttributes,
				findbuf.dwReserved0, file_name);
		buf->st_size = S_ISLNK(buf->st_mode) ? MAX_LONG_PATH :
			fdata.nFileSizeLow | (((off_t) fdata.nFileSizeHigh) << 32);
		buf->st_dev = buf->st_rdev = 0; /* not used by Git */
		filetime_to_timespec(&(fdata.ftLastAccessTime), &(buf->st_atim));
		filetime_to_timespec(&(fdata.ftLastWriteTime), &(buf->st_mtim));
		filetime_to_timespec(&(fdata.ftCreationTime), &(buf->st_ctim));
		return 0;
	}
error:
	switch (GetLastError()) {
	case ERROR_ACCESS_DENIED:
	case ERROR_SHARING_VIOLATION:
	case ERROR_LOCK_VIOLATION:
	case ERROR_SHARING_BUFFER_EXCEEDED:
		errno = EACCES;
		break;
	case ERROR_BUFFER_OVERFLOW:
		errno = ENAMETOOLONG;
		break;
	case ERROR_NOT_ENOUGH_MEMORY:
		errno = ENOMEM;
		break;
	case ERROR_PATH_NOT_FOUND:
		if (!has_valid_directory_prefix(wfilename)) {
			errno = ENOTDIR;
			break;
		}
		/* fallthru */
	default:
		errno = ENOENT;
		break;
	}
	return -1;
}

int (*lstat)(const char *file_name, struct stat *buf) = mingw_lstat;

static int get_file_info_by_handle(HANDLE hnd, struct stat *buf)
{
	BY_HANDLE_FILE_INFORMATION fdata;

	if (!GetFileInformationByHandle(hnd, &fdata)) {
		errno = err_win_to_posix(GetLastError());
		return -1;
	}

	buf->st_ino = 0;
	buf->st_gid = 0;
	buf->st_uid = 0;
	buf->st_nlink = 1;
	buf->st_mode = file_attr_to_st_mode(fdata.dwFileAttributes, 0, NULL);
	buf->st_size = fdata.nFileSizeLow |
		(((off_t)fdata.nFileSizeHigh)<<32);
	buf->st_dev = buf->st_rdev = 0; /* not used by Git */
	filetime_to_timespec(&(fdata.ftLastAccessTime), &(buf->st_atim));
	filetime_to_timespec(&(fdata.ftLastWriteTime), &(buf->st_mtim));
	filetime_to_timespec(&(fdata.ftCreationTime), &(buf->st_ctim));
	return 0;
}

int mingw_stat(const char *file_name, struct stat *buf)
{
	wchar_t wfile_name[MAX_LONG_PATH];
	HANDLE hnd;
	int result;

	/* open the file and let Windows resolve the links */
	if (xutftowcs_long_path(wfile_name, file_name) < 0)
		return -1;
	hnd = CreateFileW(wfile_name, 0,
			FILE_SHARE_READ | FILE_SHARE_WRITE | FILE_SHARE_DELETE, NULL,
			OPEN_EXISTING, FILE_FLAG_BACKUP_SEMANTICS, NULL);
	if (hnd == INVALID_HANDLE_VALUE) {
		errno = err_win_to_posix(GetLastError());
		return -1;
	}
	result = get_file_info_by_handle(hnd, buf);
	CloseHandle(hnd);
	return result;
}

int mingw_fstat(int fd, struct stat *buf)
{
	HANDLE fh = (HANDLE)_get_osfhandle(fd);
	DWORD avail, type = GetFileType(fh) & ~FILE_TYPE_REMOTE;

	switch (type) {
	case FILE_TYPE_DISK:
		return get_file_info_by_handle(fh, buf);

	case FILE_TYPE_CHAR:
	case FILE_TYPE_PIPE:
		/* initialize stat fields */
		memset(buf, 0, sizeof(*buf));
		buf->st_nlink = 1;

		if (type == FILE_TYPE_CHAR) {
			buf->st_mode = _S_IFCHR;
		} else {
			buf->st_mode = _S_IFIFO;
			if (PeekNamedPipe(fh, NULL, 0, NULL, &avail, NULL))
				buf->st_size = avail;
		}
		return 0;

	default:
		errno = EBADF;
		return -1;
	}
}

static inline void time_t_to_filetime(time_t t, FILETIME *ft)
{
	long long winTime = t * 10000000LL + 116444736000000000LL;
	ft->dwLowDateTime = winTime;
	ft->dwHighDateTime = winTime >> 32;
}

int mingw_utime (const char *file_name, const struct utimbuf *times)
{
	FILETIME mft, aft;
	int fh, rc;
	DWORD attrs;
	wchar_t wfilename[MAX_LONG_PATH];
	if (xutftowcs_long_path(wfilename, file_name) < 0)
		return -1;

	/* must have write permission */
	attrs = GetFileAttributesW(wfilename);
	if (attrs != INVALID_FILE_ATTRIBUTES &&
	    (attrs & FILE_ATTRIBUTE_READONLY)) {
		/* ignore errors here; open() will report them */
		SetFileAttributesW(wfilename, attrs & ~FILE_ATTRIBUTE_READONLY);
	}

	if ((fh = _wopen(wfilename, O_RDWR | O_BINARY)) < 0) {
		rc = -1;
		goto revert_attrs;
	}

	if (times) {
		time_t_to_filetime(times->modtime, &mft);
		time_t_to_filetime(times->actime, &aft);
	} else {
		GetSystemTimeAsFileTime(&mft);
		aft = mft;
	}
	if (!SetFileTime((HANDLE)_get_osfhandle(fh), NULL, &aft, &mft)) {
		errno = EINVAL;
		rc = -1;
	} else
		rc = 0;
	close(fh);

revert_attrs:
	if (attrs != INVALID_FILE_ATTRIBUTES &&
	    (attrs & FILE_ATTRIBUTE_READONLY)) {
		/* ignore errors again */
		SetFileAttributesW(wfilename, attrs);
	}
	return rc;
}

#undef strftime
size_t mingw_strftime(char *s, size_t max,
		      const char *format, const struct tm *tm)
{
	size_t ret = strftime(s, max, format, tm);

	if (!ret && errno == EINVAL)
		die("invalid strftime format: '%s'", format);
	return ret;
}

unsigned int sleep (unsigned int seconds)
{
	Sleep(seconds*1000);
	return 0;
}

char *mingw_mktemp(char *template)
{
	wchar_t wtemplate[MAX_PATH];
	int offset = 0;

	/* we need to return the path, thus no long paths here! */
	if (xutftowcs_path(wtemplate, template) < 0)
		return NULL;

	if (is_dir_sep(template[0]) && !is_dir_sep(template[1]) &&
	    iswalpha(wtemplate[0]) && wtemplate[1] == L':') {
		/* We have an absolute path missing the drive prefix */
		offset = 2;
	}
	if (!_wmktemp(wtemplate))
		return NULL;
	if (xwcstoutf(template, wtemplate + offset, strlen(template) + 1) < 0)
		return NULL;
	return template;
}

int mkstemp(char *template)
{
	char *filename = mktemp(template);
	if (filename == NULL)
		return -1;
	return open(filename, O_RDWR | O_CREAT, 0600);
}

int gettimeofday(struct timeval *tv, void *tz)
{
	FILETIME ft;
	long long hnsec;

	GetSystemTimeAsFileTime(&ft);
	hnsec = filetime_to_hnsec(&ft);
	tv->tv_sec = hnsec / 10000000;
	tv->tv_usec = (hnsec % 10000000) / 10;
	return 0;
}

int pipe(int filedes[2])
{
	HANDLE h[2];

	/* this creates non-inheritable handles */
	if (!CreatePipe(&h[0], &h[1], NULL, 8192)) {
		errno = err_win_to_posix(GetLastError());
		return -1;
	}
	filedes[0] = _open_osfhandle(HCAST(int, h[0]), O_NOINHERIT);
	if (filedes[0] < 0) {
		CloseHandle(h[0]);
		CloseHandle(h[1]);
		return -1;
	}
	filedes[1] = _open_osfhandle(HCAST(int, h[1]), O_NOINHERIT);
	if (filedes[1] < 0) {
		close(filedes[0]);
		CloseHandle(h[1]);
		return -1;
	}
	return 0;
}

struct tm *gmtime_r(const time_t *timep, struct tm *result)
{
	/* gmtime() in MSVCRT.DLL is thread-safe, but not reentrant */
	memcpy(result, gmtime(timep), sizeof(struct tm));
	return result;
}

struct tm *localtime_r(const time_t *timep, struct tm *result)
{
	/* localtime() in MSVCRT.DLL is thread-safe, but not reentrant */
	memcpy(result, localtime(timep), sizeof(struct tm));
	return result;
}

char *mingw_getcwd(char *pointer, int len)
{
	wchar_t cwd[MAX_PATH], wpointer[MAX_PATH];
	DWORD ret = GetCurrentDirectoryW(ARRAY_SIZE(cwd), cwd);

	if (!ret || ret >= ARRAY_SIZE(cwd)) {
		errno = ret ? ENAMETOOLONG : err_win_to_posix(GetLastError());
		return NULL;
	}
	ret = GetLongPathNameW(cwd, wpointer, ARRAY_SIZE(wpointer));
	if (!ret && GetLastError() == ERROR_ACCESS_DENIED) {
		HANDLE hnd = CreateFileW(cwd, 0,
			FILE_SHARE_READ | FILE_SHARE_WRITE | FILE_SHARE_DELETE, NULL,
			OPEN_EXISTING, FILE_FLAG_BACKUP_SEMANTICS, NULL);
		if (hnd == INVALID_HANDLE_VALUE)
			return NULL;
		ret = GetFinalPathNameByHandleW(hnd, wpointer, ARRAY_SIZE(wpointer), 0);
		CloseHandle(hnd);
		if (!ret || ret >= ARRAY_SIZE(wpointer))
			return NULL;
		if (xwcstoutf(pointer, normalize_ntpath(wpointer), len) < 0)
			return NULL;
		return pointer;
	}
	if (!ret || ret >= ARRAY_SIZE(wpointer))
		return NULL;
	if (xwcstoutf(pointer, wpointer, len) < 0)
		return NULL;
	convert_slashes(pointer);
	return pointer;
}

/*
 * See "Parsing C++ Command-Line Arguments" at Microsoft's Docs:
 * https://docs.microsoft.com/en-us/cpp/cpp/parsing-cpp-command-line-arguments
 */
static const char *quote_arg_msvc(const char *arg)
{
	/* count chars to quote */
	int len = 0, n = 0;
	int force_quotes = 0;
	char *q, *d;
	const char *p = arg;
	if (!*p) force_quotes = 1;
	while (*p) {
		if (isspace(*p) || *p == '*' || *p == '?' || *p == '{' || *p == '\'')
			force_quotes = 1;
		else if (*p == '"')
			n++;
		else if (*p == '\\') {
			int count = 0;
			while (*p == '\\') {
				count++;
				p++;
				len++;
			}
			if (*p == '"' || !*p)
				n += count*2 + 1;
			continue;
		}
		len++;
		p++;
	}
	if (!force_quotes && n == 0)
		return arg;

	/* insert \ where necessary */
	d = q = xmalloc(st_add3(len, n, 3));
	*d++ = '"';
	while (*arg) {
		if (*arg == '"')
			*d++ = '\\';
		else if (*arg == '\\') {
			int count = 0;
			while (*arg == '\\') {
				count++;
				*d++ = *arg++;
			}
			if (*arg == '"' || !*arg) {
				while (count-- > 0)
					*d++ = '\\';
				/* don't escape the surrounding end quote */
				if (!*arg)
					break;
				*d++ = '\\';
			}
		}
		*d++ = *arg++;
	}
	*d++ = '"';
	*d++ = '\0';
	return q;
}

#include "quote.h"

static const char *quote_arg_msys2(const char *arg)
{
	struct strbuf buf = STRBUF_INIT;
	const char *p2 = arg, *p;

	for (p = arg; *p; p++) {
		int ws = isspace(*p);
		if (!ws && *p != '\\' && *p != '"' && *p != '{' && *p != '\'' &&
		    *p != '?' && *p != '*' && *p != '~')
			continue;
		if (!buf.len)
			strbuf_addch(&buf, '"');
		if (p != p2)
			strbuf_add(&buf, p2, p - p2);
		if (*p == '\\' || *p == '"')
			strbuf_addch(&buf, '\\');
		p2 = p;
	}

	if (p == arg)
		strbuf_addch(&buf, '"');
	else if (!buf.len)
		return arg;
	else
		strbuf_add(&buf, p2, p - p2);

	strbuf_addch(&buf, '"');
	return strbuf_detach(&buf, 0);
}

static const char *parse_interpreter(const char *cmd)
{
	static char buf[100];
	char *p, *opt;
	int n, fd;

	/* don't even try a .exe */
	n = strlen(cmd);
	if (n >= 4 && !strcasecmp(cmd+n-4, ".exe"))
		return NULL;

	fd = open(cmd, O_RDONLY);
	if (fd < 0)
		return NULL;
	n = read(fd, buf, sizeof(buf)-1);
	close(fd);
	if (n < 4)	/* at least '#!/x' and not error */
		return NULL;

	if (buf[0] != '#' || buf[1] != '!')
		return NULL;
	buf[n] = '\0';
	p = buf + strcspn(buf, "\r\n");
	if (!*p)
		return NULL;

	*p = '\0';
	if (!(p = strrchr(buf+2, '/')) && !(p = strrchr(buf+2, '\\')))
		return NULL;
	/* strip options */
	if ((opt = strchr(p+1, ' ')))
		*opt = '\0';
	return p+1;
}

/*
 * exe_only means that we only want to detect .exe files, but not scripts
 * (which do not have an extension)
 */
static char *lookup_prog(const char *dir, int dirlen, const char *cmd,
			 int isexe, int exe_only)
{
	char path[MAX_PATH];
	wchar_t wpath[MAX_PATH];
	snprintf(path, sizeof(path), "%.*s\\%s.exe", dirlen, dir, cmd);

	if (xutftowcs_path(wpath, path) < 0)
		return NULL;

	if (!isexe && _waccess(wpath, F_OK) == 0)
		return xstrdup(path);
	wpath[wcslen(wpath)-4] = '\0';
	if ((!exe_only || isexe) && _waccess(wpath, F_OK) == 0) {
		if (!(GetFileAttributesW(wpath) & FILE_ATTRIBUTE_DIRECTORY)) {
			path[strlen(path)-4] = '\0';
			return xstrdup(path);
		}
	}
	return NULL;
}

static char *path_lookup(const char *cmd, int exe_only);

static char *is_busybox_applet(const char *cmd)
{
	static struct string_list applets = STRING_LIST_INIT_DUP;
	static char *busybox_path;
	static int busybox_path_initialized;

	/* Avoid infinite loop */
	if (!strncasecmp(cmd, "busybox", 7) &&
	    (!cmd[7] || !strcasecmp(cmd + 7, ".exe")))
		return NULL;

	if (!busybox_path_initialized) {
		busybox_path = path_lookup("busybox.exe", 1);
		busybox_path_initialized = 1;
	}

	/* Assume that sh is compiled in... */
	if (!busybox_path || !strcasecmp(cmd, "sh"))
		return xstrdup_or_null(busybox_path);

	if (!applets.nr) {
		struct child_process cp = CHILD_PROCESS_INIT;
		struct strbuf buf = STRBUF_INIT;
		char *p;

		argv_array_pushl(&cp.args, busybox_path, "--help", NULL);

		if (capture_command(&cp, &buf, 2048)) {
			string_list_append(&applets, "");
			return NULL;
		}

		/* parse output */
		p = strstr(buf.buf, "Currently defined functions:\n");
		if (!p) {
			warning("Could not parse output of busybox --help");
			string_list_append(&applets, "");
			return NULL;
		}
		p = strchrnul(p, '\n');
		for (;;) {
			size_t len;

			p += strspn(p, "\n\t ,");
			len = strcspn(p, "\n\t ,");
			if (!len)
				break;
			p[len] = '\0';
			string_list_insert(&applets, p);
			p = p + len + 1;
		}
	}

	return string_list_has_string(&applets, cmd) ?
		xstrdup(busybox_path) : NULL;
}

/*
 * Determines the absolute path of cmd using the split path in path.
 * If cmd contains a slash or backslash, no lookup is performed.
 */
static char *path_lookup(const char *cmd, int exe_only)
{
	const char *path;
	char *prog = NULL;
	int len = strlen(cmd);
	int isexe = len >= 4 && !strcasecmp(cmd+len-4, ".exe");

	if (strchr(cmd, '/') || strchr(cmd, '\\'))
		return xstrdup(cmd);

	path = mingw_getenv("PATH");
	if (!path)
		return NULL;

	while (!prog) {
		const char *sep = strchrnul(path, ';');
		int dirlen = sep - path;
		if (dirlen)
			prog = lookup_prog(path, dirlen, cmd, isexe, exe_only);
		if (!*sep)
			break;
		path = sep + 1;
	}

	if (!prog && !isexe)
		prog = is_busybox_applet(cmd);

	return prog;
}

static const wchar_t *wcschrnul(const wchar_t *s, wchar_t c)
{
	while (*s && *s != c)
		s++;
	return s;
}

/* Compare only keys */
static int wenvcmp(const void *a, const void *b)
{
	wchar_t *p = *(wchar_t **)a, *q = *(wchar_t **)b;
	size_t p_len, q_len;

	/* Find the keys */
	p_len = wcschrnul(p, L'=') - p;
	q_len = wcschrnul(q, L'=') - q;

	/* If the length differs, include the shorter key's NUL */
	if (p_len < q_len)
		p_len++;
	else if (p_len > q_len)
		p_len = q_len + 1;

	return _wcsnicmp(p, q, p_len);
}

/*
 * Build an environment block combining the inherited environment
 * merged with the given list of settings.
 *
 * Values of the form "KEY=VALUE" in deltaenv override inherited values.
 * Values of the form "KEY" in deltaenv delete inherited values.
 *
 * Multiple entries in deltaenv for the same key are explicitly allowed.
 *
 * We return a contiguous block of UNICODE strings with a final trailing
 * zero word.
 */
static wchar_t *make_environment_block(char **deltaenv)
{
	wchar_t *wenv = GetEnvironmentStringsW(), *wdeltaenv, *result, *p;
	size_t wlen, s, delta_size, size;

	wchar_t **array = NULL;
	size_t alloc = 0, nr = 0, i;

	size = 1; /* for extra NUL at the end */

	/* If there is no deltaenv to apply, simply return a copy. */
	if (!deltaenv || !*deltaenv) {
		for (p = wenv; p && *p; ) {
			size_t s = wcslen(p) + 1;
			size += s;
			p += s;
		}

		ALLOC_ARRAY(result, size);
		COPY_ARRAY(result, wenv, size);
		FreeEnvironmentStringsW(wenv);
		return result;
	}

	/*
	 * If there is a deltaenv, let's accumulate all keys into `array`,
	 * sort them using the stable git_stable_qsort() and then copy,
	 * skipping duplicate keys
	 */
	for (p = wenv; p && *p; ) {
		ALLOC_GROW(array, nr + 1, alloc);
		s = wcslen(p) + 1;
		array[nr++] = p;
		p += s;
		size += s;
	}

	/* (over-)assess size needed for wchar version of deltaenv */
	for (delta_size = 0, i = 0; deltaenv[i]; i++)
		delta_size += strlen(deltaenv[i]) * 2 + 1;
	ALLOC_ARRAY(wdeltaenv, delta_size);

	/* convert the deltaenv, appending to array */
	for (i = 0, p = wdeltaenv; deltaenv[i]; i++) {
		ALLOC_GROW(array, nr + 1, alloc);
		wlen = xutftowcs(p, deltaenv[i], wdeltaenv + delta_size - p);
		array[nr++] = p;
		p += wlen + 1;
	}

	git_stable_qsort(array, nr, sizeof(*array), wenvcmp);
	ALLOC_ARRAY(result, size + delta_size);

	for (p = result, i = 0; i < nr; i++) {
		/* Skip any duplicate keys; last one wins */
		while (i + 1 < nr && !wenvcmp(array + i, array + i + 1))
		       i++;

		/* Skip "to delete" entry */
		if (!wcschr(array[i], L'='))
			continue;

		size = wcslen(array[i]) + 1;
		COPY_ARRAY(p, array[i], size);
		p += size;
	}
	*p = L'\0';

	free(array);
	free(wdeltaenv);
	FreeEnvironmentStringsW(wenv);
	return result;
}

static void do_unset_environment_variables(void)
{
	static int done;
	char *p = unset_environment_variables;

	if (done || !p)
		return;
	done = 1;

	for (;;) {
		char *comma = strchr(p, ',');

		if (comma)
			*comma = '\0';
		unsetenv(p);
		if (!comma)
			break;
		p = comma + 1;
	}
}

struct pinfo_t {
	struct pinfo_t *next;
	pid_t pid;
	HANDLE proc;
};
static struct pinfo_t *pinfo = NULL;
CRITICAL_SECTION pinfo_cs;

/* Used to match and chomp off path components */
static inline int match_last_path_component(const char *path, size_t *len,
					    const char *component)
{
	size_t component_len = strlen(component);
	if (*len < component_len + 1 ||
	    !is_dir_sep(path[*len - component_len - 1]) ||
	    fspathncmp(path + *len - component_len, component, component_len))
		return 0;
	*len -= component_len + 1;
	/* chomp off repeated dir separators */
	while (*len > 0 && is_dir_sep(path[*len - 1]))
		(*len)--;
	return 1;
}

static int is_msys2_sh(const char *cmd)
{
	if (!cmd)
		return 0;

	if (!strcmp(cmd, "sh")) {
		static int ret = -1;
		char *p;

		if (ret >= 0)
			return ret;

		p = path_lookup(cmd, 0);
		if (!p)
			ret = 0;
		else {
			size_t len = strlen(p);

			ret = match_last_path_component(p, &len, "sh.exe") &&
				match_last_path_component(p, &len, "bin") &&
				match_last_path_component(p, &len, "usr");
			free(p);
		}
		return ret;
	}

	if (ends_with(cmd, "\\sh.exe")) {
		static char *sh;

		if (!sh)
			sh = path_lookup("sh", 0);

		return !fspathcmp(cmd, sh);
	}

	return 0;
}

static pid_t mingw_spawnve_fd(const char *cmd, const char **argv, char **deltaenv,
			      const char *dir, const char *prepend_cmd,
			      int fhin, int fhout, int fherr)
{
	static int restrict_handle_inheritance = -1;
	STARTUPINFOEXW si;
	PROCESS_INFORMATION pi;
	LPPROC_THREAD_ATTRIBUTE_LIST attr_list = NULL;
	HANDLE stdhandles[3];
	DWORD stdhandles_count = 0;
	SIZE_T size;
	struct strbuf args;
	wchar_t wcmd[MAX_PATH], wdir[MAX_PATH], *wargs, *wenvblk = NULL;
	unsigned flags = CREATE_UNICODE_ENVIRONMENT;
	BOOL ret;
	HANDLE cons;
	const char *(*quote_arg)(const char *arg) =
		is_msys2_sh(cmd ? cmd : *argv) ?
		quote_arg_msys2 : quote_arg_msvc;
	const char *strace_env;

	if (restrict_handle_inheritance < 0)
		restrict_handle_inheritance = core_restrict_inherited_handles;
	/*
	 * The following code to restrict which handles are inherited seems
	 * to work properly only on Windows 7 and later, so let's disable it
	 * on Windows Vista and 2008.
	 */
	if (restrict_handle_inheritance < 0)
		restrict_handle_inheritance = GetVersion() >> 16 >= 7601;

	do_unset_environment_variables();

	/* Determine whether or not we are associated to a console */
	cons = CreateFileW(L"CONOUT$", GENERIC_WRITE,
			FILE_SHARE_WRITE, NULL, OPEN_EXISTING,
			FILE_ATTRIBUTE_NORMAL, NULL);
	if (cons == INVALID_HANDLE_VALUE) {
		/* There is no console associated with this process.
		 * Since the child is a console process, Windows
		 * would normally create a console window. But
		 * since we'll be redirecting std streams, we do
		 * not need the console.
		 * It is necessary to use DETACHED_PROCESS
		 * instead of CREATE_NO_WINDOW to make ssh
		 * recognize that it has no console.
		 */
		flags |= DETACHED_PROCESS;
	} else {
		/* There is already a console. If we specified
		 * DETACHED_PROCESS here, too, Windows would
		 * disassociate the child from the console.
		 * The same is true for CREATE_NO_WINDOW.
		 * Go figure!
		 */
		CloseHandle(cons);
	}
	memset(&si, 0, sizeof(si));
	si.StartupInfo.cb = sizeof(si);
	si.StartupInfo.hStdInput = winansi_get_osfhandle(fhin);
	si.StartupInfo.hStdOutput = winansi_get_osfhandle(fhout);
	si.StartupInfo.hStdError = winansi_get_osfhandle(fherr);

	/* The list of handles cannot contain duplicates */
	if (si.StartupInfo.hStdInput != INVALID_HANDLE_VALUE)
		stdhandles[stdhandles_count++] = si.StartupInfo.hStdInput;
	if (si.StartupInfo.hStdOutput != INVALID_HANDLE_VALUE &&
	    si.StartupInfo.hStdOutput != si.StartupInfo.hStdInput)
		stdhandles[stdhandles_count++] = si.StartupInfo.hStdOutput;
	if (si.StartupInfo.hStdError != INVALID_HANDLE_VALUE &&
	    si.StartupInfo.hStdError != si.StartupInfo.hStdInput &&
	    si.StartupInfo.hStdError != si.StartupInfo.hStdOutput)
		stdhandles[stdhandles_count++] = si.StartupInfo.hStdError;
	if (stdhandles_count)
		si.StartupInfo.dwFlags |= STARTF_USESTDHANDLES;

	if (*argv && !strcmp(cmd, *argv))
		wcmd[0] = L'\0';
	/*
	 * Paths to executables and to the current directory do not support
	 * long paths, therefore we cannot use xutftowcs_long_path() here.
	 */
	else if (xutftowcs_path(wcmd, cmd) < 0)
		return -1;
	if (dir && xutftowcs_path(wdir, dir) < 0)
		return -1;

	/* concatenate argv, quoting args as we go */
	strbuf_init(&args, 0);
	if (prepend_cmd) {
		char *quoted = (char *)quote_arg(prepend_cmd);
		strbuf_addstr(&args, quoted);
		if (quoted != prepend_cmd)
			free(quoted);
	}
	for (; *argv; argv++) {
		char *quoted = (char *)quote_arg(*argv);
		if (*args.buf)
			strbuf_addch(&args, ' ');
		strbuf_addstr(&args, quoted);
		if (quoted != *argv)
			free(quoted);
	}

	strace_env = getenv("GIT_STRACE_COMMANDS");
	if (strace_env) {
		char *p = path_lookup("strace.exe", 1);
		if (!p)
			return error("strace not found!");
		if (xutftowcs_path(wcmd, p) < 0) {
			free(p);
			return -1;
		}
		free(p);
		if (!strcmp("1", strace_env) ||
		    !strcasecmp("yes", strace_env) ||
		    !strcasecmp("true", strace_env))
			strbuf_insert(&args, 0, "strace ", 7);
		else {
			const char *quoted = quote_arg(strace_env);
			struct strbuf buf = STRBUF_INIT;
			strbuf_addf(&buf, "strace -o %s ", quoted);
			if (quoted != strace_env)
				free((char *)quoted);
			strbuf_insert(&args, 0, buf.buf, buf.len);
			strbuf_release(&buf);
		}
	}

	ALLOC_ARRAY(wargs, st_add(st_mult(2, args.len), 1));
	xutftowcs(wargs, args.buf, 2 * args.len + 1);
	strbuf_release(&args);

	wenvblk = make_environment_block(deltaenv);

	memset(&pi, 0, sizeof(pi));
	if (restrict_handle_inheritance && stdhandles_count &&
	    (InitializeProcThreadAttributeList(NULL, 1, 0, &size) ||
	     GetLastError() == ERROR_INSUFFICIENT_BUFFER) &&
	    (attr_list = (LPPROC_THREAD_ATTRIBUTE_LIST)
			(HeapAlloc(GetProcessHeap(), 0, size))) &&
	    InitializeProcThreadAttributeList(attr_list, 1, 0, &size) &&
	    UpdateProcThreadAttribute(attr_list, 0,
				      PROC_THREAD_ATTRIBUTE_HANDLE_LIST,
				      stdhandles,
				      stdhandles_count * sizeof(HANDLE),
				      NULL, NULL)) {
		si.lpAttributeList = attr_list;
		flags |= EXTENDED_STARTUPINFO_PRESENT;
	}

	ret = CreateProcessW(*wcmd ? wcmd : NULL, wargs, NULL, NULL,
			     stdhandles_count ? TRUE : FALSE,
			     flags, wenvblk, dir ? wdir : NULL,
			     &si.StartupInfo, &pi);

	/*
	 * On Windows 2008 R2, it seems that specifying certain types of handles
	 * (such as FILE_TYPE_CHAR or FILE_TYPE_PIPE) will always produce an
	 * error. Rather than playing finicky and fragile games, let's just try
	 * to detect this situation and simply try again without restricting any
	 * handle inheritance. This is still better than failing to create
	 * processes.
	 */
	if (!ret && restrict_handle_inheritance && stdhandles_count) {
		DWORD err = GetLastError();
		struct strbuf buf = STRBUF_INIT;

		if (err != ERROR_NO_SYSTEM_RESOURCES &&
		    /*
		     * On Windows 7 and earlier, handles on pipes and character
		     * devices are inherited automatically, and cannot be
		     * specified in the thread handle list. Rather than trying
		     * to catch each and every corner case (and running the
		     * chance of *still* forgetting a few), let's just fall
		     * back to creating the process without trying to limit the
		     * handle inheritance.
		     */
		    !(err == ERROR_INVALID_PARAMETER &&
		      GetVersion() >> 16 < 9200) &&
		    !getenv("SUPPRESS_HANDLE_INHERITANCE_WARNING")) {
			DWORD fl = 0;
			int i;

			setenv("SUPPRESS_HANDLE_INHERITANCE_WARNING", "1", 1);

			for (i = 0; i < stdhandles_count; i++) {
				HANDLE h = stdhandles[i];
				strbuf_addf(&buf, "handle #%d: %p (type %lx, "
					    "handle info (%d) %lx\n", i, h,
					    GetFileType(h),
					    GetHandleInformation(h, &fl),
					    fl);
			}
			strbuf_addstr(&buf, "\nThis is a bug; please report it "
				      "at\nhttps://github.com/git-for-windows/"
				      "git/issues/new\n\n"
				      "To suppress this warning, please set "
				      "the environment variable\n\n"
				      "\tSUPPRESS_HANDLE_INHERITANCE_WARNING=1"
				      "\n");
		}
		restrict_handle_inheritance = 0;
		flags &= ~EXTENDED_STARTUPINFO_PRESENT;
		ret = CreateProcessW(*wcmd ? wcmd : NULL, wargs, NULL, NULL,
				     TRUE, flags, wenvblk, dir ? wdir : NULL,
				     &si.StartupInfo, &pi);
		if (ret && buf.len) {
			errno = err_win_to_posix(GetLastError());
			warning("failed to restrict file handles (%ld)\n\n%s",
				err, buf.buf);
		}
		strbuf_release(&buf);
	} else if (!ret)
		errno = err_win_to_posix(GetLastError());

	if (si.lpAttributeList)
		DeleteProcThreadAttributeList(si.lpAttributeList);
	if (attr_list)
		HeapFree(GetProcessHeap(), 0, attr_list);

	free(wenvblk);
	free(wargs);

	if (!ret)
		return -1;

	CloseHandle(pi.hThread);

	/*
	 * The process ID is the human-readable identifier of the process
	 * that we want to present in log and error messages. The handle
	 * is not useful for this purpose. But we cannot close it, either,
	 * because it is not possible to turn a process ID into a process
	 * handle after the process terminated.
	 * Keep the handle in a list for waitpid.
	 */
	EnterCriticalSection(&pinfo_cs);
	{
		struct pinfo_t *info = xmalloc(sizeof(struct pinfo_t));
		info->pid = pi.dwProcessId;
		info->proc = pi.hProcess;
		info->next = pinfo;
		pinfo = info;
	}
	LeaveCriticalSection(&pinfo_cs);

	return (pid_t)pi.dwProcessId;
}

static pid_t mingw_spawnv(const char *cmd, const char **argv,
			  const char *prepend_cmd)
{
	return mingw_spawnve_fd(cmd, argv, NULL, NULL, prepend_cmd, 0, 1, 2);
}

pid_t mingw_spawnvpe(const char *cmd, const char **argv, char **deltaenv,
		     const char *dir,
		     int fhin, int fhout, int fherr)
{
	pid_t pid;
	char *prog = path_lookup(cmd, 0);

	if (!prog) {
		errno = ENOENT;
		pid = -1;
	}
	else {
		const char *interpr = parse_interpreter(prog);

		if (interpr) {
			const char *argv0 = argv[0];
			char *iprog = path_lookup(interpr, 1);
			argv[0] = prog;
			if (!iprog) {
				errno = ENOENT;
				pid = -1;
			}
			else {
				pid = mingw_spawnve_fd(iprog, argv, deltaenv, dir, interpr,
						       fhin, fhout, fherr);
				free(iprog);
			}
			argv[0] = argv0;
		}
		else
			pid = mingw_spawnve_fd(prog, argv, deltaenv, dir, NULL,
					       fhin, fhout, fherr);
		free(prog);
	}
	return pid;
}

static int try_shell_exec(const char *cmd, char *const *argv)
{
	const char *interpr = parse_interpreter(cmd);
	char *prog;
	int pid = 0;

	if (!interpr)
		return 0;
	prog = path_lookup(interpr, 1);
	if (prog) {
		int exec_id;
		int argc = 0;
#ifndef _MSC_VER
		const
#endif
		char **argv2;
		while (argv[argc]) argc++;
		ALLOC_ARRAY(argv2, argc + 1);
		argv2[0] = (char *)cmd;	/* full path to the script file */
		memcpy(&argv2[1], &argv[1], sizeof(*argv) * argc);
		exec_id = trace2_exec(prog, argv2);
		pid = mingw_spawnv(prog, argv2, interpr);
		if (pid >= 0) {
			int status;
			if (waitpid(pid, &status, 0) < 0)
				status = 255;
			trace2_exec_result(exec_id, status);
			exit(status);
		}
		trace2_exec_result(exec_id, -1);
		pid = 1;	/* indicate that we tried but failed */
		free(prog);
		free(argv2);
	}
	return pid;
}

int mingw_execv(const char *cmd, char *const *argv)
{
	/* check if git_command is a shell script */
	if (!try_shell_exec(cmd, argv)) {
		int pid, status;
		int exec_id;

		exec_id = trace2_exec(cmd, (const char **)argv);
		pid = mingw_spawnv(cmd, (const char **)argv, NULL);
		if (pid < 0) {
			trace2_exec_result(exec_id, -1);
			return -1;
		}
		if (waitpid(pid, &status, 0) < 0)
			status = 255;
		trace2_exec_result(exec_id, status);
		exit(status);
	}
	return -1;
}

int mingw_execvp(const char *cmd, char *const *argv)
{
	char *prog = path_lookup(cmd, 0);

	if (prog) {
		mingw_execv(prog, argv);
		free(prog);
	} else
		errno = ENOENT;

	return -1;
}

int mingw_kill(pid_t pid, int sig)
{
	if (pid > 0 && sig == SIGTERM) {
		HANDLE h = OpenProcess(PROCESS_CREATE_THREAD |
				       PROCESS_QUERY_INFORMATION |
				       PROCESS_VM_OPERATION | PROCESS_VM_WRITE |
				       PROCESS_VM_READ | PROCESS_TERMINATE,
				       FALSE, pid);
		int ret;

		if (h)
			ret = exit_process(h, 128 + sig);
		else {
			h = OpenProcess(PROCESS_TERMINATE, FALSE, pid);
			if (!h) {
				errno = err_win_to_posix(GetLastError());
				return -1;
			}
			ret = terminate_process_tree(h, 128 + sig);
		}
		if (ret) {
			errno = err_win_to_posix(GetLastError());
			CloseHandle(h);
		}
		return ret;
	} else if (pid > 0 && sig == 0) {
		HANDLE h = OpenProcess(PROCESS_QUERY_INFORMATION, FALSE, pid);
		if (h) {
			CloseHandle(h);
			return 0;
		}
	}

	errno = EINVAL;
	return -1;
}

/*
 * UTF-8 versions of getenv(), putenv() and unsetenv().
 * Internally, they use the CRT's stock UNICODE routines
 * to avoid data loss.
 */
char *mingw_getenv(const char *name)
{
#define GETENV_MAX_RETAIN 64
	static char *values[GETENV_MAX_RETAIN];
	static int value_counter;
	int len_key, len_value;
	wchar_t *w_key;
	char *value;
	wchar_t w_value[32768];

	if (!name || !*name)
		return NULL;

	len_key = strlen(name) + 1;
	/* We cannot use xcalloc() here because that uses getenv() itself */
	w_key = calloc(len_key, sizeof(wchar_t));
	if (!w_key)
		die("Out of memory, (tried to allocate %u wchar_t's)", len_key);
	xutftowcs(w_key, name, len_key);
	/* GetEnvironmentVariableW() only sets the last error upon failure */
	SetLastError(ERROR_SUCCESS);
	len_value = GetEnvironmentVariableW(w_key, w_value, ARRAY_SIZE(w_value));
	if (!len_value && GetLastError() == ERROR_ENVVAR_NOT_FOUND) {
		free(w_key);
		return NULL;
	}
	free(w_key);

	len_value = len_value * 3 + 1;
	/* We cannot use xcalloc() here because that uses getenv() itself */
	value = calloc(len_value, sizeof(char));
	if (!value)
		die("Out of memory, (tried to allocate %u bytes)", len_value);
	xwcstoutf(value, w_value, len_value);

	/*
	 * We return `value` which is an allocated value and the caller is NOT
	 * expecting to have to free it, so we keep a round-robin array,
	 * invalidating the buffer after GETENV_MAX_RETAIN getenv() calls.
	 */
	free(values[value_counter]);
	values[value_counter++] = value;
	if (value_counter >= ARRAY_SIZE(values))
		value_counter = 0;

	return value;
}

int mingw_putenv(const char *namevalue)
{
	int size;
	wchar_t *wide, *equal;
	BOOL result;

	if (!namevalue || !*namevalue)
		return 0;

	size = strlen(namevalue) * 2 + 1;
	wide = calloc(size, sizeof(wchar_t));
	if (!wide)
		die("Out of memory, (tried to allocate %u wchar_t's)", size);
	xutftowcs(wide, namevalue, size);
	equal = wcschr(wide, L'=');
	if (!equal)
		result = SetEnvironmentVariableW(wide, NULL);
	else {
		*equal = L'\0';
		result = SetEnvironmentVariableW(wide, equal + 1);
	}
	free(wide);

	if (!result)
		errno = err_win_to_posix(GetLastError());

	return result ? 0 : -1;
}

static void ensure_socket_initialization(void)
{
	WSADATA wsa;
	static int initialized = 0;

	if (initialized)
		return;

	if (WSAStartup(MAKEWORD(2,2), &wsa))
		die("unable to initialize winsock subsystem, error %d",
			WSAGetLastError());

	atexit((void(*)(void)) WSACleanup);
	initialized = 1;
}

static int winsock_error_to_errno(DWORD err)
{
	switch (err) {
	case WSAEINTR: return EINTR;
	case WSAEBADF: return EBADF;
	case WSAEACCES: return EACCES;
	case WSAEFAULT: return EFAULT;
	case WSAEINVAL: return EINVAL;
	case WSAEMFILE: return EMFILE;
	case WSAEWOULDBLOCK: return EWOULDBLOCK;
	case WSAEINPROGRESS: return EINPROGRESS;
	case WSAEALREADY: return EALREADY;
	case WSAENOTSOCK: return ENOTSOCK;
	case WSAEDESTADDRREQ: return EDESTADDRREQ;
	case WSAEMSGSIZE: return EMSGSIZE;
	case WSAEPROTOTYPE: return EPROTOTYPE;
	case WSAENOPROTOOPT: return ENOPROTOOPT;
	case WSAEPROTONOSUPPORT: return EPROTONOSUPPORT;
	case WSAEOPNOTSUPP: return EOPNOTSUPP;
	case WSAEAFNOSUPPORT: return EAFNOSUPPORT;
	case WSAEADDRINUSE: return EADDRINUSE;
	case WSAEADDRNOTAVAIL: return EADDRNOTAVAIL;
	case WSAENETDOWN: return ENETDOWN;
	case WSAENETUNREACH: return ENETUNREACH;
	case WSAENETRESET: return ENETRESET;
	case WSAECONNABORTED: return ECONNABORTED;
	case WSAECONNRESET: return ECONNRESET;
	case WSAENOBUFS: return ENOBUFS;
	case WSAEISCONN: return EISCONN;
	case WSAENOTCONN: return ENOTCONN;
	case WSAETIMEDOUT: return ETIMEDOUT;
	case WSAECONNREFUSED: return ECONNREFUSED;
	case WSAELOOP: return ELOOP;
	case WSAENAMETOOLONG: return ENAMETOOLONG;
	case WSAEHOSTUNREACH: return EHOSTUNREACH;
	case WSAENOTEMPTY: return ENOTEMPTY;
	/* No errno equivalent; default to EIO */
	case WSAESOCKTNOSUPPORT:
	case WSAEPFNOSUPPORT:
	case WSAESHUTDOWN:
	case WSAETOOMANYREFS:
	case WSAEHOSTDOWN:
	case WSAEPROCLIM:
	case WSAEUSERS:
	case WSAEDQUOT:
	case WSAESTALE:
	case WSAEREMOTE:
	case WSASYSNOTREADY:
	case WSAVERNOTSUPPORTED:
	case WSANOTINITIALISED:
	case WSAEDISCON:
	case WSAENOMORE:
	case WSAECANCELLED:
	case WSAEINVALIDPROCTABLE:
	case WSAEINVALIDPROVIDER:
	case WSAEPROVIDERFAILEDINIT:
	case WSASYSCALLFAILURE:
	case WSASERVICE_NOT_FOUND:
	case WSATYPE_NOT_FOUND:
	case WSA_E_NO_MORE:
	case WSA_E_CANCELLED:
	case WSAEREFUSED:
	case WSAHOST_NOT_FOUND:
	case WSATRY_AGAIN:
	case WSANO_RECOVERY:
	case WSANO_DATA:
	case WSA_QOS_RECEIVERS:
	case WSA_QOS_SENDERS:
	case WSA_QOS_NO_SENDERS:
	case WSA_QOS_NO_RECEIVERS:
	case WSA_QOS_REQUEST_CONFIRMED:
	case WSA_QOS_ADMISSION_FAILURE:
	case WSA_QOS_POLICY_FAILURE:
	case WSA_QOS_BAD_STYLE:
	case WSA_QOS_BAD_OBJECT:
	case WSA_QOS_TRAFFIC_CTRL_ERROR:
	case WSA_QOS_GENERIC_ERROR:
	case WSA_QOS_ESERVICETYPE:
	case WSA_QOS_EFLOWSPEC:
	case WSA_QOS_EPROVSPECBUF:
	case WSA_QOS_EFILTERSTYLE:
	case WSA_QOS_EFILTERTYPE:
	case WSA_QOS_EFILTERCOUNT:
	case WSA_QOS_EOBJLENGTH:
	case WSA_QOS_EFLOWCOUNT:
#ifndef _MSC_VER
	case WSA_QOS_EUNKNOWNPSOBJ:
#endif
	case WSA_QOS_EPOLICYOBJ:
	case WSA_QOS_EFLOWDESC:
	case WSA_QOS_EPSFLOWSPEC:
	case WSA_QOS_EPSFILTERSPEC:
	case WSA_QOS_ESDMODEOBJ:
	case WSA_QOS_ESHAPERATEOBJ:
	case WSA_QOS_RESERVED_PETYPE:
	default: return EIO;
	}
}

/*
 * On Windows, `errno` is a global macro to a function call.
 * This makes it difficult to debug and single-step our mappings.
 */
static inline void set_wsa_errno(void)
{
	DWORD wsa = WSAGetLastError();
	int e = winsock_error_to_errno(wsa);
	errno = e;

#ifdef DEBUG_WSA_ERRNO
	fprintf(stderr, "winsock error: %d -> %d\n", wsa, e);
	fflush(stderr);
#endif
}

static inline int winsock_return(int ret)
{
	if (ret < 0)
		set_wsa_errno();

	return ret;
}

#define WINSOCK_RETURN(x) do { return winsock_return(x); } while (0)

#undef gethostname
int mingw_gethostname(char *name, int namelen)
{
	ensure_socket_initialization();
	WINSOCK_RETURN(gethostname(name, namelen));
}

#undef gethostbyname
struct hostent *mingw_gethostbyname(const char *host)
{
	struct hostent *ret;

	ensure_socket_initialization();

	ret = gethostbyname(host);
	if (!ret)
		set_wsa_errno();

	return ret;
}

#undef getaddrinfo
int mingw_getaddrinfo(const char *node, const char *service,
		      const struct addrinfo *hints, struct addrinfo **res)
{
	ensure_socket_initialization();
	WINSOCK_RETURN(getaddrinfo(node, service, hints, res));
}

int mingw_socket(int domain, int type, int protocol)
{
	int sockfd;
	SOCKET s;

	ensure_socket_initialization();
	s = WSASocket(domain, type, protocol, NULL, 0, 0);
	if (s == INVALID_SOCKET) {
		/*
		 * WSAGetLastError() values are regular BSD error codes
		 * biased by WSABASEERR.
		 * However, strerror() does not know about networking
		 * specific errors, which are values beginning at 38 or so.
		 * Therefore, we choose to leave the biased error code
		 * in errno so that _if_ someone looks up the code somewhere,
		 * then it is at least the number that are usually listed.
		 */
		set_wsa_errno();
		return -1;
	}
	/* convert into a file descriptor */
	if ((sockfd = _open_osfhandle(s, O_RDWR|O_BINARY)) < 0) {
		closesocket(s);
		return error("unable to make a socket file descriptor: %s",
			strerror(errno));
	}
	return sockfd;
}

#undef connect
int mingw_connect(int sockfd, struct sockaddr *sa, size_t sz)
{
	SOCKET s = (SOCKET)_get_osfhandle(sockfd);
	WINSOCK_RETURN(connect(s, sa, sz));
}

#undef bind
int mingw_bind(int sockfd, struct sockaddr *sa, size_t sz)
{
	SOCKET s = (SOCKET)_get_osfhandle(sockfd);
	WINSOCK_RETURN(bind(s, sa, sz));
}

#undef setsockopt
int mingw_setsockopt(int sockfd, int lvl, int optname, void *optval, int optlen)
{
	SOCKET s = (SOCKET)_get_osfhandle(sockfd);
	WINSOCK_RETURN(setsockopt(s, lvl, optname, (const char*)optval, optlen));
}

#undef shutdown
int mingw_shutdown(int sockfd, int how)
{
	SOCKET s = (SOCKET)_get_osfhandle(sockfd);
	WINSOCK_RETURN(shutdown(s, how));
}

#undef listen
int mingw_listen(int sockfd, int backlog)
{
	SOCKET s = (SOCKET)_get_osfhandle(sockfd);
	WINSOCK_RETURN(listen(s, backlog));
}

#undef accept
int mingw_accept(int sockfd1, struct sockaddr *sa, socklen_t *sz)
{
	int sockfd2;

	SOCKET s1 = (SOCKET)_get_osfhandle(sockfd1);
	SOCKET s2 = accept(s1, sa, sz);

	if (s2 == INVALID_SOCKET) {
		set_wsa_errno();
		return -1;
	}

	/* convert into a file descriptor */
	if ((sockfd2 = _open_osfhandle(s2, O_RDWR|O_BINARY)) < 0) {
		int err = errno;
		closesocket(s2);
		return error("unable to make a socket file descriptor: %s",
			strerror(err));
	}
	return sockfd2;
}

#undef rename
int mingw_rename(const char *pold, const char *pnew)
{
	DWORD attrs = INVALID_FILE_ATTRIBUTES, gle;
	int tries = 0;
	wchar_t wpold[MAX_LONG_PATH], wpnew[MAX_LONG_PATH];
	if (xutftowcs_long_path(wpold, pold) < 0 ||
	    xutftowcs_long_path(wpnew, pnew) < 0)
		return -1;

repeat:
	if (MoveFileExW(wpold, wpnew,
			MOVEFILE_REPLACE_EXISTING | MOVEFILE_COPY_ALLOWED))
		return 0;
	gle = GetLastError();

	if (gle == ERROR_ACCESS_DENIED && is_inside_windows_container()) {
		/* Fall back to copy to destination & remove source */
		if (CopyFileW(wpold, wpnew, FALSE) && !mingw_unlink(pold))
			return 0;
		gle = GetLastError();
	}

	/* revert file attributes on failure */
	if (attrs != INVALID_FILE_ATTRIBUTES)
		SetFileAttributesW(wpnew, attrs);

	if (!is_file_in_use_error(gle)) {
		errno = err_win_to_posix(gle);
		return -1;
	}

	if (attrs == INVALID_FILE_ATTRIBUTES &&
	    (attrs = GetFileAttributesW(wpnew)) != INVALID_FILE_ATTRIBUTES) {
		if (attrs & FILE_ATTRIBUTE_DIRECTORY) {
			DWORD attrsold = GetFileAttributesW(wpold);
			if (attrsold == INVALID_FILE_ATTRIBUTES ||
			    !(attrsold & FILE_ATTRIBUTE_DIRECTORY))
				errno = EISDIR;
			else if (!_wrmdir(wpnew))
				goto repeat;
			return -1;
		}
		if ((attrs & FILE_ATTRIBUTE_READONLY) &&
		    SetFileAttributesW(wpnew, attrs & ~FILE_ATTRIBUTE_READONLY))
			goto repeat;
	}
	if (retry_ask_yes_no(&tries, "Rename from '%s' to '%s' failed. "
		       "Should I try again?", pold, pnew))
		goto repeat;

	errno = EACCES;
	return -1;
}

/*
 * Note that this doesn't return the actual pagesize, but
 * the allocation granularity. If future Windows specific git code
 * needs the real getpagesize function, we need to find another solution.
 */
int mingw_getpagesize(void)
{
	SYSTEM_INFO si;
	GetSystemInfo(&si);
	return si.dwAllocationGranularity;
}

/* See https://msdn.microsoft.com/en-us/library/windows/desktop/ms724435.aspx */
enum EXTENDED_NAME_FORMAT {
	NameDisplay = 3,
	NameUserPrincipal = 8
};

static char *get_extended_user_info(enum EXTENDED_NAME_FORMAT type)
{
	DECLARE_PROC_ADDR(secur32.dll, BOOL, GetUserNameExW,
		enum EXTENDED_NAME_FORMAT, LPCWSTR, PULONG);
	static wchar_t wbuffer[1024];
	DWORD len;

	if (!INIT_PROC_ADDR(GetUserNameExW))
		return NULL;

	len = ARRAY_SIZE(wbuffer);
	if (GetUserNameExW(type, wbuffer, &len)) {
		char *converted = xmalloc((len *= 3));
		if (xwcstoutf(converted, wbuffer, len) >= 0)
			return converted;
		free(converted);
	}

	return NULL;
}

char *mingw_query_user_email(void)
{
	return get_extended_user_info(NameUserPrincipal);
}

struct passwd *getpwuid(int uid)
{
	static unsigned initialized;
	static char user_name[100];
	static struct passwd *p;
	wchar_t buf[100];
	DWORD len;

	if (initialized)
		return p;

	len = ARRAY_SIZE(buf);
	if (!GetUserNameW(buf, &len)) {
		initialized = 1;
		return NULL;
	}

	if (xwcstoutf(user_name, buf, sizeof(user_name)) < 0) {
		initialized = 1;
		return NULL;
	}

	p = xmalloc(sizeof(*p));
	p->pw_name = user_name;
	p->pw_gecos = get_extended_user_info(NameDisplay);
	if (!p->pw_gecos)
		p->pw_gecos = "unknown";
	p->pw_dir = NULL;

	initialized = 1;
	return p;
}

static HANDLE timer_event;
static HANDLE timer_thread;
static int timer_interval;
static int one_shot;
static sig_handler_t timer_fn = SIG_DFL, sigint_fn = SIG_DFL;

/* The timer works like this:
 * The thread, ticktack(), is a trivial routine that most of the time
 * only waits to receive the signal to terminate. The main thread tells
 * the thread to terminate by setting the timer_event to the signalled
 * state.
 * But ticktack() interrupts the wait state after the timer's interval
 * length to call the signal handler.
 */

static unsigned __stdcall ticktack(void *dummy)
{
	while (WaitForSingleObject(timer_event, timer_interval) == WAIT_TIMEOUT) {
		mingw_raise(SIGALRM);
		if (one_shot)
			break;
	}
	return 0;
}

static int start_timer_thread(void)
{
	timer_event = CreateEvent(NULL, FALSE, FALSE, NULL);
	if (timer_event) {
		timer_thread = (HANDLE) _beginthreadex(NULL, 0, ticktack, NULL, 0, NULL);
		if (!timer_thread )
			return errno = ENOMEM,
				error("cannot start timer thread");
	} else
		return errno = ENOMEM,
			error("cannot allocate resources for timer");
	return 0;
}

static void stop_timer_thread(void)
{
	if (timer_event)
		SetEvent(timer_event);	/* tell thread to terminate */
	if (timer_thread) {
		int rc = WaitForSingleObject(timer_thread, 10000);
		if (rc == WAIT_TIMEOUT)
			error("timer thread did not terminate timely");
		else if (rc != WAIT_OBJECT_0)
			error("waiting for timer thread failed: %lu",
			      GetLastError());
		CloseHandle(timer_thread);
	}
	if (timer_event)
		CloseHandle(timer_event);
	timer_event = NULL;
	timer_thread = NULL;
}

static inline int is_timeval_eq(const struct timeval *i1, const struct timeval *i2)
{
	return i1->tv_sec == i2->tv_sec && i1->tv_usec == i2->tv_usec;
}

int setitimer(int type, struct itimerval *in, struct itimerval *out)
{
	static const struct timeval zero;
	static int atexit_done;

	if (out != NULL)
		return errno = EINVAL,
			error("setitimer param 3 != NULL not implemented");
	if (!is_timeval_eq(&in->it_interval, &zero) &&
	    !is_timeval_eq(&in->it_interval, &in->it_value))
		return errno = EINVAL,
			error("setitimer: it_interval must be zero or eq it_value");

	if (timer_thread)
		stop_timer_thread();

	if (is_timeval_eq(&in->it_value, &zero) &&
	    is_timeval_eq(&in->it_interval, &zero))
		return 0;

	timer_interval = in->it_value.tv_sec * 1000 + in->it_value.tv_usec / 1000;
	one_shot = is_timeval_eq(&in->it_interval, &zero);
	if (!atexit_done) {
		atexit(stop_timer_thread);
		atexit_done = 1;
	}
	return start_timer_thread();
}

int sigaction(int sig, struct sigaction *in, struct sigaction *out)
{
	if (sig != SIGALRM)
		return errno = EINVAL,
			error("sigaction only implemented for SIGALRM");
	if (out != NULL)
		return errno = EINVAL,
			error("sigaction: param 3 != NULL not implemented");

	timer_fn = in->sa_handler;
	return 0;
}

#undef signal
sig_handler_t mingw_signal(int sig, sig_handler_t handler)
{
	sig_handler_t old;

	switch (sig) {
	case SIGALRM:
		old = timer_fn;
		timer_fn = handler;
		break;

	case SIGINT:
		old = sigint_fn;
		sigint_fn = handler;
		break;

	default:
		return signal(sig, handler);
	}

	return old;
}

#undef raise
int mingw_raise(int sig)
{
	switch (sig) {
	case SIGALRM:
		if (timer_fn == SIG_DFL) {
			if (isatty(STDERR_FILENO))
				fputs("Alarm clock\n", stderr);
			exit(128 + SIGALRM);
		} else if (timer_fn != SIG_IGN)
			timer_fn(SIGALRM);
		return 0;

	case SIGINT:
		if (sigint_fn == SIG_DFL)
			exit(128 + SIGINT);
		else if (sigint_fn != SIG_IGN)
			sigint_fn(SIGINT);
		return 0;

#if defined(_MSC_VER)
	case SIGILL:
	case SIGFPE:
	case SIGSEGV:
	case SIGTERM:
	case SIGBREAK:
	case SIGABRT:
	case SIGABRT_COMPAT:
		/*
		 * The <signal.h> header in the MS C Runtime defines 8 signals
		 * as being supported on the platform. Anything else causes an
		 * "Invalid signal or error" (which in DEBUG builds causes the
		 * Abort/Retry/Ignore dialog). We by-pass the CRT for things we
		 * already know will fail.
		 */
		return raise(sig);
	default:
		errno = EINVAL;
		return -1;

#else

	default:
		return raise(sig);

#endif

	}
}

int link(const char *oldpath, const char *newpath)
{
	wchar_t woldpath[MAX_LONG_PATH], wnewpath[MAX_LONG_PATH];
	if (xutftowcs_long_path(woldpath, oldpath) < 0 ||
	    xutftowcs_long_path(wnewpath, newpath) < 0)
		return -1;

	if (!CreateHardLinkW(wnewpath, woldpath, NULL)) {
		errno = err_win_to_posix(GetLastError());
		return -1;
	}
	return 0;
}

enum symlink_type {
	SYMLINK_TYPE_UNSPECIFIED = 0,
	SYMLINK_TYPE_FILE,
	SYMLINK_TYPE_DIRECTORY,
};

static enum symlink_type check_symlink_attr(struct index_state *index, const char *link)
{
	static struct attr_check *check;
	const char *value;

	if (!index)
		return SYMLINK_TYPE_UNSPECIFIED;

	if (!check)
		check = attr_check_initl("symlink", NULL);

	git_check_attr(index, link, check);

	value = check->items[0].value;
	if (ATTR_UNSET(value))
		return SYMLINK_TYPE_UNSPECIFIED;
	if (!strcmp(value, "file"))
		return SYMLINK_TYPE_FILE;
	if (!strcmp(value, "dir") || !strcmp(value, "directory"))
		return SYMLINK_TYPE_DIRECTORY;

	warning(_("ignoring invalid symlink type '%s' for '%s'"), value, link);
	return SYMLINK_TYPE_UNSPECIFIED;
}

int mingw_create_symlink(struct index_state *index, const char *target, const char *link)
{
	wchar_t wtarget[MAX_LONG_PATH], wlink[MAX_LONG_PATH];
	int len;

	/* fail if symlinks are disabled or API is not supported (WinXP) */
	if (!has_symlinks) {
		errno = ENOSYS;
		return -1;
	}

	if ((len = xutftowcs_long_path(wtarget, target)) < 0
			|| xutftowcs_long_path(wlink, link) < 0)
		return -1;

	/* convert target dir separators to backslashes */
	while (len--)
		if (wtarget[len] == '/')
			wtarget[len] = '\\';

	switch (check_symlink_attr(index, link)) {
	case SYMLINK_TYPE_UNSPECIFIED:
		/* Create a phantom symlink: it is initially created as a file
		 * symlink, but may change to a directory symlink later if/when
		 * the target exists. */
		return create_phantom_symlink(wtarget, wlink);
	case SYMLINK_TYPE_FILE:
		if (!CreateSymbolicLinkW(wlink, wtarget, symlink_file_flags))
			break;
		return 0;
	case SYMLINK_TYPE_DIRECTORY:
		if (!CreateSymbolicLinkW(wlink, wtarget,
					 symlink_directory_flags))
			break;
		/* There may be dangling phantom symlinks that point at this
		 * one, which should now morph into directory symlinks. */
		process_phantom_symlinks();
		return 0;
	default:
		BUG("unhandled symlink type");
	}

	/* CreateSymbolicLinkW failed. */
	errno = err_win_to_posix(GetLastError());
	return -1;
}

#ifndef _WINNT_H
/*
 * The REPARSE_DATA_BUFFER structure is defined in the Windows DDK (in
 * ntifs.h) and in MSYS1's winnt.h (which defines _WINNT_H). So define
 * it ourselves if we are on MSYS2 (whose winnt.h defines _WINNT_).
 */
typedef struct _REPARSE_DATA_BUFFER {
	DWORD  ReparseTag;
	WORD   ReparseDataLength;
	WORD   Reserved;
#ifndef _MSC_VER
	_ANONYMOUS_UNION
#endif
	union {
		struct {
			WORD   SubstituteNameOffset;
			WORD   SubstituteNameLength;
			WORD   PrintNameOffset;
			WORD   PrintNameLength;
			ULONG  Flags;
			WCHAR PathBuffer[1];
		} SymbolicLinkReparseBuffer;
		struct {
			WORD   SubstituteNameOffset;
			WORD   SubstituteNameLength;
			WORD   PrintNameOffset;
			WORD   PrintNameLength;
			WCHAR PathBuffer[1];
		} MountPointReparseBuffer;
		struct {
			BYTE   DataBuffer[1];
		} GenericReparseBuffer;
	} DUMMYUNIONNAME;
} REPARSE_DATA_BUFFER, *PREPARSE_DATA_BUFFER;
#endif

int readlink(const char *path, char *buf, size_t bufsiz)
{
	HANDLE handle;
	WCHAR wpath[MAX_LONG_PATH], *wbuf;
	REPARSE_DATA_BUFFER *b = alloca(MAXIMUM_REPARSE_DATA_BUFFER_SIZE);
	DWORD dummy;
	char tmpbuf[MAX_LONG_PATH];
	int len;

	if (xutftowcs_long_path(wpath, path) < 0)
		return -1;

	/* read reparse point data */
	handle = CreateFileW(wpath, 0,
			FILE_SHARE_READ | FILE_SHARE_WRITE | FILE_SHARE_DELETE, NULL,
			OPEN_EXISTING,
			FILE_FLAG_BACKUP_SEMANTICS | FILE_FLAG_OPEN_REPARSE_POINT, NULL);
	if (handle == INVALID_HANDLE_VALUE) {
		errno = err_win_to_posix(GetLastError());
		return -1;
	}
	if (!DeviceIoControl(handle, FSCTL_GET_REPARSE_POINT, NULL, 0, b,
			MAXIMUM_REPARSE_DATA_BUFFER_SIZE, &dummy, NULL)) {
		errno = err_win_to_posix(GetLastError());
		CloseHandle(handle);
		return -1;
	}
	CloseHandle(handle);

	/* get target path for symlinks or mount points (aka 'junctions') */
	switch (b->ReparseTag) {
	case IO_REPARSE_TAG_SYMLINK:
		wbuf = (WCHAR*) (((char*) b->SymbolicLinkReparseBuffer.PathBuffer)
				+ b->SymbolicLinkReparseBuffer.SubstituteNameOffset);
		*(WCHAR*) (((char*) wbuf)
				+ b->SymbolicLinkReparseBuffer.SubstituteNameLength) = 0;
		break;
	case IO_REPARSE_TAG_MOUNT_POINT:
		wbuf = (WCHAR*) (((char*) b->MountPointReparseBuffer.PathBuffer)
				+ b->MountPointReparseBuffer.SubstituteNameOffset);
		*(WCHAR*) (((char*) wbuf)
				+ b->MountPointReparseBuffer.SubstituteNameLength) = 0;
		break;
	default:
		errno = EINVAL;
		return -1;
	}

	/*
	 * Adapt to strange readlink() API: Copy up to bufsiz *bytes*, potentially
	 * cutting off a UTF-8 sequence. Insufficient bufsize is *not* a failure
	 * condition. There is no conversion function that produces invalid UTF-8,
	 * so convert to a (hopefully large enough) temporary buffer, then memcpy
	 * the requested number of bytes (including '\0' for robustness).
	 */
	if ((len = xwcstoutf(tmpbuf, normalize_ntpath(wbuf), MAX_LONG_PATH)) < 0)
		return -1;
	memcpy(buf, tmpbuf, min(bufsiz, len + 1));
	return min(bufsiz, len);
}

pid_t waitpid(pid_t pid, int *status, int options)
{
	HANDLE h = OpenProcess(SYNCHRONIZE | PROCESS_QUERY_INFORMATION,
	    FALSE, pid);
	if (!h) {
		errno = ECHILD;
		return -1;
	}

	if (pid > 0 && options & WNOHANG) {
		if (WAIT_OBJECT_0 != WaitForSingleObject(h, 0)) {
			CloseHandle(h);
			return 0;
		}
		options &= ~WNOHANG;
	}

	if (options == 0) {
		struct pinfo_t **ppinfo;
		if (WaitForSingleObject(h, INFINITE) != WAIT_OBJECT_0) {
			CloseHandle(h);
			return 0;
		}

		if (status)
			GetExitCodeProcess(h, (LPDWORD)status);

		EnterCriticalSection(&pinfo_cs);

		ppinfo = &pinfo;
		while (*ppinfo) {
			struct pinfo_t *info = *ppinfo;
			if (info->pid == pid) {
				CloseHandle(info->proc);
				*ppinfo = info->next;
				free(info);
				break;
			}
			ppinfo = &info->next;
		}

		LeaveCriticalSection(&pinfo_cs);

		CloseHandle(h);
		return pid;
	}
	CloseHandle(h);

	errno = EINVAL;
	return -1;
}

int (*win32_is_mount_point)(struct strbuf *path) = mingw_is_mount_point;

int mingw_is_mount_point(struct strbuf *path)
{
	WIN32_FIND_DATAW findbuf = { 0 };
	HANDLE handle;
	wchar_t wfilename[MAX_LONG_PATH];
	int wlen = xutftowcs_long_path(wfilename, path->buf);
	if (wlen < 0)
		die(_("could not get long path for '%s'"), path->buf);

	/* remove trailing slash, if any */
	if (wlen > 0 && wfilename[wlen - 1] == L'/')
		wfilename[--wlen] = L'\0';

	handle = FindFirstFileW(wfilename, &findbuf);
	if (handle == INVALID_HANDLE_VALUE)
		return 0;
	FindClose(handle);

	return (findbuf.dwFileAttributes & FILE_ATTRIBUTE_REPARSE_POINT) &&
		(findbuf.dwReserved0 == IO_REPARSE_TAG_MOUNT_POINT);
}

int xutftowcsn(wchar_t *wcs, const char *utfs, size_t wcslen, int utflen)
{
	int upos = 0, wpos = 0;
	const unsigned char *utf = (const unsigned char*) utfs;
	if (!utf || !wcs || wcslen < 1) {
		errno = EINVAL;
		return -1;
	}
	/* reserve space for \0 */
	wcslen--;
	if (utflen < 0)
		utflen = INT_MAX;

	while (upos < utflen) {
		int c = utf[upos++] & 0xff;
		if (utflen == INT_MAX && c == 0)
			break;

		if (wpos >= wcslen) {
			wcs[wpos] = 0;
			errno = ERANGE;
			return -1;
		}

		if (c < 0x80) {
			/* ASCII */
			wcs[wpos++] = c;
		} else if (c >= 0xc2 && c < 0xe0 && upos < utflen &&
				(utf[upos] & 0xc0) == 0x80) {
			/* 2-byte utf-8 */
			c = ((c & 0x1f) << 6);
			c |= (utf[upos++] & 0x3f);
			wcs[wpos++] = c;
		} else if (c >= 0xe0 && c < 0xf0 && upos + 1 < utflen &&
				!(c == 0xe0 && utf[upos] < 0xa0) && /* over-long encoding */
				(utf[upos] & 0xc0) == 0x80 &&
				(utf[upos + 1] & 0xc0) == 0x80) {
			/* 3-byte utf-8 */
			c = ((c & 0x0f) << 12);
			c |= ((utf[upos++] & 0x3f) << 6);
			c |= (utf[upos++] & 0x3f);
			wcs[wpos++] = c;
		} else if (c >= 0xf0 && c < 0xf5 && upos + 2 < utflen &&
				wpos + 1 < wcslen &&
				!(c == 0xf0 && utf[upos] < 0x90) && /* over-long encoding */
				!(c == 0xf4 && utf[upos] >= 0x90) && /* > \u10ffff */
				(utf[upos] & 0xc0) == 0x80 &&
				(utf[upos + 1] & 0xc0) == 0x80 &&
				(utf[upos + 2] & 0xc0) == 0x80) {
			/* 4-byte utf-8: convert to \ud8xx \udcxx surrogate pair */
			c = ((c & 0x07) << 18);
			c |= ((utf[upos++] & 0x3f) << 12);
			c |= ((utf[upos++] & 0x3f) << 6);
			c |= (utf[upos++] & 0x3f);
			c -= 0x10000;
			wcs[wpos++] = 0xd800 | (c >> 10);
			wcs[wpos++] = 0xdc00 | (c & 0x3ff);
		} else if (c >= 0xa0) {
			/* invalid utf-8 byte, printable unicode char: convert 1:1 */
			wcs[wpos++] = c;
		} else {
			/* invalid utf-8 byte, non-printable unicode: convert to hex */
			static const char *hex = "0123456789abcdef";
			wcs[wpos++] = hex[c >> 4];
			if (wpos < wcslen)
				wcs[wpos++] = hex[c & 0x0f];
		}
	}
	wcs[wpos] = 0;
	return wpos;
}

int xwcstoutf(char *utf, const wchar_t *wcs, size_t utflen)
{
	if (!wcs || !utf || utflen < 1) {
		errno = EINVAL;
		return -1;
	}
	utflen = WideCharToMultiByte(CP_UTF8, 0, wcs, -1, utf, utflen, NULL, NULL);
	if (utflen)
		return utflen - 1;
	errno = ERANGE;
	return -1;
}

static void setup_windows_environment(void)
{
	char *tmp = getenv("TMPDIR");

	/* on Windows it is TMP and TEMP */
	if (!tmp) {
		if (!(tmp = getenv("TMP")))
			tmp = getenv("TEMP");
		if (tmp) {
			setenv("TMPDIR", tmp, 1);
			tmp = getenv("TMPDIR");
		}
	}

	if (tmp) {
		/*
		 * Convert all dir separators to forward slashes,
		 * to help shell commands called from the Git
		 * executable (by not mistaking the dir separators
		 * for escape characters).
		 */
		convert_slashes(tmp);
	}

	/* simulate TERM to enable auto-color (see color.c) */
	if (!getenv("TERM"))
		setenv("TERM", "cygwin", 1);

	/* calculate HOME if not set */
	if (!getenv("HOME")) {
		/*
		 * try $HOMEDRIVE$HOMEPATH - the home share may be a network
		 * location, thus also check if the path exists (i.e. is not
		 * disconnected)
		 */
		if ((tmp = getenv("HOMEDRIVE"))) {
			struct strbuf buf = STRBUF_INIT;
			strbuf_addstr(&buf, tmp);
			if ((tmp = getenv("HOMEPATH"))) {
				strbuf_addstr(&buf, tmp);
				if (is_directory(buf.buf))
					setenv("HOME", buf.buf, 1);
				else
					tmp = NULL; /* use $USERPROFILE */
			}
			strbuf_release(&buf);
		}
		/* use $USERPROFILE if the home share is not available */
		if (!tmp && (tmp = getenv("USERPROFILE")))
			setenv("HOME", tmp, 1);
	}

	/*
	 * Change 'core.symlinks' default to false, unless native symlinks are
	 * enabled in MSys2 (via 'MSYS=winsymlinks:nativestrict'). Thus we can
	 * run the test suite (which doesn't obey config files) with or without
	 * symlink support.
	 */
	if (!(tmp = getenv("MSYS")) || !strstr(tmp, "winsymlinks:nativestrict"))
		has_symlinks = 0;

	if (!getenv("LC_ALL") && !getenv("LC_CTYPE") && !getenv("LANG"))
		setenv("LC_CTYPE", "C", 1);
}

int is_valid_win32_path(const char *path, int allow_literal_nul)
{
	const char *p = path;
	int preceding_space_or_period = 0, i = 0, periods = 0;

	if (!protect_ntfs)
		return 1;

	skip_dos_drive_prefix((char **)&path);
	goto segment_start;

	for (;;) {
		char c = *(path++);
		switch (c) {
		case '\0':
		case '/': case '\\':
			/* cannot end in ` ` or `.`, except for `.` and `..` */
			if (preceding_space_or_period &&
			    (i != periods || periods > 2))
				return 0;
			if (!c)
				return 1;

			i = periods = preceding_space_or_period = 0;

segment_start:
			switch (*path) {
			case 'a': case 'A': /* AUX */
				if (((c = path[++i]) != 'u' && c != 'U') ||
				    ((c = path[++i]) != 'x' && c != 'X')) {
not_a_reserved_name:
					path += i;
					continue;
				}
				break;
			case 'c': case 'C': /* COM<N>, CON, CONIN$, CONOUT$ */
				if ((c = path[++i]) != 'o' && c != 'O')
					goto not_a_reserved_name;
				c = path[++i];
				if (c == 'm' || c == 'M') { /* COM<N> */
					if (!isdigit(path[++i]))
						goto not_a_reserved_name;
				} else if (c == 'n' || c == 'N') { /* CON */
					c = path[i + 1];
					if ((c == 'i' || c == 'I') &&
					    ((c = path[i + 2]) == 'n' ||
					     c == 'N') &&
					    path[i + 3] == '$')
						i += 3; /* CONIN$ */
					else if ((c == 'o' || c == 'O') &&
						 ((c = path[i + 2]) == 'u' ||
						  c == 'U') &&
						 ((c = path[i + 3]) == 't' ||
						  c == 'T') &&
						 path[i + 4] == '$')
						i += 4; /* CONOUT$ */
				} else
					goto not_a_reserved_name;
				break;
			case 'l': case 'L': /* LPT<N> */
				if (((c = path[++i]) != 'p' && c != 'P') ||
				    ((c = path[++i]) != 't' && c != 'T') ||
				    !isdigit(path[++i]))
					goto not_a_reserved_name;
				break;
			case 'n': case 'N': /* NUL */
				if (((c = path[++i]) != 'u' && c != 'U') ||
				    ((c = path[++i]) != 'l' && c != 'L') ||
				    (allow_literal_nul &&
				     !path[i + 1] && p == path))
					goto not_a_reserved_name;
				break;
			case 'p': case 'P': /* PRN */
				if (((c = path[++i]) != 'r' && c != 'R') ||
				    ((c = path[++i]) != 'n' && c != 'N'))
					goto not_a_reserved_name;
				break;
			default:
				continue;
			}

			/*
			 * So far, this looks like a reserved name. Let's see
			 * whether it actually is one: trailing spaces, a file
			 * extension, or an NTFS Alternate Data Stream do not
			 * matter, the name is still reserved if any of those
			 * follow immediately after the actual name.
			 */
			i++;
			if (path[i] == ' ') {
				preceding_space_or_period = 1;
				while (path[++i] == ' ')
					; /* skip all spaces */
			}

			c = path[i];
			if (c && c != '.' && c != ':' && c != '/' && c != '\\')
				goto not_a_reserved_name;

			/* contains reserved name */
			return 0;
		case '.':
			periods++;
			/* fallthru */
		case ' ':
			preceding_space_or_period = 1;
			i++;
			continue;
		case ':': /* DOS drive prefix was already skipped */
		case '<': case '>': case '"': case '|': case '?': case '*':
			/* illegal character */
			return 0;
		default:
			if (c > '\0' && c < '\x20')
				/* illegal character */
				return 0;
		}
		preceding_space_or_period = 0;
		i++;
	}
}

int handle_long_path(wchar_t *path, int len, int max_path, int expand)
{
	int result;
	wchar_t buf[MAX_LONG_PATH];

	/*
	 * we don't need special handling if path is relative to the current
	 * directory, and current directory + path don't exceed the desired
	 * max_path limit. This should cover > 99 % of cases with minimal
	 * performance impact (git almost always uses relative paths).
	 */
	if ((len < 2 || (!is_dir_sep(path[0]) && path[1] != ':')) &&
	    (current_directory_len + len < max_path))
		return len;

	/*
	 * handle everything else:
	 * - absolute paths: "C:\dir\file"
	 * - absolute UNC paths: "\\server\share\dir\file"
	 * - absolute paths on current drive: "\dir\file"
	 * - relative paths on other drive: "X:file"
	 * - prefixed paths: "\\?\...", "\\.\..."
	 */

	/* convert to absolute path using GetFullPathNameW */
	result = GetFullPathNameW(path, MAX_LONG_PATH, buf, NULL);
	if (!result) {
		errno = err_win_to_posix(GetLastError());
		return -1;
	}

	/*
	 * return absolute path if it fits within max_path (even if
	 * "cwd + path" doesn't due to '..' components)
	 */
	if (result < max_path) {
		wcscpy(path, buf);
		return result;
	}

	/* error out if we shouldn't expand the path or buf is too small */
	if (!expand || result >= MAX_LONG_PATH - 6) {
		errno = ENAMETOOLONG;
		return -1;
	}

	/* prefix full path with "\\?\" or "\\?\UNC\" */
	if (buf[0] == '\\') {
		/* ...unless already prefixed */
		if (buf[1] == '\\' && (buf[2] == '?' || buf[2] == '.'))
			return len;

		wcscpy(path, L"\\\\?\\UNC\\");
		wcscpy(path + 8, buf + 2);
		return result + 6;
	} else {
		wcscpy(path, L"\\\\?\\");
		wcscpy(path + 4, buf);
		return result + 4;
	}
}

#if !defined(_MSC_VER)
/*
 * Disable MSVCRT command line wildcard expansion (__getmainargs called from
 * mingw startup code, see init.c in mingw runtime).
 */
int _CRT_glob = 0;
#endif

static NORETURN void die_startup(void)
{
	fputs("fatal: not enough memory for initialization", stderr);
	exit(128);
}

static void *malloc_startup(size_t size)
{
	void *result = malloc(size);
	if (!result)
		die_startup();
	return result;
}

static char *wcstoutfdup_startup(char *buffer, const wchar_t *wcs, size_t len)
{
	len = xwcstoutf(buffer, wcs, len) + 1;
	return memcpy(malloc_startup(len), buffer, len);
}

static void maybe_redirect_std_handle(const wchar_t *key, DWORD std_id, int fd,
				      DWORD desired_access, DWORD flags)
{
	DWORD create_flag = fd ? OPEN_ALWAYS : OPEN_EXISTING;
	wchar_t buf[MAX_PATH];
	DWORD max = ARRAY_SIZE(buf);
	HANDLE handle;
	DWORD ret = GetEnvironmentVariableW(key, buf, max);

	if (!ret || ret >= max)
		return;

	/* make sure this does not leak into child processes */
	SetEnvironmentVariableW(key, NULL);
	if (!wcscmp(buf, L"off")) {
		close(fd);
		handle = GetStdHandle(std_id);
		if (handle != INVALID_HANDLE_VALUE)
			CloseHandle(handle);
		return;
	}
	if (std_id == STD_ERROR_HANDLE && !wcscmp(buf, L"2>&1")) {
		handle = GetStdHandle(STD_OUTPUT_HANDLE);
		if (handle == INVALID_HANDLE_VALUE) {
			close(fd);
			handle = GetStdHandle(std_id);
			if (handle != INVALID_HANDLE_VALUE)
				CloseHandle(handle);
		} else {
			int new_fd = _open_osfhandle((intptr_t)handle, O_BINARY);
			SetStdHandle(std_id, handle);
			dup2(new_fd, fd);
			/* do *not* close the new_fd: that would close stdout */
		}
		return;
	}
	handle = CreateFileW(buf, desired_access, 0, NULL, create_flag,
			     flags, NULL);
	if (handle != INVALID_HANDLE_VALUE) {
		int new_fd = _open_osfhandle((intptr_t)handle, O_BINARY);
		SetStdHandle(std_id, handle);
		dup2(new_fd, fd);
		close(new_fd);
	}
}

static void maybe_redirect_std_handles(void)
{
	maybe_redirect_std_handle(L"GIT_REDIRECT_STDIN", STD_INPUT_HANDLE, 0,
				  GENERIC_READ, FILE_ATTRIBUTE_NORMAL);
	maybe_redirect_std_handle(L"GIT_REDIRECT_STDOUT", STD_OUTPUT_HANDLE, 1,
				  GENERIC_WRITE, FILE_ATTRIBUTE_NORMAL);
	maybe_redirect_std_handle(L"GIT_REDIRECT_STDERR", STD_ERROR_HANDLE, 2,
				  GENERIC_WRITE, FILE_FLAG_NO_BUFFERING);
}

static void adjust_symlink_flags(void)
{
	/*
	 * Starting with Windows 10 Build 14972, symbolic links can be created
	 * using CreateSymbolicLink() without elevation by passing the flag
	 * SYMBOLIC_LINK_FLAG_ALLOW_UNPRIVILEGED_CREATE (0x02) as last
	 * parameter, provided the Developer Mode has been enabled. Some
	 * earlier Windows versions complain about this flag with an
	 * ERROR_INVALID_PARAMETER, hence we have to test the build number
	 * specifically.
	 */
	if (GetVersion() >= 14972 << 16) {
		symlink_file_flags |= 2;
		symlink_directory_flags |= 2;
	}
}

static BOOL WINAPI handle_ctrl_c(DWORD ctrl_type)
{
	if (ctrl_type != CTRL_C_EVENT)
		return FALSE; /* we did not handle this */
	mingw_raise(SIGINT);
	return TRUE; /* we did handle this */
}

#ifdef _MSC_VER
#ifdef _DEBUG
#include <crtdbg.h>
#endif
#endif

/*
 * We implement wmain() and compile with -municode, which would
 * normally ignore main(), but we call the latter from the former
 * so that we can handle non-ASCII command-line parameters
 * appropriately.
 *
 * To be more compatible with the core git code, we convert
 * argv into UTF8 and pass them directly to main().
 */
int wmain(int argc, const wchar_t **wargv)
{
	int i, maxlen, exit_status;
	char *buffer, **save;
	const char **argv;

	trace2_initialize_clock();

#ifdef _MSC_VER
#ifdef _DEBUG
	_CrtSetReportMode(_CRT_ASSERT, _CRTDBG_MODE_DEBUG);
#endif

#ifdef USE_MSVC_CRTDBG
	_CrtSetDbgFlag(_CRTDBG_ALLOC_MEM_DF | _CRTDBG_LEAK_CHECK_DF);
#endif
#endif

	SetConsoleCtrlHandler(handle_ctrl_c, TRUE);

	maybe_redirect_std_handles();
	adjust_symlink_flags();
	fsync_object_files = 1;

	/* determine size of argv and environ conversion buffer */
	maxlen = wcslen(wargv[0]);
	for (i = 1; i < argc; i++)
		maxlen = max(maxlen, wcslen(wargv[i]));

	/* allocate buffer (wchar_t encodes to max 3 UTF-8 bytes) */
	maxlen = 3 * maxlen + 1;
	buffer = malloc_startup(maxlen);

	/*
	 * Create a UTF-8 version of w_argv. Also create a "save" copy
	 * to remember all the string pointers because parse_options()
	 * will remove claimed items from the argv that we pass down.
	 */
	ALLOC_ARRAY(argv, argc + 1);
	ALLOC_ARRAY(save, argc + 1);
	for (i = 0; i < argc; i++)
		argv[i] = save[i] = wcstoutfdup_startup(buffer, wargv[i], maxlen);
	argv[i] = save[i] = NULL;
	free(buffer);

	/* fix Windows specific environment settings */
	setup_windows_environment();

	unset_environment_variables = xstrdup("PERL5LIB");

	/* initialize critical section for waitpid pinfo_t list */
	InitializeCriticalSection(&pinfo_cs);
	InitializeCriticalSection(&phantom_symlinks_cs);

	/* initialize critical section for fscache */
	InitializeCriticalSection(&fscache_cs);

	/* set up default file mode and file modes for stdin/out/err */
	_fmode = _O_BINARY;
	_setmode(_fileno(stdin), _O_BINARY);
	_setmode(_fileno(stdout), _O_BINARY);
	_setmode(_fileno(stderr), _O_BINARY);

	/* initialize Unicode console */
	winansi_init();

	/* init length of current directory for handle_long_path */
	current_directory_len = GetCurrentDirectoryW(0, NULL);

	/* invoke the real main() using our utf8 version of argv. */
	exit_status = main(argc, argv);

	for (i = 0; i < argc; i++)
		free(save[i]);
	free(save);
	free(argv);

	return exit_status;
}

int uname(struct utsname *buf)
{
	unsigned v = (unsigned)GetVersion();
	memset(buf, 0, sizeof(*buf));
	xsnprintf(buf->sysname, sizeof(buf->sysname), "Windows");
	xsnprintf(buf->release, sizeof(buf->release),
		 "%u.%u", v & 0xff, (v >> 8) & 0xff);
	/* assuming NT variants only.. */
	xsnprintf(buf->version, sizeof(buf->version),
		  "%u", (v >> 16) & 0x7fff);
	return 0;
}

/*
 * Based on https://stackoverflow.com/questions/43002803
 *
 * [HKLM\SYSTEM\CurrentControlSet\Services\cexecsvc]
 * "DisplayName"="@%systemroot%\\system32\\cexecsvc.exe,-100"
 * "ErrorControl"=dword:00000001
 * "ImagePath"=hex(2):25,00,73,00,79,00,73,00,74,00,65,00,6d,00,72,00,6f,00,
 *    6f,00,74,00,25,00,5c,00,73,00,79,00,73,00,74,00,65,00,6d,00,33,00,32,00,
 *    5c,00,63,00,65,00,78,00,65,00,63,00,73,00,76,00,63,00,2e,00,65,00,78,00,
 *    65,00,00,00
 * "Start"=dword:00000002
 * "Type"=dword:00000010
 * "Description"="@%systemroot%\\system32\\cexecsvc.exe,-101"
 * "ObjectName"="LocalSystem"
 * "ServiceSidType"=dword:00000001
 */
int is_inside_windows_container(void)
{
	static int inside_container = -1; /* -1 uninitialized */
	const char *key = "SYSTEM\\CurrentControlSet\\Services\\cexecsvc";
	HKEY handle = NULL;

	if (inside_container != -1)
		return inside_container;

	inside_container = ERROR_SUCCESS ==
		RegOpenKeyExA(HKEY_LOCAL_MACHINE, key, 0, KEY_READ, &handle);
	RegCloseKey(handle);

	return inside_container;
}

int file_attr_to_st_mode (DWORD attr, DWORD tag, const char *path)
{
	int fMode = S_IREAD;
	if ((attr & FILE_ATTRIBUTE_REPARSE_POINT) &&
	    tag == IO_REPARSE_TAG_SYMLINK) {
		int flag = S_IFLNK;
		char buf[MAX_LONG_PATH];

		/*
		 * Windows containers' mapped volumes are marked as reparse
		 * points and look like symbolic links, but they are not.
		 */
		if (path && is_inside_windows_container() &&
		    readlink(path, buf, sizeof(buf)) > 27 &&
		    starts_with(buf, "/ContainerMappedDirectories/"))
			flag = S_IFDIR;

		fMode |= flag;
	} else if (attr & FILE_ATTRIBUTE_DIRECTORY)
		fMode |= S_IFDIR;
	else
		fMode |= S_IFREG;
	if (!(attr & FILE_ATTRIBUTE_READONLY))
		fMode |= S_IWRITE;
	return fMode;
}<|MERGE_RESOLUTION|>--- conflicted
+++ resolved
@@ -733,13 +733,9 @@
 	else
 		open_fn = _wopen;
 
-<<<<<<< HEAD
-	if (xutftowcs_long_path(wfilename, filename) < 0)
-=======
 	if (filename && !strcmp(filename, "/dev/null"))
 		wcscpy(wfilename, L"nul");
-	else if (xutftowcs_path(wfilename, filename) < 0)
->>>>>>> 171871ad
+	else if (xutftowcs_long_path(wfilename, filename) < 0)
 		return -1;
 
 	fd = open_fn(wfilename, oflags, mode);
@@ -797,27 +793,14 @@
 {
 	int hide = needs_hiding(filename);
 	FILE *file;
-<<<<<<< HEAD
 	wchar_t wfilename[MAX_LONG_PATH], wotype[4];
-	if (!is_valid_win32_path(filename)) {
-		int create = otype && strchr(otype, 'w');
-		errno = create ? EINVAL : ENOENT;
-		return NULL;
-	}
-	if (filename && !strcmp(filename, "/dev/null"))
-		filename = "nul";
-	if (xutftowcs_long_path(wfilename, filename) < 0 ||
-		xutftowcs(wotype, otype, ARRAY_SIZE(wotype)) < 0)
-=======
-	wchar_t wfilename[MAX_PATH], wotype[4];
 	if (filename && !strcmp(filename, "/dev/null"))
 		wcscpy(wfilename, L"nul");
 	else if (!is_valid_win32_path(filename, 1)) {
 		int create = otype && strchr(otype, 'w');
 		errno = create ? EINVAL : ENOENT;
 		return NULL;
-	} else if (xutftowcs_path(wfilename, filename) < 0)
->>>>>>> 171871ad
+	} else if (xutftowcs_long_path(wfilename, filename) < 0)
 		return NULL;
 
 	if (xutftowcs(wotype, otype, ARRAY_SIZE(wotype)) < 0)
@@ -839,30 +822,17 @@
 {
 	int hide = needs_hiding(filename);
 	FILE *file;
-<<<<<<< HEAD
 	wchar_t wfilename[MAX_LONG_PATH], wotype[4];
-	if (!is_valid_win32_path(filename)) {
-		int create = otype && strchr(otype, 'w');
-		errno = create ? EINVAL : ENOENT;
-		return NULL;
-	}
-	if (filename && !strcmp(filename, "/dev/null"))
-		filename = "nul";
-	if (xutftowcs_long_path(wfilename, filename) < 0 ||
-		xutftowcs(wotype, otype, ARRAY_SIZE(wotype)) < 0)
-=======
-	wchar_t wfilename[MAX_PATH], wotype[4];
 	if (filename && !strcmp(filename, "/dev/null"))
 		wcscpy(wfilename, L"nul");
 	else if (!is_valid_win32_path(filename, 1)) {
 		int create = otype && strchr(otype, 'w');
 		errno = create ? EINVAL : ENOENT;
 		return NULL;
-	} else if (xutftowcs_path(wfilename, filename) < 0)
+	} else if (xutftowcs_long_path(wfilename, filename) < 0)
 		return NULL;
 
 	if (xutftowcs(wotype, otype, ARRAY_SIZE(wotype)) < 0)
->>>>>>> 171871ad
 		return NULL;
 
 	if (hide && !access(filename, F_OK) && set_hidden_flag(wfilename, 0)) {
