#include "../git-compat-util.h"
#include "win32.h"
#include <conio.h>
#include <wchar.h>
#include <winioctl.h>
#include "../strbuf.h"
#include "../run-command.h"
#include "../cache.h"
#include "win32/lazyload.h"
#include "../config.h"
#include "dir.h"
#include "../attr.h"
#include "../string-list.h"
#include "win32/fscache.h"

#define HCAST(type, handle) ((type)(intptr_t)handle)

void open_in_gdb(void)
{
	static struct child_process cp = CHILD_PROCESS_INIT;
	extern char *_pgmptr;

	argv_array_pushl(&cp.args, "mintty", "gdb", NULL);
	argv_array_pushf(&cp.args, "--pid=%d", getpid());
	cp.clean_on_exit = 1;
	if (start_command(&cp) < 0)
		die_errno("Could not start gdb");
	sleep(1);
}

int err_win_to_posix(DWORD winerr)
{
	int error = ENOSYS;
	switch(winerr) {
	case ERROR_ACCESS_DENIED: error = EACCES; break;
	case ERROR_ACCOUNT_DISABLED: error = EACCES; break;
	case ERROR_ACCOUNT_RESTRICTION: error = EACCES; break;
	case ERROR_ALREADY_ASSIGNED: error = EBUSY; break;
	case ERROR_ALREADY_EXISTS: error = EEXIST; break;
	case ERROR_ARITHMETIC_OVERFLOW: error = ERANGE; break;
	case ERROR_BAD_COMMAND: error = EIO; break;
	case ERROR_BAD_DEVICE: error = ENODEV; break;
	case ERROR_BAD_DRIVER_LEVEL: error = ENXIO; break;
	case ERROR_BAD_EXE_FORMAT: error = ENOEXEC; break;
	case ERROR_BAD_FORMAT: error = ENOEXEC; break;
	case ERROR_BAD_LENGTH: error = EINVAL; break;
	case ERROR_BAD_PATHNAME: error = ENOENT; break;
	case ERROR_BAD_PIPE: error = EPIPE; break;
	case ERROR_BAD_UNIT: error = ENODEV; break;
	case ERROR_BAD_USERNAME: error = EINVAL; break;
	case ERROR_BROKEN_PIPE: error = EPIPE; break;
	case ERROR_BUFFER_OVERFLOW: error = ENAMETOOLONG; break;
	case ERROR_BUSY: error = EBUSY; break;
	case ERROR_BUSY_DRIVE: error = EBUSY; break;
	case ERROR_CALL_NOT_IMPLEMENTED: error = ENOSYS; break;
	case ERROR_CANNOT_MAKE: error = EACCES; break;
	case ERROR_CANTOPEN: error = EIO; break;
	case ERROR_CANTREAD: error = EIO; break;
	case ERROR_CANTWRITE: error = EIO; break;
	case ERROR_CRC: error = EIO; break;
	case ERROR_CURRENT_DIRECTORY: error = EACCES; break;
	case ERROR_DEVICE_IN_USE: error = EBUSY; break;
	case ERROR_DEV_NOT_EXIST: error = ENODEV; break;
	case ERROR_DIRECTORY: error = EINVAL; break;
	case ERROR_DIR_NOT_EMPTY: error = ENOTEMPTY; break;
	case ERROR_DISK_CHANGE: error = EIO; break;
	case ERROR_DISK_FULL: error = ENOSPC; break;
	case ERROR_DRIVE_LOCKED: error = EBUSY; break;
	case ERROR_ENVVAR_NOT_FOUND: error = EINVAL; break;
	case ERROR_EXE_MARKED_INVALID: error = ENOEXEC; break;
	case ERROR_FILENAME_EXCED_RANGE: error = ENAMETOOLONG; break;
	case ERROR_FILE_EXISTS: error = EEXIST; break;
	case ERROR_FILE_INVALID: error = ENODEV; break;
	case ERROR_FILE_NOT_FOUND: error = ENOENT; break;
	case ERROR_GEN_FAILURE: error = EIO; break;
	case ERROR_HANDLE_DISK_FULL: error = ENOSPC; break;
	case ERROR_INSUFFICIENT_BUFFER: error = ENOMEM; break;
	case ERROR_INVALID_ACCESS: error = EACCES; break;
	case ERROR_INVALID_ADDRESS: error = EFAULT; break;
	case ERROR_INVALID_BLOCK: error = EFAULT; break;
	case ERROR_INVALID_DATA: error = EINVAL; break;
	case ERROR_INVALID_DRIVE: error = ENODEV; break;
	case ERROR_INVALID_EXE_SIGNATURE: error = ENOEXEC; break;
	case ERROR_INVALID_FLAGS: error = EINVAL; break;
	case ERROR_INVALID_FUNCTION: error = ENOSYS; break;
	case ERROR_INVALID_HANDLE: error = EBADF; break;
	case ERROR_INVALID_LOGON_HOURS: error = EACCES; break;
	case ERROR_INVALID_NAME: error = EINVAL; break;
	case ERROR_INVALID_OWNER: error = EINVAL; break;
	case ERROR_INVALID_PARAMETER: error = EINVAL; break;
	case ERROR_INVALID_PASSWORD: error = EPERM; break;
	case ERROR_INVALID_PRIMARY_GROUP: error = EINVAL; break;
	case ERROR_INVALID_REPARSE_DATA: error = EINVAL; break;
	case ERROR_INVALID_SIGNAL_NUMBER: error = EINVAL; break;
	case ERROR_INVALID_TARGET_HANDLE: error = EIO; break;
	case ERROR_INVALID_WORKSTATION: error = EACCES; break;
	case ERROR_IO_DEVICE: error = EIO; break;
	case ERROR_IO_INCOMPLETE: error = EINTR; break;
	case ERROR_LOCKED: error = EBUSY; break;
	case ERROR_LOCK_VIOLATION: error = EACCES; break;
	case ERROR_LOGON_FAILURE: error = EACCES; break;
	case ERROR_MAPPED_ALIGNMENT: error = EINVAL; break;
	case ERROR_META_EXPANSION_TOO_LONG: error = E2BIG; break;
	case ERROR_MORE_DATA: error = EPIPE; break;
	case ERROR_NEGATIVE_SEEK: error = ESPIPE; break;
	case ERROR_NOACCESS: error = EFAULT; break;
	case ERROR_NONE_MAPPED: error = EINVAL; break;
	case ERROR_NOT_A_REPARSE_POINT: error = EINVAL; break;
	case ERROR_NOT_ENOUGH_MEMORY: error = ENOMEM; break;
	case ERROR_NOT_READY: error = EAGAIN; break;
	case ERROR_NOT_SAME_DEVICE: error = EXDEV; break;
	case ERROR_NO_DATA: error = EPIPE; break;
	case ERROR_NO_MORE_SEARCH_HANDLES: error = EIO; break;
	case ERROR_NO_PROC_SLOTS: error = EAGAIN; break;
	case ERROR_NO_SUCH_PRIVILEGE: error = EACCES; break;
	case ERROR_OPEN_FAILED: error = EIO; break;
	case ERROR_OPEN_FILES: error = EBUSY; break;
	case ERROR_OPERATION_ABORTED: error = EINTR; break;
	case ERROR_OUTOFMEMORY: error = ENOMEM; break;
	case ERROR_PASSWORD_EXPIRED: error = EACCES; break;
	case ERROR_PATH_BUSY: error = EBUSY; break;
	case ERROR_PATH_NOT_FOUND: error = ENOENT; break;
	case ERROR_PIPE_BUSY: error = EBUSY; break;
	case ERROR_PIPE_CONNECTED: error = EPIPE; break;
	case ERROR_PIPE_LISTENING: error = EPIPE; break;
	case ERROR_PIPE_NOT_CONNECTED: error = EPIPE; break;
	case ERROR_PRIVILEGE_NOT_HELD: error = EACCES; break;
	case ERROR_READ_FAULT: error = EIO; break;
	case ERROR_REPARSE_ATTRIBUTE_CONFLICT: error = EINVAL; break;
	case ERROR_REPARSE_TAG_INVALID: error = EINVAL; break;
	case ERROR_REPARSE_TAG_MISMATCH: error = EINVAL; break;
	case ERROR_SEEK: error = EIO; break;
	case ERROR_SEEK_ON_DEVICE: error = ESPIPE; break;
	case ERROR_SHARING_BUFFER_EXCEEDED: error = ENFILE; break;
	case ERROR_SHARING_VIOLATION: error = EACCES; break;
	case ERROR_STACK_OVERFLOW: error = ENOMEM; break;
	case ERROR_SWAPERROR: error = ENOENT; break;
	case ERROR_TOO_MANY_MODULES: error = EMFILE; break;
	case ERROR_TOO_MANY_OPEN_FILES: error = EMFILE; break;
	case ERROR_UNRECOGNIZED_MEDIA: error = ENXIO; break;
	case ERROR_UNRECOGNIZED_VOLUME: error = ENODEV; break;
	case ERROR_WAIT_NO_CHILDREN: error = ECHILD; break;
	case ERROR_WRITE_FAULT: error = EIO; break;
	case ERROR_WRITE_PROTECT: error = EROFS; break;
	}
	return error;
}

static inline int is_file_in_use_error(DWORD errcode)
{
	switch (errcode) {
	case ERROR_SHARING_VIOLATION:
	case ERROR_ACCESS_DENIED:
		return 1;
	}

	return 0;
}

static int read_yes_no_answer(void)
{
	char answer[1024];

	if (fgets(answer, sizeof(answer), stdin)) {
		size_t answer_len = strlen(answer);
		int got_full_line = 0, c;

		/* remove the newline */
		if (answer_len >= 2 && answer[answer_len-2] == '\r') {
			answer[answer_len-2] = '\0';
			got_full_line = 1;
		} else if (answer_len >= 1 && answer[answer_len-1] == '\n') {
			answer[answer_len-1] = '\0';
			got_full_line = 1;
		}
		/* flush the buffer in case we did not get the full line */
		if (!got_full_line)
			while ((c = getchar()) != EOF && c != '\n')
				;
	} else
		/* we could not read, return the
		 * default answer which is no */
		return 0;

	if (tolower(answer[0]) == 'y' && !answer[1])
		return 1;
	if (!strncasecmp(answer, "yes", sizeof(answer)))
		return 1;
	if (tolower(answer[0]) == 'n' && !answer[1])
		return 0;
	if (!strncasecmp(answer, "no", sizeof(answer)))
		return 0;

	/* did not find an answer we understand */
	return -1;
}

static int ask_yes_no_if_possible(const char *format, va_list args)
{
	char question[4096];
	const char *retry_hook[] = { NULL, NULL, NULL };

	vsnprintf(question, sizeof(question), format, args);

	if ((retry_hook[0] = mingw_getenv("GIT_ASK_YESNO"))) {
		retry_hook[1] = question;
		return !run_command_v_opt(retry_hook, 0);
	}

	if (!isatty(_fileno(stdin)) || !isatty(_fileno(stderr)))
		return 0;

	while (1) {
		int answer;
		fprintf(stderr, "%s (y/n) ", question);

		if ((answer = read_yes_no_answer()) >= 0)
			return answer;

		fprintf(stderr, "Sorry, I did not understand your answer. "
				"Please type 'y' or 'n'\n");
	}
}

static int retry_ask_yes_no(int *tries, const char *format, ...)
{
	static const int delay[] = { 0, 1, 10, 20, 40 };
	va_list args;
	int result, saved_errno = errno;

	if ((*tries) < ARRAY_SIZE(delay)) {
		/*
		 * We assume that some other process had the file open at the wrong
		 * moment and retry. In order to give the other process a higher
		 * chance to complete its operation, we give up our time slice now.
		 * If we have to retry again, we do sleep a bit.
		 */
		Sleep(delay[*tries]);
		(*tries)++;
		return 1;
	}

	va_start(args, format);
	result = ask_yes_no_if_possible(format, args);
	va_end(args);
	errno = saved_errno;
	return result;
}

/* Windows only */
enum hide_dotfiles_type {
	HIDE_DOTFILES_FALSE = 0,
	HIDE_DOTFILES_TRUE,
	HIDE_DOTFILES_DOTGITONLY
};

static enum hide_dotfiles_type hide_dotfiles = HIDE_DOTFILES_DOTGITONLY;
static char *unset_environment_variables;
int core_fscache;
int core_long_paths;

int mingw_core_config(const char *var, const char *value, void *cb)
{
	if (!strcmp(var, "core.hidedotfiles")) {
		if (value && !strcasecmp(value, "dotgitonly"))
			hide_dotfiles = HIDE_DOTFILES_DOTGITONLY;
		else
			hide_dotfiles = git_config_bool(var, value);
		return 0;
	}

	if (!strcmp(var, "core.fscache")) {
		core_fscache = git_config_bool(var, value);
		return 0;
	}

	if (!strcmp(var, "core.longpaths")) {
		core_long_paths = git_config_bool(var, value);
		return 0;
	}

	if (!strcmp(var, "core.unsetenvvars")) {
		free(unset_environment_variables);
		unset_environment_variables = xstrdup(value);
		return 0;
	}

	return 0;
}

static DWORD symlink_file_flags = 0, symlink_directory_flags = 1;

enum phantom_symlink_result {
	PHANTOM_SYMLINK_RETRY,
	PHANTOM_SYMLINK_DONE,
	PHANTOM_SYMLINK_DIRECTORY
};

static inline int is_wdir_sep(wchar_t wchar)
{
	return wchar == L'/' || wchar == L'\\';
}

static const wchar_t *make_relative_to(const wchar_t *path,
				       const wchar_t *relative_to, wchar_t *out,
				       size_t size)
{
	size_t i = wcslen(relative_to), len;

	/* Is `path` already absolute? */
	if (is_wdir_sep(path[0]) ||
	    (iswalpha(path[0]) && path[1] == L':' && is_wdir_sep(path[2])))
		return path;

	while (i > 0 && !is_wdir_sep(relative_to[i - 1]))
		i--;

	/* Is `relative_to` in the current directory? */
	if (!i)
		return path;

	len = wcslen(path);
	if (i + len + 1 > size) {
		error("Could not make '%S' relative to '%S' (too large)",
		      path, relative_to);
		return NULL;
	}

	memcpy(out, relative_to, i * sizeof(wchar_t));
	wcscpy(out + i, path);
	return out;
}

/*
 * Changes a file symlink to a directory symlink if the target exists and is a
 * directory.
 */
static enum phantom_symlink_result
process_phantom_symlink(const wchar_t *wtarget, const wchar_t *wlink)
{
	HANDLE hnd;
	BY_HANDLE_FILE_INFORMATION fdata;
	wchar_t relative[MAX_LONG_PATH];
	const wchar_t *rel;

	/* check that wlink is still a file symlink */
	if ((GetFileAttributesW(wlink)
			& (FILE_ATTRIBUTE_REPARSE_POINT | FILE_ATTRIBUTE_DIRECTORY))
			!= FILE_ATTRIBUTE_REPARSE_POINT)
		return PHANTOM_SYMLINK_DONE;

	/* make it relative, if necessary */
	rel = make_relative_to(wtarget, wlink, relative, ARRAY_SIZE(relative));
	if (!rel)
		return PHANTOM_SYMLINK_DONE;

	/* let Windows resolve the link by opening it */
	hnd = CreateFileW(rel, 0,
			FILE_SHARE_READ | FILE_SHARE_WRITE | FILE_SHARE_DELETE, NULL,
			OPEN_EXISTING, FILE_FLAG_BACKUP_SEMANTICS, NULL);
	if (hnd == INVALID_HANDLE_VALUE) {
		errno = err_win_to_posix(GetLastError());
		return PHANTOM_SYMLINK_RETRY;
	}

	if (!GetFileInformationByHandle(hnd, &fdata)) {
		errno = err_win_to_posix(GetLastError());
		CloseHandle(hnd);
		return PHANTOM_SYMLINK_RETRY;
	}
	CloseHandle(hnd);

	/* if target exists and is a file, we're done */
	if (!(fdata.dwFileAttributes & FILE_ATTRIBUTE_DIRECTORY))
		return PHANTOM_SYMLINK_DONE;

	/* otherwise recreate the symlink with directory flag */
	if (DeleteFileW(wlink) &&
	    CreateSymbolicLinkW(wlink, wtarget, symlink_directory_flags))
		return PHANTOM_SYMLINK_DIRECTORY;

	errno = err_win_to_posix(GetLastError());
	return PHANTOM_SYMLINK_RETRY;
}

/* keep track of newly created symlinks to non-existing targets */
struct phantom_symlink_info {
	struct phantom_symlink_info *next;
	wchar_t *wlink;
	wchar_t *wtarget;
};

static struct phantom_symlink_info *phantom_symlinks = NULL;
static CRITICAL_SECTION phantom_symlinks_cs;

static void process_phantom_symlinks(void)
{
	struct phantom_symlink_info *current, **psi;
	EnterCriticalSection(&phantom_symlinks_cs);
	/* process phantom symlinks list */
	psi = &phantom_symlinks;
	while ((current = *psi)) {
		enum phantom_symlink_result result = process_phantom_symlink(
				current->wtarget, current->wlink);
		if (result == PHANTOM_SYMLINK_RETRY) {
			psi = &current->next;
		} else {
			/* symlink was processed, remove from list */
			*psi = current->next;
			free(current);
			/* if symlink was a directory, start over */
			if (result == PHANTOM_SYMLINK_DIRECTORY)
				psi = &phantom_symlinks;
		}
	}
	LeaveCriticalSection(&phantom_symlinks_cs);
}

static int create_phantom_symlink(wchar_t *wtarget, wchar_t *wlink)
{
	int len;

	/* create file symlink */
	if (!CreateSymbolicLinkW(wlink, wtarget, symlink_file_flags)) {
		errno = err_win_to_posix(GetLastError());
		return -1;
	}

	/* convert to directory symlink if target exists */
	switch (process_phantom_symlink(wtarget, wlink)) {
	case PHANTOM_SYMLINK_RETRY: {
		/* if target doesn't exist, add to phantom symlinks list */
		wchar_t wfullpath[MAX_LONG_PATH];
		struct phantom_symlink_info *psi;

		/* convert to absolute path to be independent of cwd */
		len = GetFullPathNameW(wlink, MAX_LONG_PATH, wfullpath, NULL);
		if (!len || len >= MAX_LONG_PATH) {
			errno = err_win_to_posix(GetLastError());
			return -1;
		}

		/* over-allocate and fill phantom_symlink_info structure */
		psi = xmalloc(sizeof(struct phantom_symlink_info) +
			      sizeof(wchar_t) * (len + wcslen(wtarget) + 2));
		psi->wlink = (wchar_t *)(psi + 1);
		wcscpy(psi->wlink, wfullpath);
		psi->wtarget = psi->wlink + len + 1;
		wcscpy(psi->wtarget, wtarget);

		EnterCriticalSection(&phantom_symlinks_cs);
		psi->next = phantom_symlinks;
		phantom_symlinks = psi;
		LeaveCriticalSection(&phantom_symlinks_cs);
		break;
	}
	case PHANTOM_SYMLINK_DIRECTORY:
		/* if we created a dir symlink, process other phantom symlinks */
		process_phantom_symlinks();
		break;
	default:
		break;
	}
	return 0;
}

/* Normalizes NT paths as returned by some low-level APIs. */
static wchar_t *normalize_ntpath(wchar_t *wbuf)
{
	int i;
	/* fix absolute path prefixes */
	if (wbuf[0] == '\\') {
		/* strip NT namespace prefixes */
		if (!wcsncmp(wbuf, L"\\??\\", 4) ||
		    !wcsncmp(wbuf, L"\\\\?\\", 4))
			wbuf += 4;
		else if (!wcsnicmp(wbuf, L"\\DosDevices\\", 12))
			wbuf += 12;
		/* replace remaining '...UNC\' with '\\' */
		if (!wcsnicmp(wbuf, L"UNC\\", 4)) {
			wbuf += 2;
			*wbuf = '\\';
		}
	}
	/* convert backslashes to slashes */
	for (i = 0; wbuf[i]; i++)
		if (wbuf[i] == '\\')
			wbuf[i] = '/';
	return wbuf;
}

int mingw_unlink(const char *pathname)
{
	int tries = 0;
	wchar_t wpathname[MAX_LONG_PATH];
	if (xutftowcs_long_path(wpathname, pathname) < 0)
		return -1;

	do {
		/* read-only files cannot be removed */
		_wchmod(wpathname, 0666);
		if (!_wunlink(wpathname))
			return 0;
		if (!is_file_in_use_error(GetLastError()))
			break;
		/*
		 * _wunlink() / DeleteFileW() for directory symlinks fails with
		 * ERROR_ACCESS_DENIED (EACCES), so try _wrmdir() as well. This is the
		 * same error we get if a file is in use (already checked above).
		 */
		if (!_wrmdir(wpathname))
			return 0;
	} while (retry_ask_yes_no(&tries, "Unlink of file '%s' failed. "
			"Should I try again?", pathname));
	return -1;
}

static int is_dir_empty(const wchar_t *wpath)
{
	WIN32_FIND_DATAW findbuf;
	HANDLE handle;
	wchar_t wbuf[MAX_LONG_PATH + 2];
	wcscpy(wbuf, wpath);
	wcscat(wbuf, L"\\*");
	handle = FindFirstFileW(wbuf, &findbuf);
	if (handle == INVALID_HANDLE_VALUE)
		return GetLastError() == ERROR_NO_MORE_FILES;

	while (!wcscmp(findbuf.cFileName, L".") ||
			!wcscmp(findbuf.cFileName, L".."))
		if (!FindNextFileW(handle, &findbuf)) {
			DWORD err = GetLastError();
			FindClose(handle);
			return err == ERROR_NO_MORE_FILES;
		}
	FindClose(handle);
	return 0;
}

int mingw_rmdir(const char *pathname)
{
	int tries = 0;
	wchar_t wpathname[MAX_LONG_PATH];
	if (xutftowcs_long_path(wpathname, pathname) < 0)
		return -1;

	do {
		if (!_wrmdir(wpathname))
			return 0;
		if (!is_file_in_use_error(GetLastError()))
			errno = err_win_to_posix(GetLastError());
		if (errno != EACCES)
			break;
		if (!is_dir_empty(wpathname)) {
			errno = ENOTEMPTY;
			break;
		}
	} while (retry_ask_yes_no(&tries, "Deletion of directory '%s' failed. "
			"Should I try again?", pathname));
	return -1;
}

static inline int needs_hiding(const char *path)
{
	const char *basename;

	if (hide_dotfiles == HIDE_DOTFILES_FALSE)
		return 0;

	/* We cannot use basename(), as it would remove trailing slashes */
	win32_skip_dos_drive_prefix((char **)&path);
	if (!*path)
		return 0;

	for (basename = path; *path; path++)
		if (is_dir_sep(*path)) {
			do {
				path++;
			} while (is_dir_sep(*path));
			/* ignore trailing slashes */
			if (*path)
				basename = path;
		}

	if (hide_dotfiles == HIDE_DOTFILES_TRUE)
		return *basename == '.';

	assert(hide_dotfiles == HIDE_DOTFILES_DOTGITONLY);
	return !strncasecmp(".git", basename, 4) &&
		(!basename[4] || is_dir_sep(basename[4]));
}

static int set_hidden_flag(const wchar_t *path, int set)
{
	DWORD original = GetFileAttributesW(path), modified;
	if (set)
		modified = original | FILE_ATTRIBUTE_HIDDEN;
	else
		modified = original & ~FILE_ATTRIBUTE_HIDDEN;
	if (original == modified || SetFileAttributesW(path, modified))
		return 0;
	errno = err_win_to_posix(GetLastError());
	return -1;
}

int mingw_mkdir(const char *path, int mode)
{
	int ret;
	wchar_t wpath[MAX_LONG_PATH];
	/* CreateDirectoryW path limit is 248 (MAX_PATH - 8.3 file name) */
	if (xutftowcs_path_ex(wpath, path, MAX_LONG_PATH, -1, 248,
			core_long_paths) < 0)
		return -1;

	ret = _wmkdir(wpath);
	if (!ret)
		process_phantom_symlinks();
	if (!ret && needs_hiding(path))
		return set_hidden_flag(wpath, 1);
	return ret;
}

/*
 * Calling CreateFile() using FILE_APPEND_DATA and without FILE_WRITE_DATA
 * is documented in [1] as opening a writable file handle in append mode.
 * (It is believed that) this is atomic since it is maintained by the
 * kernel unlike the O_APPEND flag which is racily maintained by the CRT.
 *
 * [1] https://docs.microsoft.com/en-us/windows/desktop/fileio/file-access-rights-constants
 *
 * This trick does not appear to work for named pipes.  Instead it creates
 * a named pipe client handle that cannot be written to.  Callers should
 * just use the regular _wopen() for them.  (And since client handle gets
 * bound to a unique server handle, it isn't really an issue.)
 */
static int mingw_open_append(wchar_t const *wfilename, int oflags, ...)
{
	HANDLE handle;
	int fd;
	DWORD create = (oflags & O_CREAT) ? OPEN_ALWAYS : OPEN_EXISTING;

	/* only these flags are supported */
	if ((oflags & ~O_CREAT) != (O_WRONLY | O_APPEND))
		return errno = ENOSYS, -1;

	/*
	 * FILE_SHARE_WRITE is required to permit child processes
	 * to append to the file.
	 */
	handle = CreateFileW(wfilename, FILE_APPEND_DATA,
			FILE_SHARE_WRITE | FILE_SHARE_READ,
			NULL, create, FILE_ATTRIBUTE_NORMAL, NULL);
	if (handle == INVALID_HANDLE_VALUE)
		return errno = err_win_to_posix(GetLastError()), -1;

	/*
	 * No O_APPEND here, because the CRT uses it only to reset the
	 * file pointer to EOF before each write(); but that is not
	 * necessary (and may lead to races) for a file created with
	 * FILE_APPEND_DATA.
	 */
	fd = _open_osfhandle((intptr_t)handle, O_BINARY);
	if (fd < 0)
		CloseHandle(handle);
	return fd;
}

/*
 * Does the pathname map to the local named pipe filesystem?
 * That is, does it have a "//./pipe/" prefix?
 */
static int is_local_named_pipe_path(const char *filename)
{
	return (is_dir_sep(filename[0]) &&
		is_dir_sep(filename[1]) &&
		filename[2] == '.'  &&
		is_dir_sep(filename[3]) &&
		!strncasecmp(filename+4, "pipe", 4) &&
		is_dir_sep(filename[8]) &&
		filename[9]);
}

int mingw_open (const char *filename, int oflags, ...)
{
	typedef int (*open_fn_t)(wchar_t const *wfilename, int oflags, ...);
	va_list args;
	unsigned mode;
	int fd;
	wchar_t wfilename[MAX_LONG_PATH];
	open_fn_t open_fn;

	va_start(args, oflags);
	mode = va_arg(args, int);
	va_end(args);

	if (filename && !strcmp(filename, "/dev/null"))
		filename = "nul";

	if ((oflags & O_APPEND) && !is_local_named_pipe_path(filename))
		open_fn = mingw_open_append;
	else
		open_fn = _wopen;

	if (xutftowcs_long_path(wfilename, filename) < 0)
		return -1;
	fd = open_fn(wfilename, oflags, mode);

	if (fd < 0 && (oflags & O_ACCMODE) != O_RDONLY && errno == EACCES) {
		DWORD attrs = GetFileAttributesW(wfilename);
		if (attrs != INVALID_FILE_ATTRIBUTES && (attrs & FILE_ATTRIBUTE_DIRECTORY))
			errno = EISDIR;
	}
	if ((oflags & O_CREAT) && needs_hiding(filename)) {
		/*
		 * Internally, _wopen() uses the CreateFile() API which errors
		 * out with an ERROR_ACCESS_DENIED if CREATE_ALWAYS was
		 * specified and an already existing file's attributes do not
		 * match *exactly*. As there is no mode or flag we can set that
		 * would correspond to FILE_ATTRIBUTE_HIDDEN, let's just try
		 * again *without* the O_CREAT flag (that corresponds to the
		 * CREATE_ALWAYS flag of CreateFile()).
		 */
		if (fd < 0 && errno == EACCES)
			fd = open_fn(wfilename, oflags & ~O_CREAT, mode);
		if (fd >= 0 && set_hidden_flag(wfilename, 1))
			warning("could not mark '%s' as hidden.", filename);
	}
	return fd;
}

static BOOL WINAPI ctrl_ignore(DWORD type)
{
	return TRUE;
}

#undef fgetc
int mingw_fgetc(FILE *stream)
{
	int ch;
	if (!isatty(_fileno(stream)))
		return fgetc(stream);

	SetConsoleCtrlHandler(ctrl_ignore, TRUE);
	while (1) {
		ch = fgetc(stream);
		if (ch != EOF || GetLastError() != ERROR_OPERATION_ABORTED)
			break;

		/* Ctrl+C was pressed, simulate SIGINT and retry */
		mingw_raise(SIGINT);
	}
	SetConsoleCtrlHandler(ctrl_ignore, FALSE);
	return ch;
}

#undef fopen
FILE *mingw_fopen (const char *filename, const char *otype)
{
	int hide = needs_hiding(filename);
	FILE *file;
	wchar_t wfilename[MAX_LONG_PATH], wotype[4];
	if (filename && !strcmp(filename, "/dev/null"))
		filename = "nul";
	if (xutftowcs_long_path(wfilename, filename) < 0 ||
		xutftowcs(wotype, otype, ARRAY_SIZE(wotype)) < 0)
		return NULL;
	if (hide && !access(filename, F_OK) && set_hidden_flag(wfilename, 0)) {
		error("could not unhide %s", filename);
		return NULL;
	}
	file = _wfopen(wfilename, wotype);
	if (!file && GetLastError() == ERROR_INVALID_NAME)
		errno = ENOENT;
	if (file && hide && set_hidden_flag(wfilename, 1))
		warning("could not mark '%s' as hidden.", filename);
	return file;
}

FILE *mingw_freopen (const char *filename, const char *otype, FILE *stream)
{
	int hide = needs_hiding(filename);
	FILE *file;
	wchar_t wfilename[MAX_LONG_PATH], wotype[4];
	if (filename && !strcmp(filename, "/dev/null"))
		filename = "nul";
	if (xutftowcs_long_path(wfilename, filename) < 0 ||
		xutftowcs(wotype, otype, ARRAY_SIZE(wotype)) < 0)
		return NULL;
	if (hide && !access(filename, F_OK) && set_hidden_flag(wfilename, 0)) {
		error("could not unhide %s", filename);
		return NULL;
	}
	file = _wfreopen(wfilename, wotype, stream);
	if (file && hide && set_hidden_flag(wfilename, 1))
		warning("could not mark '%s' as hidden.", filename);
	return file;
}

#undef fflush
int mingw_fflush(FILE *stream)
{
	int ret = fflush(stream);

	/*
	 * write() is used behind the scenes of stdio output functions.
	 * Since git code does not check for errors after each stdio write
	 * operation, it can happen that write() is called by a later
	 * stdio function even if an earlier write() call failed. In the
	 * case of a pipe whose readable end was closed, only the first
	 * call to write() reports EPIPE on Windows. Subsequent write()
	 * calls report EINVAL. It is impossible to notice whether this
	 * fflush invocation triggered such a case, therefore, we have to
	 * catch all EINVAL errors whole-sale.
	 */
	if (ret && errno == EINVAL)
		errno = EPIPE;

	return ret;
}

#undef write
ssize_t mingw_write(int fd, const void *buf, size_t len)
{
	ssize_t result = write(fd, buf, len);

	if (result < 0 && errno == EINVAL && buf) {
		/* check if fd is a pipe */
		HANDLE h = (HANDLE) _get_osfhandle(fd);
		if (GetFileType(h) == FILE_TYPE_PIPE)
			errno = EPIPE;
		else
			errno = EINVAL;
	}

	return result;
}

int mingw_access(const char *filename, int mode)
{
	wchar_t wfilename[MAX_LONG_PATH];
	if (xutftowcs_long_path(wfilename, filename) < 0)
		return -1;
	/* X_OK is not supported by the MSVCRT version */
	return _waccess(wfilename, mode & ~X_OK);
}

/* cached length of current directory for handle_long_path */
static int current_directory_len = 0;

int mingw_chdir(const char *dirname)
{
	int result;
	wchar_t wdirname[MAX_LONG_PATH];
	if (xutftowcs_long_path(wdirname, dirname) < 0)
		return -1;

	if (has_symlinks) {
		HANDLE hnd = CreateFileW(wdirname, 0,
				FILE_SHARE_READ | FILE_SHARE_WRITE | FILE_SHARE_DELETE, NULL,
				OPEN_EXISTING, FILE_FLAG_BACKUP_SEMANTICS, NULL);
		if (hnd == INVALID_HANDLE_VALUE) {
			errno = err_win_to_posix(GetLastError());
			return -1;
		}
		if (!GetFinalPathNameByHandleW(hnd, wdirname, ARRAY_SIZE(wdirname), 0)) {
			errno = err_win_to_posix(GetLastError());
			CloseHandle(hnd);
			return -1;
		}
		CloseHandle(hnd);
	}

	result = _wchdir(normalize_ntpath(wdirname));
	current_directory_len = GetCurrentDirectoryW(0, NULL);
	return result;
}

int mingw_chmod(const char *filename, int mode)
{
	wchar_t wfilename[MAX_LONG_PATH];
	if (xutftowcs_long_path(wfilename, filename) < 0)
		return -1;
	return _wchmod(wfilename, mode);
}

/**
 * Verifies that safe_create_leading_directories() would succeed.
 */
static int has_valid_directory_prefix(wchar_t *wfilename)
{
	int n = wcslen(wfilename);

	while (n > 0) {
		wchar_t c = wfilename[--n];
		DWORD attributes;

		if (!is_dir_sep(c))
			continue;

		wfilename[n] = L'\0';
		attributes = GetFileAttributesW(wfilename);
		wfilename[n] = c;
		if (attributes == FILE_ATTRIBUTE_DIRECTORY ||
				attributes == FILE_ATTRIBUTE_DEVICE)
			return 1;
		if (attributes == INVALID_FILE_ATTRIBUTES)
			switch (GetLastError()) {
			case ERROR_PATH_NOT_FOUND:
				continue;
			case ERROR_FILE_NOT_FOUND:
				/* This implies parent directory exists. */
				return 1;
			}
		return 0;
	}
	return 1;
}

int mingw_lstat(const char *file_name, struct stat *buf)
{
	WIN32_FILE_ATTRIBUTE_DATA fdata;
	WIN32_FIND_DATAW findbuf = { 0 };
	wchar_t wfilename[MAX_LONG_PATH];
	int wlen = xutftowcs_long_path(wfilename, file_name);
	if (wlen < 0)
		return -1;

	/* strip trailing '/', or GetFileAttributes will fail */
	while (wlen && is_dir_sep(wfilename[wlen - 1]))
		wfilename[--wlen] = 0;
	if (!wlen) {
		errno = ENOENT;
		return -1;
	}

	if (GetFileAttributesExW(wfilename, GetFileExInfoStandard, &fdata)) {
		/* for reparse points, use FindFirstFile to get the reparse tag */
		if (fdata.dwFileAttributes & FILE_ATTRIBUTE_REPARSE_POINT) {
			HANDLE handle = FindFirstFileW(wfilename, &findbuf);
			if (handle == INVALID_HANDLE_VALUE)
				goto error;
			FindClose(handle);
		}
		buf->st_ino = 0;
		buf->st_gid = 0;
		buf->st_uid = 0;
		buf->st_nlink = 1;
		buf->st_mode = file_attr_to_st_mode(fdata.dwFileAttributes,
				findbuf.dwReserved0, file_name);
		buf->st_size = S_ISLNK(buf->st_mode) ? MAX_LONG_PATH :
			fdata.nFileSizeLow | (((off_t) fdata.nFileSizeHigh) << 32);
		buf->st_dev = buf->st_rdev = 0; /* not used by Git */
		filetime_to_timespec(&(fdata.ftLastAccessTime), &(buf->st_atim));
		filetime_to_timespec(&(fdata.ftLastWriteTime), &(buf->st_mtim));
		filetime_to_timespec(&(fdata.ftCreationTime), &(buf->st_ctim));
		return 0;
	}
error:
	switch (GetLastError()) {
	case ERROR_ACCESS_DENIED:
	case ERROR_SHARING_VIOLATION:
	case ERROR_LOCK_VIOLATION:
	case ERROR_SHARING_BUFFER_EXCEEDED:
		errno = EACCES;
		break;
	case ERROR_BUFFER_OVERFLOW:
		errno = ENAMETOOLONG;
		break;
	case ERROR_NOT_ENOUGH_MEMORY:
		errno = ENOMEM;
		break;
	case ERROR_PATH_NOT_FOUND:
		if (!has_valid_directory_prefix(wfilename)) {
			errno = ENOTDIR;
			break;
		}
		/* fallthru */
	default:
		errno = ENOENT;
		break;
	}
	return -1;
}

int (*lstat)(const char *file_name, struct stat *buf) = mingw_lstat;

static int get_file_info_by_handle(HANDLE hnd, struct stat *buf)
{
	BY_HANDLE_FILE_INFORMATION fdata;

	if (!GetFileInformationByHandle(hnd, &fdata)) {
		errno = err_win_to_posix(GetLastError());
		return -1;
	}

	buf->st_ino = 0;
	buf->st_gid = 0;
	buf->st_uid = 0;
	buf->st_nlink = 1;
	buf->st_mode = file_attr_to_st_mode(fdata.dwFileAttributes, 0, NULL);
	buf->st_size = fdata.nFileSizeLow |
		(((off_t)fdata.nFileSizeHigh)<<32);
	buf->st_dev = buf->st_rdev = 0; /* not used by Git */
	filetime_to_timespec(&(fdata.ftLastAccessTime), &(buf->st_atim));
	filetime_to_timespec(&(fdata.ftLastWriteTime), &(buf->st_mtim));
	filetime_to_timespec(&(fdata.ftCreationTime), &(buf->st_ctim));
	return 0;
}

int mingw_stat(const char *file_name, struct stat *buf)
{
	wchar_t wfile_name[MAX_LONG_PATH];
	HANDLE hnd;
	int result;

	/* open the file and let Windows resolve the links */
	if (xutftowcs_long_path(wfile_name, file_name) < 0)
		return -1;
	hnd = CreateFileW(wfile_name, 0,
			FILE_SHARE_READ | FILE_SHARE_WRITE | FILE_SHARE_DELETE, NULL,
			OPEN_EXISTING, FILE_FLAG_BACKUP_SEMANTICS, NULL);
	if (hnd == INVALID_HANDLE_VALUE) {
		errno = err_win_to_posix(GetLastError());
		return -1;
	}
	result = get_file_info_by_handle(hnd, buf);
	CloseHandle(hnd);
	return result;
}

int mingw_fstat(int fd, struct stat *buf)
{
	HANDLE fh = (HANDLE)_get_osfhandle(fd);
	DWORD avail, type = GetFileType(fh) & ~FILE_TYPE_REMOTE;

	switch (type) {
	case FILE_TYPE_DISK:
		return get_file_info_by_handle(fh, buf);

	case FILE_TYPE_CHAR:
	case FILE_TYPE_PIPE:
		/* initialize stat fields */
		memset(buf, 0, sizeof(*buf));
		buf->st_nlink = 1;

		if (type == FILE_TYPE_CHAR) {
			buf->st_mode = _S_IFCHR;
		} else {
			buf->st_mode = _S_IFIFO;
			if (PeekNamedPipe(fh, NULL, 0, NULL, &avail, NULL))
				buf->st_size = avail;
		}
		return 0;

	default:
		errno = EBADF;
		return -1;
	}
}

static inline void time_t_to_filetime(time_t t, FILETIME *ft)
{
	long long winTime = t * 10000000LL + 116444736000000000LL;
	ft->dwLowDateTime = winTime;
	ft->dwHighDateTime = winTime >> 32;
}

int mingw_utime (const char *file_name, const struct utimbuf *times)
{
	FILETIME mft, aft;
	int fh, rc;
	DWORD attrs;
	wchar_t wfilename[MAX_LONG_PATH];
	if (xutftowcs_long_path(wfilename, file_name) < 0)
		return -1;

	/* must have write permission */
	attrs = GetFileAttributesW(wfilename);
	if (attrs != INVALID_FILE_ATTRIBUTES &&
	    (attrs & FILE_ATTRIBUTE_READONLY)) {
		/* ignore errors here; open() will report them */
		SetFileAttributesW(wfilename, attrs & ~FILE_ATTRIBUTE_READONLY);
	}

	if ((fh = _wopen(wfilename, O_RDWR | O_BINARY)) < 0) {
		rc = -1;
		goto revert_attrs;
	}

	if (times) {
		time_t_to_filetime(times->modtime, &mft);
		time_t_to_filetime(times->actime, &aft);
	} else {
		GetSystemTimeAsFileTime(&mft);
		aft = mft;
	}
	if (!SetFileTime((HANDLE)_get_osfhandle(fh), NULL, &aft, &mft)) {
		errno = EINVAL;
		rc = -1;
	} else
		rc = 0;
	close(fh);

revert_attrs:
	if (attrs != INVALID_FILE_ATTRIBUTES &&
	    (attrs & FILE_ATTRIBUTE_READONLY)) {
		/* ignore errors again */
		SetFileAttributesW(wfilename, attrs);
	}
	return rc;
}

#undef strftime
size_t mingw_strftime(char *s, size_t max,
		      const char *format, const struct tm *tm)
{
	size_t ret = strftime(s, max, format, tm);

	if (!ret && errno == EINVAL)
		die("invalid strftime format: '%s'", format);
	return ret;
}

unsigned int sleep (unsigned int seconds)
{
	Sleep(seconds*1000);
	return 0;
}

char *mingw_mktemp(char *template)
{
	wchar_t wtemplate[MAX_PATH];
	int offset = 0;

	/* we need to return the path, thus no long paths here! */
	if (xutftowcs_path(wtemplate, template) < 0)
		return NULL;

	if (is_dir_sep(template[0]) && !is_dir_sep(template[1]) &&
	    iswalpha(wtemplate[0]) && wtemplate[1] == L':') {
		/* We have an absolute path missing the drive prefix */
		offset = 2;
	}
	if (!_wmktemp(wtemplate))
		return NULL;
	if (xwcstoutf(template, wtemplate + offset, strlen(template) + 1) < 0)
		return NULL;
	return template;
}

int mkstemp(char *template)
{
	char *filename = mktemp(template);
	if (filename == NULL)
		return -1;
	return open(filename, O_RDWR | O_CREAT, 0600);
}

int gettimeofday(struct timeval *tv, void *tz)
{
	FILETIME ft;
	long long hnsec;

	GetSystemTimeAsFileTime(&ft);
	hnsec = filetime_to_hnsec(&ft);
	tv->tv_sec = hnsec / 10000000;
	tv->tv_usec = (hnsec % 10000000) / 10;
	return 0;
}

int pipe(int filedes[2])
{
	HANDLE h[2];

	/* this creates non-inheritable handles */
	if (!CreatePipe(&h[0], &h[1], NULL, 8192)) {
		errno = err_win_to_posix(GetLastError());
		return -1;
	}
	filedes[0] = _open_osfhandle(HCAST(int, h[0]), O_NOINHERIT);
	if (filedes[0] < 0) {
		CloseHandle(h[0]);
		CloseHandle(h[1]);
		return -1;
	}
	filedes[1] = _open_osfhandle(HCAST(int, h[1]), O_NOINHERIT);
	if (filedes[1] < 0) {
		close(filedes[0]);
		CloseHandle(h[1]);
		return -1;
	}
	return 0;
}

struct tm *gmtime_r(const time_t *timep, struct tm *result)
{
	/* gmtime() in MSVCRT.DLL is thread-safe, but not reentrant */
	memcpy(result, gmtime(timep), sizeof(struct tm));
	return result;
}

struct tm *localtime_r(const time_t *timep, struct tm *result)
{
	/* localtime() in MSVCRT.DLL is thread-safe, but not reentrant */
	memcpy(result, localtime(timep), sizeof(struct tm));
	return result;
}

char *mingw_getcwd(char *pointer, int len)
{
	wchar_t cwd[MAX_PATH], wpointer[MAX_PATH];
	DWORD ret = GetCurrentDirectoryW(ARRAY_SIZE(cwd), cwd);

	if (!ret || ret >= ARRAY_SIZE(cwd)) {
		errno = ret ? ENAMETOOLONG : err_win_to_posix(GetLastError());
		return NULL;
	}
	ret = GetLongPathNameW(cwd, wpointer, ARRAY_SIZE(wpointer));
	if (!ret && GetLastError() == ERROR_ACCESS_DENIED) {
		HANDLE hnd = CreateFileW(cwd, 0,
			FILE_SHARE_READ | FILE_SHARE_WRITE | FILE_SHARE_DELETE, NULL,
			OPEN_EXISTING, FILE_FLAG_BACKUP_SEMANTICS, NULL);
		if (hnd == INVALID_HANDLE_VALUE)
			return NULL;
		ret = GetFinalPathNameByHandleW(hnd, wpointer, ARRAY_SIZE(wpointer), 0);
		CloseHandle(hnd);
		if (!ret || ret >= ARRAY_SIZE(wpointer))
			return NULL;
		if (xwcstoutf(pointer, normalize_ntpath(wpointer), len) < 0)
			return NULL;
		return pointer;
	}
	if (!ret || ret >= ARRAY_SIZE(wpointer))
		return NULL;
	if (xwcstoutf(pointer, wpointer, len) < 0)
		return NULL;
	convert_slashes(pointer);
	return pointer;
}

/*
 * See "Parsing C++ Command-Line Arguments" at Microsoft's Docs:
 * https://docs.microsoft.com/en-us/cpp/cpp/parsing-cpp-command-line-arguments
 */
static const char *quote_arg_msvc(const char *arg)
{
	/* count chars to quote */
	int len = 0, n = 0;
	int force_quotes = 0;
	char *q, *d;
	const char *p = arg;
	if (!*p) force_quotes = 1;
	while (*p) {
		if (isspace(*p) || *p == '*' || *p == '?' || *p == '{' || *p == '\'')
			force_quotes = 1;
		else if (*p == '"')
			n++;
		else if (*p == '\\') {
			int count = 0;
			while (*p == '\\') {
				count++;
				p++;
				len++;
			}
			if (*p == '"')
				n += count*2 + 1;
			continue;
		}
		len++;
		p++;
	}
	if (!force_quotes && n == 0)
		return arg;

	/* insert \ where necessary */
	d = q = xmalloc(st_add3(len, n, 3));
	*d++ = '"';
	while (*arg) {
		if (*arg == '"')
			*d++ = '\\';
		else if (*arg == '\\') {
			int count = 0;
			while (*arg == '\\') {
				count++;
				*d++ = *arg++;
			}
			if (*arg == '"') {
				while (count-- > 0)
					*d++ = '\\';
				*d++ = '\\';
			}
		}
		*d++ = *arg++;
	}
	*d++ = '"';
	*d++ = 0;
	return q;
}

#include "quote.h"

static const char *quote_arg_msys2(const char *arg)
{
	struct strbuf buf = STRBUF_INIT;
	const char *p2 = arg, *p;

	for (p = arg; *p; p++) {
		int ws = isspace(*p);
		if (!ws && *p != '\\' && *p != '"' && *p != '{')
			continue;
		if (!buf.len)
			strbuf_addch(&buf, '"');
		if (p != p2)
			strbuf_add(&buf, p2, p - p2);
		if (!ws && *p != '{')
			strbuf_addch(&buf, '\\');
		p2 = p;
	}

	if (p == arg)
		strbuf_addch(&buf, '"');
	else if (!buf.len)
		return arg;
	else
		strbuf_add(&buf, p2, p - p2),

	strbuf_addch(&buf, '"');
	return strbuf_detach(&buf, 0);
}

static const char *parse_interpreter(const char *cmd)
{
	static char buf[100];
	char *p, *opt;
	int n, fd;

	/* don't even try a .exe */
	n = strlen(cmd);
	if (n >= 4 && !strcasecmp(cmd+n-4, ".exe"))
		return NULL;

	fd = open(cmd, O_RDONLY);
	if (fd < 0)
		return NULL;
	n = read(fd, buf, sizeof(buf)-1);
	close(fd);
	if (n < 4)	/* at least '#!/x' and not error */
		return NULL;

	if (buf[0] != '#' || buf[1] != '!')
		return NULL;
	buf[n] = '\0';
	p = buf + strcspn(buf, "\r\n");
	if (!*p)
		return NULL;

	*p = '\0';
	if (!(p = strrchr(buf+2, '/')) && !(p = strrchr(buf+2, '\\')))
		return NULL;
	/* strip options */
	if ((opt = strchr(p+1, ' ')))
		*opt = '\0';
	return p+1;
}

/*
 * exe_only means that we only want to detect .exe files, but not scripts
 * (which do not have an extension)
 */
static char *lookup_prog(const char *dir, int dirlen, const char *cmd,
			 int isexe, int exe_only)
{
	char path[MAX_PATH];
	wchar_t wpath[MAX_PATH];
	snprintf(path, sizeof(path), "%.*s\\%s.exe", dirlen, dir, cmd);

	if (xutftowcs_path(wpath, path) < 0)
		return NULL;

	if (!isexe && _waccess(wpath, F_OK) == 0)
		return xstrdup(path);
	wpath[wcslen(wpath)-4] = '\0';
	if ((!exe_only || isexe) && _waccess(wpath, F_OK) == 0) {
		if (!(GetFileAttributesW(wpath) & FILE_ATTRIBUTE_DIRECTORY)) {
			path[strlen(path)-4] = '\0';
			return xstrdup(path);
		}
	}
	return NULL;
}

static char *path_lookup(const char *cmd, int exe_only);

static char *is_busybox_applet(const char *cmd)
{
	static struct string_list applets = STRING_LIST_INIT_DUP;
	static char *busybox_path;
	static int busybox_path_initialized;

	/* Avoid infinite loop */
	if (!strncasecmp(cmd, "busybox", 7) &&
	    (!cmd[7] || !strcasecmp(cmd + 7, ".exe")))
		return NULL;

	if (!busybox_path_initialized) {
		busybox_path = path_lookup("busybox.exe", 1);
		busybox_path_initialized = 1;
	}

	/* Assume that sh is compiled in... */
	if (!busybox_path || !strcasecmp(cmd, "sh"))
		return xstrdup_or_null(busybox_path);

	if (!applets.nr) {
		struct child_process cp = CHILD_PROCESS_INIT;
		struct strbuf buf = STRBUF_INIT;
		char *p;

		argv_array_pushl(&cp.args, busybox_path, "--help", NULL);

		if (capture_command(&cp, &buf, 2048)) {
			string_list_append(&applets, "");
			return NULL;
		}

		/* parse output */
		p = strstr(buf.buf, "Currently defined functions:\n");
		if (!p) {
			warning("Could not parse output of busybox --help");
			string_list_append(&applets, "");
			return NULL;
		}
		p = strchrnul(p, '\n');
		for (;;) {
			size_t len;

			p += strspn(p, "\n\t ,");
			len = strcspn(p, "\n\t ,");
			if (!len)
				break;
			p[len] = '\0';
			string_list_insert(&applets, p);
			p = p + len + 1;
		}
	}

	return string_list_has_string(&applets, cmd) ?
		xstrdup(busybox_path) : NULL;
}

/*
 * Determines the absolute path of cmd using the split path in path.
 * If cmd contains a slash or backslash, no lookup is performed.
 */
static char *path_lookup(const char *cmd, int exe_only)
{
	const char *path;
	char *prog = NULL;
	int len = strlen(cmd);
	int isexe = len >= 4 && !strcasecmp(cmd+len-4, ".exe");

	if (strchr(cmd, '/') || strchr(cmd, '\\'))
		return xstrdup(cmd);

	path = mingw_getenv("PATH");
	if (!path)
		return NULL;

	while (!prog) {
		const char *sep = strchrnul(path, ';');
		int dirlen = sep - path;
		if (dirlen)
			prog = lookup_prog(path, dirlen, cmd, isexe, exe_only);
		if (!*sep)
			break;
		path = sep + 1;
	}

	if (!prog && !isexe)
		prog = is_busybox_applet(cmd);

	return prog;
}

static const wchar_t *wcschrnul(const wchar_t *s, wchar_t c)
{
	while (*s && *s != c)
		s++;
	return s;
}

/* Compare only keys */
static int wenvcmp(const void *a, const void *b)
{
	wchar_t *p = *(wchar_t **)a, *q = *(wchar_t **)b;
	size_t p_len, q_len;

	/* Find the keys */
	p_len = wcschrnul(p, L'=') - p;
	q_len = wcschrnul(q, L'=') - q;

	/* If the length differs, include the shorter key's NUL */
	if (p_len < q_len)
		p_len++;
	else if (p_len > q_len)
		p_len = q_len + 1;

	return _wcsnicmp(p, q, p_len);
}

/* We need a stable sort to convert the environment between UTF-16 <-> UTF-8 */
#ifndef INTERNAL_QSORT
#include "qsort.c"
#endif

/*
 * Build an environment block combining the inherited environment
 * merged with the given list of settings.
 *
 * Values of the form "KEY=VALUE" in deltaenv override inherited values.
 * Values of the form "KEY" in deltaenv delete inherited values.
 *
 * Multiple entries in deltaenv for the same key are explicitly allowed.
 *
 * We return a contiguous block of UNICODE strings with a final trailing
 * zero word.
 */
static wchar_t *make_environment_block(char **deltaenv)
{
	wchar_t *wenv = GetEnvironmentStringsW(), *wdeltaenv, *result, *p;
	size_t wlen, s, delta_size, size;

	wchar_t **array = NULL;
	size_t alloc = 0, nr = 0, i;

	size = 1; /* for extra NUL at the end */

	/* If there is no deltaenv to apply, simply return a copy. */
	if (!deltaenv || !*deltaenv) {
		for (p = wenv; p && *p; ) {
			size_t s = wcslen(p) + 1;
			size += s;
			p += s;
		}

		ALLOC_ARRAY(result, size);
		memcpy(result, wenv, size * sizeof(*wenv));
		FreeEnvironmentStringsW(wenv);
		return result;
	}

	/*
	 * If there is a deltaenv, let's accumulate all keys into `array`,
	 * sort them using the stable git_qsort() and then copy, skipping
	 * duplicate keys
	 */
	for (p = wenv; p && *p; ) {
		ALLOC_GROW(array, nr + 1, alloc);
		s = wcslen(p) + 1;
		array[nr++] = p;
		p += s;
		size += s;
	}

	/* (over-)assess size needed for wchar version of deltaenv */
	for (delta_size = 0, i = 0; deltaenv[i]; i++)
		delta_size += strlen(deltaenv[i]) * 2 + 1;
	ALLOC_ARRAY(wdeltaenv, delta_size);

	/* convert the deltaenv, appending to array */
	for (i = 0, p = wdeltaenv; deltaenv[i]; i++) {
		ALLOC_GROW(array, nr + 1, alloc);
		wlen = xutftowcs(p, deltaenv[i], wdeltaenv + delta_size - p);
		array[nr++] = p;
		p += wlen + 1;
	}

	git_qsort(array, nr, sizeof(*array), wenvcmp);
	ALLOC_ARRAY(result, size + delta_size);

	for (p = result, i = 0; i < nr; i++) {
		/* Skip any duplicate keys; last one wins */
		while (i + 1 < nr && !wenvcmp(array + i, array + i + 1))
		       i++;

		/* Skip "to delete" entry */
		if (!wcschr(array[i], L'='))
			continue;

		size = wcslen(array[i]) + 1;
		memcpy(p, array[i], size * sizeof(*p));
		p += size;
	}
	*p = L'\0';

	free(array);
	free(wdeltaenv);
	FreeEnvironmentStringsW(wenv);
	return result;
}

static void do_unset_environment_variables(void)
{
	static int done;
	char *p = unset_environment_variables;

	if (done || !p)
		return;
	done = 1;

	for (;;) {
		char *comma = strchr(p, ',');

		if (comma)
			*comma = '\0';
		unsetenv(p);
		if (!comma)
			break;
		p = comma + 1;
	}
}

struct pinfo_t {
	struct pinfo_t *next;
	pid_t pid;
	HANDLE proc;
};
static struct pinfo_t *pinfo = NULL;
CRITICAL_SECTION pinfo_cs;

/* Used to match and chomp off path components */
static inline int match_last_path_component(const char *path, size_t *len,
					    const char *component)
{
	size_t component_len = strlen(component);
	if (*len < component_len + 1 ||
	    !is_dir_sep(path[*len - component_len - 1]) ||
	    fspathncmp(path + *len - component_len, component, component_len))
		return 0;
	*len -= component_len + 1;
	/* chomp off repeated dir separators */
	while (*len > 0 && is_dir_sep(path[*len - 1]))
		(*len)--;
	return 1;
}

static int is_msys2_sh(const char *cmd)
{
	if (cmd && !strcmp(cmd, "sh")) {
		static int ret = -1;
		char *p;

		if (ret >= 0)
			return ret;

		p = path_lookup(cmd, 0);
		if (!p)
			ret = 0;
		else {
			size_t len = strlen(p);

			ret = match_last_path_component(p, &len, "sh.exe") &&
				match_last_path_component(p, &len, "bin") &&
				match_last_path_component(p, &len, "usr");
			free(p);
		}
		return ret;
	}
	return 0;
}

static pid_t mingw_spawnve_fd(const char *cmd, const char **argv, char **deltaenv,
			      const char *dir, const char *prepend_cmd,
			      int fhin, int fhout, int fherr)
{
	static int restrict_handle_inheritance = 1;
	STARTUPINFOEXW si;
	PROCESS_INFORMATION pi;
	LPPROC_THREAD_ATTRIBUTE_LIST attr_list = NULL;
	HANDLE stdhandles[3];
	DWORD stdhandles_count = 0;
	SIZE_T size;
	struct strbuf args;
	wchar_t wcmd[MAX_PATH], wdir[MAX_PATH], *wargs, *wenvblk = NULL;
	unsigned flags = CREATE_UNICODE_ENVIRONMENT;
	BOOL ret;
	HANDLE cons;
	const char *(*quote_arg)(const char *arg) =
		is_msys2_sh(*argv) ? quote_arg_msys2 : quote_arg_msvc;
	const char *strace_env;

	do_unset_environment_variables();

	/* Determine whether or not we are associated to a console */
	cons = CreateFile("CONOUT$", GENERIC_WRITE,
			FILE_SHARE_WRITE, NULL, OPEN_EXISTING,
			FILE_ATTRIBUTE_NORMAL, NULL);
	if (cons == INVALID_HANDLE_VALUE) {
		/* There is no console associated with this process.
		 * Since the child is a console process, Windows
		 * would normally create a console window. But
		 * since we'll be redirecting std streams, we do
		 * not need the console.
		 * It is necessary to use DETACHED_PROCESS
		 * instead of CREATE_NO_WINDOW to make ssh
		 * recognize that it has no console.
		 */
		flags |= DETACHED_PROCESS;
	} else {
		/* There is already a console. If we specified
		 * DETACHED_PROCESS here, too, Windows would
		 * disassociate the child from the console.
		 * The same is true for CREATE_NO_WINDOW.
		 * Go figure!
		 */
		CloseHandle(cons);
	}
	memset(&si, 0, sizeof(si));
	si.StartupInfo.cb = sizeof(si);
	si.StartupInfo.hStdInput = winansi_get_osfhandle(fhin);
	si.StartupInfo.hStdOutput = winansi_get_osfhandle(fhout);
	si.StartupInfo.hStdError = winansi_get_osfhandle(fherr);

	/* The list of handles cannot contain duplicates */
	if (si.StartupInfo.hStdInput != INVALID_HANDLE_VALUE)
		stdhandles[stdhandles_count++] = si.StartupInfo.hStdInput;
	if (si.StartupInfo.hStdOutput != INVALID_HANDLE_VALUE &&
	    si.StartupInfo.hStdOutput != si.StartupInfo.hStdInput)
		stdhandles[stdhandles_count++] = si.StartupInfo.hStdOutput;
	if (si.StartupInfo.hStdError != INVALID_HANDLE_VALUE &&
	    si.StartupInfo.hStdError != si.StartupInfo.hStdInput &&
	    si.StartupInfo.hStdError != si.StartupInfo.hStdOutput)
		stdhandles[stdhandles_count++] = si.StartupInfo.hStdError;
	if (stdhandles_count)
		si.StartupInfo.dwFlags |= STARTF_USESTDHANDLES;

	/* executables and the current directory don't support long paths */
	if (*argv && !strcmp(cmd, *argv))
		wcmd[0] = L'\0';
	else if (xutftowcs_path(wcmd, cmd) < 0)
		return -1;
	if (dir && xutftowcs_path(wdir, dir) < 0)
		return -1;

	/* concatenate argv, quoting args as we go */
	strbuf_init(&args, 0);
	if (prepend_cmd) {
		char *quoted = (char *)quote_arg(prepend_cmd);
		strbuf_addstr(&args, quoted);
		if (quoted != prepend_cmd)
			free(quoted);
	}
	for (; *argv; argv++) {
		char *quoted = (char *)quote_arg(*argv);
		if (*args.buf)
			strbuf_addch(&args, ' ');
		strbuf_addstr(&args, quoted);
		if (quoted != *argv)
			free(quoted);
	}

	strace_env = getenv("GIT_STRACE_COMMANDS");
	if (strace_env) {
		char *p = path_lookup("strace.exe", 1);
		if (!p)
			return error("strace not found!");
		if (xutftowcs_path(wcmd, p) < 0) {
			free(p);
			return -1;
		}
		free(p);
		if (!strcmp("1", strace_env) ||
		    !strcasecmp("yes", strace_env) ||
		    !strcasecmp("true", strace_env))
			strbuf_insert(&args, 0, "strace ", 7);
		else {
			const char *quoted = quote_arg(strace_env);
			struct strbuf buf = STRBUF_INIT;
			strbuf_addf(&buf, "strace -o %s ", quoted);
			if (quoted != strace_env)
				free((char *)quoted);
			strbuf_insert(&args, 0, buf.buf, buf.len);
			strbuf_release(&buf);
		}
	}

	ALLOC_ARRAY(wargs, st_add(st_mult(2, args.len), 1));
	xutftowcs(wargs, args.buf, 2 * args.len + 1);
	strbuf_release(&args);

	wenvblk = make_environment_block(deltaenv);

	memset(&pi, 0, sizeof(pi));
<<<<<<< HEAD
	ret = CreateProcessW(*wcmd ? wcmd : NULL, wargs, NULL, NULL, TRUE,
		flags, wenvblk, dir ? wdir : NULL, &si, &pi);
=======
	if (restrict_handle_inheritance && stdhandles_count &&
	    (InitializeProcThreadAttributeList(NULL, 1, 0, &size) ||
	     GetLastError() == ERROR_INSUFFICIENT_BUFFER) &&
	    (attr_list = (LPPROC_THREAD_ATTRIBUTE_LIST)
			(HeapAlloc(GetProcessHeap(), 0, size))) &&
	    InitializeProcThreadAttributeList(attr_list, 1, 0, &size) &&
	    UpdateProcThreadAttribute(attr_list, 0,
				      PROC_THREAD_ATTRIBUTE_HANDLE_LIST,
				      stdhandles,
				      stdhandles_count * sizeof(HANDLE),
				      NULL, NULL)) {
		si.lpAttributeList = attr_list;
		flags |= EXTENDED_STARTUPINFO_PRESENT;
	}

	ret = CreateProcessW(*wcmd ? wcmd : NULL, wargs, NULL, NULL,
			     stdhandles_count ? TRUE : FALSE,
			     flags, wenvblk, dir ? wdir : NULL,
			     &si.StartupInfo, &pi);

	/*
	 * On Windows 2008 R2, it seems that specifying certain types of handles
	 * (such as FILE_TYPE_CHAR or FILE_TYPE_PIPE) will always produce an
	 * error. Rather than playing finicky and fragile games, let's just try
	 * to detect this situation and simply try again without restricting any
	 * handle inheritance. This is still better than failing to create
	 * processes.
	 */
	if (!ret && restrict_handle_inheritance && stdhandles_count) {
		DWORD err = GetLastError();
		struct strbuf buf = STRBUF_INIT;

		if (err != ERROR_NO_SYSTEM_RESOURCES &&
		    /*
		     * On Windows 7 and earlier, handles on pipes and character
		     * devices are inherited automatically, and cannot be
		     * specified in the thread handle list. Rather than trying
		     * to catch each and every corner case (and running the
		     * chance of *still* forgetting a few), let's just fall
		     * back to creating the process without trying to limit the
		     * handle inheritance.
		     */
		    !(err == ERROR_INVALID_PARAMETER &&
		      GetVersion() >> 16 < 9200) &&
		    !getenv("SUPPRESS_HANDLE_INHERITANCE_WARNING")) {
			DWORD fl = 0;
			int i;

			setenv("SUPPRESS_HANDLE_INHERITANCE_WARNING", "1", 1);

			for (i = 0; i < stdhandles_count; i++) {
				HANDLE h = stdhandles[i];
				strbuf_addf(&buf, "handle #%d: %p (type %lx, "
					    "handle info (%d) %lx\n", i, h,
					    GetFileType(h),
					    GetHandleInformation(h, &fl),
					    fl);
			}
			strbuf_addstr(&buf, "\nThis is a bug; please report it "
				      "at\nhttps://github.com/git-for-windows/"
				      "git/issues/new\n\n"
				      "To suppress this warning, please set "
				      "the environment variable\n\n"
				      "\tSUPPRESS_HANDLE_INHERITANCE_WARNING=1"
				      "\n");
		}
		restrict_handle_inheritance = 0;
		flags &= ~EXTENDED_STARTUPINFO_PRESENT;
		ret = CreateProcessW(*wcmd ? wcmd : NULL, wargs, NULL, NULL,
				     TRUE, flags, wenvblk, dir ? wdir : NULL,
				     &si.StartupInfo, &pi);
		if (ret && buf.len) {
			errno = err_win_to_posix(GetLastError());
			warning("failed to restrict file handles (%ld)\n\n%s",
				err, buf.buf);
		}
		strbuf_release(&buf);
	} else if (!ret)
		errno = err_win_to_posix(GetLastError());

	if (si.lpAttributeList)
		DeleteProcThreadAttributeList(si.lpAttributeList);
	if (attr_list)
		HeapFree(GetProcessHeap(), 0, attr_list);
>>>>>>> 1822565b

	free(wenvblk);
	free(wargs);

	if (!ret)
		return -1;

	CloseHandle(pi.hThread);

	/*
	 * The process ID is the human-readable identifier of the process
	 * that we want to present in log and error messages. The handle
	 * is not useful for this purpose. But we cannot close it, either,
	 * because it is not possible to turn a process ID into a process
	 * handle after the process terminated.
	 * Keep the handle in a list for waitpid.
	 */
	EnterCriticalSection(&pinfo_cs);
	{
		struct pinfo_t *info = xmalloc(sizeof(struct pinfo_t));
		info->pid = pi.dwProcessId;
		info->proc = pi.hProcess;
		info->next = pinfo;
		pinfo = info;
	}
	LeaveCriticalSection(&pinfo_cs);

	return (pid_t)pi.dwProcessId;
}

static pid_t mingw_spawnv(const char *cmd, const char **argv,
			  const char *prepend_cmd)
{
	return mingw_spawnve_fd(cmd, argv, NULL, NULL, prepend_cmd, 0, 1, 2);
}

pid_t mingw_spawnvpe(const char *cmd, const char **argv, char **deltaenv,
		     const char *dir,
		     int fhin, int fhout, int fherr)
{
	pid_t pid;
	char *prog = path_lookup(cmd, 0);

	if (!prog) {
		errno = ENOENT;
		pid = -1;
	}
	else {
		const char *interpr = parse_interpreter(prog);

		if (interpr) {
			const char *argv0 = argv[0];
			char *iprog = path_lookup(interpr, 1);
			argv[0] = prog;
			if (!iprog) {
				errno = ENOENT;
				pid = -1;
			}
			else {
				pid = mingw_spawnve_fd(iprog, argv, deltaenv, dir, interpr,
						       fhin, fhout, fherr);
				free(iprog);
			}
			argv[0] = argv0;
		}
		else
			pid = mingw_spawnve_fd(prog, argv, deltaenv, dir, NULL,
					       fhin, fhout, fherr);
		free(prog);
	}
	return pid;
}

static int try_shell_exec(const char *cmd, char *const *argv)
{
	const char *interpr = parse_interpreter(cmd);
	char *prog;
	int pid = 0;

	if (!interpr)
		return 0;
	prog = path_lookup(interpr, 1);
	if (prog) {
		int argc = 0;
#ifndef _MSC_VER
		const
#endif
		char **argv2;
		while (argv[argc]) argc++;
		ALLOC_ARRAY(argv2, argc + 1);
		argv2[0] = (char *)cmd;	/* full path to the script file */
		memcpy(&argv2[1], &argv[1], sizeof(*argv) * argc);
		pid = mingw_spawnv(prog, argv2, interpr);
		if (pid >= 0) {
			int status;
			if (waitpid(pid, &status, 0) < 0)
				status = 255;
			exit(status);
		}
		pid = 1;	/* indicate that we tried but failed */
		free(prog);
		free(argv2);
	}
	return pid;
}

int mingw_execv(const char *cmd, char *const *argv)
{
	/* check if git_command is a shell script */
	if (!try_shell_exec(cmd, argv)) {
		int pid, status;

		pid = mingw_spawnv(cmd, (const char **)argv, NULL);
		if (pid < 0)
			return -1;
		if (waitpid(pid, &status, 0) < 0)
			status = 255;
		exit(status);
	}
	return -1;
}

int mingw_execvp(const char *cmd, char *const *argv)
{
	char *prog = path_lookup(cmd, 0);

	if (prog) {
		mingw_execv(prog, argv);
		free(prog);
	} else
		errno = ENOENT;

	return -1;
}

int mingw_kill(pid_t pid, int sig)
{
	if (pid > 0 && sig == SIGTERM) {
		HANDLE h = OpenProcess(PROCESS_TERMINATE, FALSE, pid);

		if (TerminateProcess(h, -1)) {
			CloseHandle(h);
			return 0;
		}

		errno = err_win_to_posix(GetLastError());
		CloseHandle(h);
		return -1;
	} else if (pid > 0 && sig == 0) {
		HANDLE h = OpenProcess(PROCESS_QUERY_INFORMATION, FALSE, pid);
		if (h) {
			CloseHandle(h);
			return 0;
		}
	}

	errno = EINVAL;
	return -1;
}

/*
 * UTF-8 versions of getenv(), putenv() and unsetenv().
 * Internally, they use the CRT's stock UNICODE routines
 * to avoid data loss.
 */
char *mingw_getenv(const char *name)
{
#define GETENV_MAX_RETAIN 30
	static char *values[GETENV_MAX_RETAIN];
	static int value_counter;
	int len_key, len_value;
	wchar_t *w_key;
	char *value;
	wchar_t w_value[32768];

	if (!name || !*name)
		return NULL;

	len_key = strlen(name) + 1;
	/* We cannot use xcalloc() here because that uses getenv() itself */
	w_key = calloc(len_key, sizeof(wchar_t));
	if (!w_key)
		die("Out of memory, (tried to allocate %u wchar_t's)", len_key);
	xutftowcs(w_key, name, len_key);
	len_value = GetEnvironmentVariableW(w_key, w_value, ARRAY_SIZE(w_value));
	if (!len_value && GetLastError() == ERROR_ENVVAR_NOT_FOUND) {
		free(w_key);
		return NULL;
	}
	free(w_key);

	len_value = len_value * 3 + 1;
	/* We cannot use xcalloc() here because that uses getenv() itself */
	value = calloc(len_value, sizeof(char));
	if (!value)
		die("Out of memory, (tried to allocate %u bytes)", len_value);
	xwcstoutf(value, w_value, len_value);

	/*
	 * We return `value` which is an allocated value and the caller is NOT
	 * expecting to have to free it, so we keep a round-robin array,
	 * invalidating the buffer after GETENV_MAX_RETAIN getenv() calls.
	 */
	free(values[value_counter]);
	values[value_counter++] = value;
	if (value_counter >= ARRAY_SIZE(values))
		value_counter = 0;

	return value;
}

int mingw_putenv(const char *namevalue)
{
	int size;
	wchar_t *wide, *equal;
	BOOL result;

	if (!namevalue || !*namevalue)
		return 0;

	size = strlen(namevalue) * 2 + 1;
	wide = calloc(size, sizeof(wchar_t));
	if (!wide)
		die("Out of memory, (tried to allocate %u wchar_t's)", size);
	xutftowcs(wide, namevalue, size);
	equal = wcschr(wide, L'=');
	if (!equal)
		result = SetEnvironmentVariableW(wide, NULL);
	else {
		*equal = L'\0';
		result = SetEnvironmentVariableW(wide, equal + 1);
	}
	free(wide);

	if (!result)
		errno = err_win_to_posix(GetLastError());

	return result ? 0 : -1;
}

static void ensure_socket_initialization(void)
{
	WSADATA wsa;
	static int initialized = 0;

	if (initialized)
		return;

	if (WSAStartup(MAKEWORD(2,2), &wsa))
		die("unable to initialize winsock subsystem, error %d",
			WSAGetLastError());

	atexit((void(*)(void)) WSACleanup);
	initialized = 1;
}

#undef gethostname
int mingw_gethostname(char *name, int namelen)
{
    ensure_socket_initialization();
    return gethostname(name, namelen);
}

#undef gethostbyname
struct hostent *mingw_gethostbyname(const char *host)
{
	ensure_socket_initialization();
	return gethostbyname(host);
}

#undef getaddrinfo
int mingw_getaddrinfo(const char *node, const char *service,
		      const struct addrinfo *hints, struct addrinfo **res)
{
	ensure_socket_initialization();
	return getaddrinfo(node, service, hints, res);
}

int mingw_socket(int domain, int type, int protocol)
{
	int sockfd;
	SOCKET s;

	ensure_socket_initialization();
	s = WSASocket(domain, type, protocol, NULL, 0, 0);
	if (s == INVALID_SOCKET) {
		/*
		 * WSAGetLastError() values are regular BSD error codes
		 * biased by WSABASEERR.
		 * However, strerror() does not know about networking
		 * specific errors, which are values beginning at 38 or so.
		 * Therefore, we choose to leave the biased error code
		 * in errno so that _if_ someone looks up the code somewhere,
		 * then it is at least the number that are usually listed.
		 */
		errno = WSAGetLastError();
		return -1;
	}
	/* convert into a file descriptor */
	if ((sockfd = _open_osfhandle(s, O_RDWR|O_BINARY)) < 0) {
		closesocket(s);
		return error("unable to make a socket file descriptor: %s",
			strerror(errno));
	}
	return sockfd;
}

#undef connect
int mingw_connect(int sockfd, struct sockaddr *sa, size_t sz)
{
	SOCKET s = (SOCKET)_get_osfhandle(sockfd);
	return connect(s, sa, sz);
}

#undef bind
int mingw_bind(int sockfd, struct sockaddr *sa, size_t sz)
{
	SOCKET s = (SOCKET)_get_osfhandle(sockfd);
	return bind(s, sa, sz);
}

#undef setsockopt
int mingw_setsockopt(int sockfd, int lvl, int optname, void *optval, int optlen)
{
	SOCKET s = (SOCKET)_get_osfhandle(sockfd);
	return setsockopt(s, lvl, optname, (const char*)optval, optlen);
}

#undef shutdown
int mingw_shutdown(int sockfd, int how)
{
	SOCKET s = (SOCKET)_get_osfhandle(sockfd);
	return shutdown(s, how);
}

#undef listen
int mingw_listen(int sockfd, int backlog)
{
	SOCKET s = (SOCKET)_get_osfhandle(sockfd);
	return listen(s, backlog);
}

#undef accept
int mingw_accept(int sockfd1, struct sockaddr *sa, socklen_t *sz)
{
	int sockfd2;

	SOCKET s1 = (SOCKET)_get_osfhandle(sockfd1);
	SOCKET s2 = accept(s1, sa, sz);

	/* convert into a file descriptor */
	if ((sockfd2 = _open_osfhandle(s2, O_RDWR|O_BINARY)) < 0) {
		int err = errno;
		closesocket(s2);
		return error("unable to make a socket file descriptor: %s",
			strerror(err));
	}
	return sockfd2;
}

#undef rename
int mingw_rename(const char *pold, const char *pnew)
{
	DWORD attrs = INVALID_FILE_ATTRIBUTES, gle;
	int tries = 0;
	wchar_t wpold[MAX_LONG_PATH], wpnew[MAX_LONG_PATH];
	if (xutftowcs_long_path(wpold, pold) < 0 ||
	    xutftowcs_long_path(wpnew, pnew) < 0)
		return -1;

repeat:
	if (MoveFileExW(wpold, wpnew,
			MOVEFILE_REPLACE_EXISTING | MOVEFILE_COPY_ALLOWED))
		return 0;
	gle = GetLastError();

	if (gle == ERROR_ACCESS_DENIED && is_inside_windows_container()) {
		/* Fall back to copy to destination & remove source */
		if (CopyFileW(wpold, wpnew, FALSE) && !mingw_unlink(pold))
			return 0;
		gle = GetLastError();
	}

	/* revert file attributes on failure */
	if (attrs != INVALID_FILE_ATTRIBUTES)
		SetFileAttributesW(wpnew, attrs);

	if (!is_file_in_use_error(gle)) {
		errno = err_win_to_posix(gle);
		return -1;
	}

	if (attrs == INVALID_FILE_ATTRIBUTES &&
	    (attrs = GetFileAttributesW(wpnew)) != INVALID_FILE_ATTRIBUTES) {
		if (attrs & FILE_ATTRIBUTE_DIRECTORY) {
			DWORD attrsold = GetFileAttributesW(wpold);
			if (attrsold == INVALID_FILE_ATTRIBUTES ||
			    !(attrsold & FILE_ATTRIBUTE_DIRECTORY))
				errno = EISDIR;
			else if (!_wrmdir(wpnew))
				goto repeat;
			return -1;
		}
		if ((attrs & FILE_ATTRIBUTE_READONLY) &&
		    SetFileAttributesW(wpnew, attrs & ~FILE_ATTRIBUTE_READONLY))
			goto repeat;
	}
	if (retry_ask_yes_no(&tries, "Rename from '%s' to '%s' failed. "
		       "Should I try again?", pold, pnew))
		goto repeat;

	errno = EACCES;
	return -1;
}

/*
 * Note that this doesn't return the actual pagesize, but
 * the allocation granularity. If future Windows specific git code
 * needs the real getpagesize function, we need to find another solution.
 */
int mingw_getpagesize(void)
{
	SYSTEM_INFO si;
	GetSystemInfo(&si);
	return si.dwAllocationGranularity;
}

/* See https://msdn.microsoft.com/en-us/library/windows/desktop/ms724435.aspx */
enum EXTENDED_NAME_FORMAT {
	NameDisplay = 3,
	NameUserPrincipal = 8
};

static char *get_extended_user_info(enum EXTENDED_NAME_FORMAT type)
{
	DECLARE_PROC_ADDR(secur32.dll, BOOL, GetUserNameExW,
		enum EXTENDED_NAME_FORMAT, LPCWSTR, PULONG);
	static wchar_t wbuffer[1024];
	DWORD len;

	if (!INIT_PROC_ADDR(GetUserNameExW))
		return NULL;

	len = ARRAY_SIZE(wbuffer);
	if (GetUserNameExW(type, wbuffer, &len)) {
		char *converted = xmalloc((len *= 3));
		if (xwcstoutf(converted, wbuffer, len) >= 0)
			return converted;
		free(converted);
	}

	return NULL;
}

char *mingw_query_user_email(void)
{
	return get_extended_user_info(NameUserPrincipal);
}

struct passwd *getpwuid(int uid)
{
	static unsigned initialized;
	static char user_name[100];
	static struct passwd *p;
	DWORD len;

	if (initialized)
		return p;

	len = sizeof(user_name);
	if (!GetUserName(user_name, &len)) {
		initialized = 1;
		return NULL;
	}

	p = xmalloc(sizeof(*p));
	p->pw_name = user_name;
	p->pw_gecos = get_extended_user_info(NameDisplay);
	if (!p->pw_gecos)
		p->pw_gecos = "unknown";
	p->pw_dir = NULL;

	initialized = 1;
	return p;
}

static HANDLE timer_event;
static HANDLE timer_thread;
static int timer_interval;
static int one_shot;
static sig_handler_t timer_fn = SIG_DFL, sigint_fn = SIG_DFL;

/* The timer works like this:
 * The thread, ticktack(), is a trivial routine that most of the time
 * only waits to receive the signal to terminate. The main thread tells
 * the thread to terminate by setting the timer_event to the signalled
 * state.
 * But ticktack() interrupts the wait state after the timer's interval
 * length to call the signal handler.
 */

static unsigned __stdcall ticktack(void *dummy)
{
	while (WaitForSingleObject(timer_event, timer_interval) == WAIT_TIMEOUT) {
		mingw_raise(SIGALRM);
		if (one_shot)
			break;
	}
	return 0;
}

static int start_timer_thread(void)
{
	timer_event = CreateEvent(NULL, FALSE, FALSE, NULL);
	if (timer_event) {
		timer_thread = (HANDLE) _beginthreadex(NULL, 0, ticktack, NULL, 0, NULL);
		if (!timer_thread )
			return errno = ENOMEM,
				error("cannot start timer thread");
	} else
		return errno = ENOMEM,
			error("cannot allocate resources for timer");
	return 0;
}

static void stop_timer_thread(void)
{
	if (timer_event)
		SetEvent(timer_event);	/* tell thread to terminate */
	if (timer_thread) {
		int rc = WaitForSingleObject(timer_thread, 10000);
		if (rc == WAIT_TIMEOUT)
			error("timer thread did not terminate timely");
		else if (rc != WAIT_OBJECT_0)
			error("waiting for timer thread failed: %lu",
			      GetLastError());
		CloseHandle(timer_thread);
	}
	if (timer_event)
		CloseHandle(timer_event);
	timer_event = NULL;
	timer_thread = NULL;
}

static inline int is_timeval_eq(const struct timeval *i1, const struct timeval *i2)
{
	return i1->tv_sec == i2->tv_sec && i1->tv_usec == i2->tv_usec;
}

int setitimer(int type, struct itimerval *in, struct itimerval *out)
{
	static const struct timeval zero;
	static int atexit_done;

	if (out != NULL)
		return errno = EINVAL,
			error("setitimer param 3 != NULL not implemented");
	if (!is_timeval_eq(&in->it_interval, &zero) &&
	    !is_timeval_eq(&in->it_interval, &in->it_value))
		return errno = EINVAL,
			error("setitimer: it_interval must be zero or eq it_value");

	if (timer_thread)
		stop_timer_thread();

	if (is_timeval_eq(&in->it_value, &zero) &&
	    is_timeval_eq(&in->it_interval, &zero))
		return 0;

	timer_interval = in->it_value.tv_sec * 1000 + in->it_value.tv_usec / 1000;
	one_shot = is_timeval_eq(&in->it_interval, &zero);
	if (!atexit_done) {
		atexit(stop_timer_thread);
		atexit_done = 1;
	}
	return start_timer_thread();
}

int sigaction(int sig, struct sigaction *in, struct sigaction *out)
{
	if (sig != SIGALRM)
		return errno = EINVAL,
			error("sigaction only implemented for SIGALRM");
	if (out != NULL)
		return errno = EINVAL,
			error("sigaction: param 3 != NULL not implemented");

	timer_fn = in->sa_handler;
	return 0;
}

#undef signal
sig_handler_t mingw_signal(int sig, sig_handler_t handler)
{
	sig_handler_t old;

	switch (sig) {
	case SIGALRM:
		old = timer_fn;
		timer_fn = handler;
		break;

	case SIGINT:
		old = sigint_fn;
		sigint_fn = handler;
		break;

	default:
		return signal(sig, handler);
	}

	return old;
}

#undef raise
int mingw_raise(int sig)
{
	switch (sig) {
	case SIGALRM:
		if (timer_fn == SIG_DFL) {
			if (isatty(STDERR_FILENO))
				fputs("Alarm clock\n", stderr);
			exit(128 + SIGALRM);
		} else if (timer_fn != SIG_IGN)
			timer_fn(SIGALRM);
		return 0;

	case SIGINT:
		if (sigint_fn == SIG_DFL)
			exit(128 + SIGINT);
		else if (sigint_fn != SIG_IGN)
			sigint_fn(SIGINT);
		return 0;

#if defined(_MSC_VER)
		/*
		 * <signal.h> in the CRT defines 8 signals as being
		 * supported on the platform.  Anything else causes
		 * an "Invalid signal or error" (which in DEBUG builds
		 * causes the Abort/Retry/Ignore dialog).  We by-pass
		 * the CRT for things we already know will fail.
		 */
		/*case SIGINT:*/
	case SIGILL:
	case SIGFPE:
	case SIGSEGV:
	case SIGTERM:
	case SIGBREAK:
	case SIGABRT:
	case SIGABRT_COMPAT:
		return raise(sig);
	default:
		errno = EINVAL;
		return -1;

#else

	default:
		return raise(sig);

#endif

	}
}

int link(const char *oldpath, const char *newpath)
{
	wchar_t woldpath[MAX_LONG_PATH], wnewpath[MAX_LONG_PATH];
	if (xutftowcs_long_path(woldpath, oldpath) < 0 ||
	    xutftowcs_long_path(wnewpath, newpath) < 0)
		return -1;

	if (!CreateHardLinkW(wnewpath, woldpath, NULL)) {
		errno = err_win_to_posix(GetLastError());
		return -1;
	}
	return 0;
}

enum symlink_type {
	SYMLINK_TYPE_UNSPECIFIED = 0,
	SYMLINK_TYPE_FILE,
	SYMLINK_TYPE_DIRECTORY,
};

static enum symlink_type check_symlink_attr(const char *link)
{
	static struct attr_check *check;
	const char *value;

	if (!check)
		check = attr_check_initl("symlink", NULL);

	git_check_attr(the_repository->index, link, check);

	value = check->items[0].value;
	if (value == NULL)
		;
	else if (!strcmp(value, "file"))
		return SYMLINK_TYPE_FILE;
	else if (!strcmp(value, "dir"))
		return SYMLINK_TYPE_DIRECTORY;

	return SYMLINK_TYPE_UNSPECIFIED;
}

int symlink(const char *target, const char *link)
{
	wchar_t wtarget[MAX_LONG_PATH], wlink[MAX_LONG_PATH];
	int len;

	/* fail if symlinks are disabled or API is not supported (WinXP) */
	if (!has_symlinks) {
		errno = ENOSYS;
		return -1;
	}

	if ((len = xutftowcs_long_path(wtarget, target)) < 0
			|| xutftowcs_long_path(wlink, link) < 0)
		return -1;

	/* convert target dir separators to backslashes */
	while (len--)
		if (wtarget[len] == '/')
			wtarget[len] = '\\';

	switch (check_symlink_attr(link)) {
	case SYMLINK_TYPE_UNSPECIFIED:
		/* Create a phantom symlink: it is initially created as a file
		 * symlink, but may change to a directory symlink later if/when
		 * the target exists. */
		return create_phantom_symlink(wtarget, wlink);
	case SYMLINK_TYPE_FILE:
		if (!CreateSymbolicLinkW(wlink, wtarget, symlink_file_flags))
			break;
		return 0;
	case SYMLINK_TYPE_DIRECTORY:
		if (!CreateSymbolicLinkW(wlink, wtarget,
					 symlink_directory_flags))
			break;
		/* There may be dangling phantom symlinks that point at this
		 * one, which should now morph into directory symlinks. */
		process_phantom_symlinks();
		return 0;
	default:
		BUG("unhandled symlink type");
	}

	/* CreateSymbolicLinkW failed. */
	errno = err_win_to_posix(GetLastError());
	return -1;
}

#ifndef _WINNT_H
/*
 * The REPARSE_DATA_BUFFER structure is defined in the Windows DDK (in
 * ntifs.h) and in MSYS1's winnt.h (which defines _WINNT_H). So define
 * it ourselves if we are on MSYS2 (whose winnt.h defines _WINNT_).
 */
typedef struct _REPARSE_DATA_BUFFER {
	DWORD  ReparseTag;
	WORD   ReparseDataLength;
	WORD   Reserved;
#ifndef _MSC_VER
	_ANONYMOUS_UNION
#endif
	union {
		struct {
			WORD   SubstituteNameOffset;
			WORD   SubstituteNameLength;
			WORD   PrintNameOffset;
			WORD   PrintNameLength;
			ULONG  Flags;
			WCHAR PathBuffer[1];
		} SymbolicLinkReparseBuffer;
		struct {
			WORD   SubstituteNameOffset;
			WORD   SubstituteNameLength;
			WORD   PrintNameOffset;
			WORD   PrintNameLength;
			WCHAR PathBuffer[1];
		} MountPointReparseBuffer;
		struct {
			BYTE   DataBuffer[1];
		} GenericReparseBuffer;
	} DUMMYUNIONNAME;
} REPARSE_DATA_BUFFER, *PREPARSE_DATA_BUFFER;
#endif

int readlink(const char *path, char *buf, size_t bufsiz)
{
	HANDLE handle;
	WCHAR wpath[MAX_LONG_PATH], *wbuf;
	REPARSE_DATA_BUFFER *b = alloca(MAXIMUM_REPARSE_DATA_BUFFER_SIZE);
	DWORD dummy;
	char tmpbuf[MAX_LONG_PATH];
	int len;

	if (xutftowcs_long_path(wpath, path) < 0)
		return -1;

	/* read reparse point data */
	handle = CreateFileW(wpath, 0,
			FILE_SHARE_READ | FILE_SHARE_WRITE | FILE_SHARE_DELETE, NULL,
			OPEN_EXISTING,
			FILE_FLAG_BACKUP_SEMANTICS | FILE_FLAG_OPEN_REPARSE_POINT, NULL);
	if (handle == INVALID_HANDLE_VALUE) {
		errno = err_win_to_posix(GetLastError());
		return -1;
	}
	if (!DeviceIoControl(handle, FSCTL_GET_REPARSE_POINT, NULL, 0, b,
			MAXIMUM_REPARSE_DATA_BUFFER_SIZE, &dummy, NULL)) {
		errno = err_win_to_posix(GetLastError());
		CloseHandle(handle);
		return -1;
	}
	CloseHandle(handle);

	/* get target path for symlinks or mount points (aka 'junctions') */
	switch (b->ReparseTag) {
	case IO_REPARSE_TAG_SYMLINK:
		wbuf = (WCHAR*) (((char*) b->SymbolicLinkReparseBuffer.PathBuffer)
				+ b->SymbolicLinkReparseBuffer.SubstituteNameOffset);
		*(WCHAR*) (((char*) wbuf)
				+ b->SymbolicLinkReparseBuffer.SubstituteNameLength) = 0;
		break;
	case IO_REPARSE_TAG_MOUNT_POINT:
		wbuf = (WCHAR*) (((char*) b->MountPointReparseBuffer.PathBuffer)
				+ b->MountPointReparseBuffer.SubstituteNameOffset);
		*(WCHAR*) (((char*) wbuf)
				+ b->MountPointReparseBuffer.SubstituteNameLength) = 0;
		break;
	default:
		errno = EINVAL;
		return -1;
	}

	/*
	 * Adapt to strange readlink() API: Copy up to bufsiz *bytes*, potentially
	 * cutting off a UTF-8 sequence. Insufficient bufsize is *not* a failure
	 * condition. There is no conversion function that produces invalid UTF-8,
	 * so convert to a (hopefully large enough) temporary buffer, then memcpy
	 * the requested number of bytes (including '\0' for robustness).
	 */
	if ((len = xwcstoutf(tmpbuf, normalize_ntpath(wbuf), MAX_LONG_PATH)) < 0)
		return -1;
	memcpy(buf, tmpbuf, min(bufsiz, len + 1));
	return min(bufsiz, len);
}

pid_t waitpid(pid_t pid, int *status, int options)
{
	HANDLE h = OpenProcess(SYNCHRONIZE | PROCESS_QUERY_INFORMATION,
	    FALSE, pid);
	if (!h) {
		errno = ECHILD;
		return -1;
	}

	if (pid > 0 && options & WNOHANG) {
		if (WAIT_OBJECT_0 != WaitForSingleObject(h, 0)) {
			CloseHandle(h);
			return 0;
		}
		options &= ~WNOHANG;
	}

	if (options == 0) {
		struct pinfo_t **ppinfo;
		if (WaitForSingleObject(h, INFINITE) != WAIT_OBJECT_0) {
			CloseHandle(h);
			return 0;
		}

		if (status)
			GetExitCodeProcess(h, (LPDWORD)status);

		EnterCriticalSection(&pinfo_cs);

		ppinfo = &pinfo;
		while (*ppinfo) {
			struct pinfo_t *info = *ppinfo;
			if (info->pid == pid) {
				CloseHandle(info->proc);
				*ppinfo = info->next;
				free(info);
				break;
			}
			ppinfo = &info->next;
		}

		LeaveCriticalSection(&pinfo_cs);

		CloseHandle(h);
		return pid;
	}
	CloseHandle(h);

	errno = EINVAL;
	return -1;
}

int xutftowcsn(wchar_t *wcs, const char *utfs, size_t wcslen, int utflen)
{
	int upos = 0, wpos = 0;
	const unsigned char *utf = (const unsigned char*) utfs;
	if (!utf || !wcs || wcslen < 1) {
		errno = EINVAL;
		return -1;
	}
	/* reserve space for \0 */
	wcslen--;
	if (utflen < 0)
		utflen = INT_MAX;

	while (upos < utflen) {
		int c = utf[upos++] & 0xff;
		if (utflen == INT_MAX && c == 0)
			break;

		if (wpos >= wcslen) {
			wcs[wpos] = 0;
			errno = ERANGE;
			return -1;
		}

		if (c < 0x80) {
			/* ASCII */
			wcs[wpos++] = c;
		} else if (c >= 0xc2 && c < 0xe0 && upos < utflen &&
				(utf[upos] & 0xc0) == 0x80) {
			/* 2-byte utf-8 */
			c = ((c & 0x1f) << 6);
			c |= (utf[upos++] & 0x3f);
			wcs[wpos++] = c;
		} else if (c >= 0xe0 && c < 0xf0 && upos + 1 < utflen &&
				!(c == 0xe0 && utf[upos] < 0xa0) && /* over-long encoding */
				(utf[upos] & 0xc0) == 0x80 &&
				(utf[upos + 1] & 0xc0) == 0x80) {
			/* 3-byte utf-8 */
			c = ((c & 0x0f) << 12);
			c |= ((utf[upos++] & 0x3f) << 6);
			c |= (utf[upos++] & 0x3f);
			wcs[wpos++] = c;
		} else if (c >= 0xf0 && c < 0xf5 && upos + 2 < utflen &&
				wpos + 1 < wcslen &&
				!(c == 0xf0 && utf[upos] < 0x90) && /* over-long encoding */
				!(c == 0xf4 && utf[upos] >= 0x90) && /* > \u10ffff */
				(utf[upos] & 0xc0) == 0x80 &&
				(utf[upos + 1] & 0xc0) == 0x80 &&
				(utf[upos + 2] & 0xc0) == 0x80) {
			/* 4-byte utf-8: convert to \ud8xx \udcxx surrogate pair */
			c = ((c & 0x07) << 18);
			c |= ((utf[upos++] & 0x3f) << 12);
			c |= ((utf[upos++] & 0x3f) << 6);
			c |= (utf[upos++] & 0x3f);
			c -= 0x10000;
			wcs[wpos++] = 0xd800 | (c >> 10);
			wcs[wpos++] = 0xdc00 | (c & 0x3ff);
		} else if (c >= 0xa0) {
			/* invalid utf-8 byte, printable unicode char: convert 1:1 */
			wcs[wpos++] = c;
		} else {
			/* invalid utf-8 byte, non-printable unicode: convert to hex */
			static const char *hex = "0123456789abcdef";
			wcs[wpos++] = hex[c >> 4];
			if (wpos < wcslen)
				wcs[wpos++] = hex[c & 0x0f];
		}
	}
	wcs[wpos] = 0;
	return wpos;
}

int xwcstoutf(char *utf, const wchar_t *wcs, size_t utflen)
{
	if (!wcs || !utf || utflen < 1) {
		errno = EINVAL;
		return -1;
	}
	utflen = WideCharToMultiByte(CP_UTF8, 0, wcs, -1, utf, utflen, NULL, NULL);
	if (utflen)
		return utflen - 1;
	errno = ERANGE;
	return -1;
}

static void setup_windows_environment(void)
{
	char *tmp = getenv("TMPDIR");

	/* on Windows it is TMP and TEMP */
	if (!tmp) {
		if (!(tmp = getenv("TMP")))
			tmp = getenv("TEMP");
		if (tmp) {
			setenv("TMPDIR", tmp, 1);
			tmp = getenv("TMPDIR");
		}
	}

	if (tmp) {
		/*
		 * Convert all dir separators to forward slashes,
		 * to help shell commands called from the Git
		 * executable (by not mistaking the dir separators
		 * for escape characters).
		 */
		convert_slashes(tmp);
	}

	/* simulate TERM to enable auto-color (see color.c) */
	if (!getenv("TERM"))
		setenv("TERM", "cygwin", 1);

	/* calculate HOME if not set */
	if (!getenv("HOME")) {
		/*
		 * try $HOMEDRIVE$HOMEPATH - the home share may be a network
		 * location, thus also check if the path exists (i.e. is not
		 * disconnected)
		 */
		if ((tmp = getenv("HOMEDRIVE"))) {
			struct strbuf buf = STRBUF_INIT;
			strbuf_addstr(&buf, tmp);
			if ((tmp = getenv("HOMEPATH"))) {
				strbuf_addstr(&buf, tmp);
				if (is_directory(buf.buf))
					setenv("HOME", buf.buf, 1);
				else
					tmp = NULL; /* use $USERPROFILE */
			}
			strbuf_release(&buf);
		}
		/* use $USERPROFILE if the home share is not available */
		if (!tmp && (tmp = getenv("USERPROFILE")))
			setenv("HOME", tmp, 1);
	}

	/*
	 * Change 'core.symlinks' default to false, unless native symlinks are
	 * enabled in MSys2 (via 'MSYS=winsymlinks:nativestrict'). Thus we can
	 * run the test suite (which doesn't obey config files) with or without
	 * symlink support.
	 */
	if (!(tmp = getenv("MSYS")) || !strstr(tmp, "winsymlinks:nativestrict"))
		has_symlinks = 0;

	if (!getenv("LC_ALL") && !getenv("LC_CTYPE") && !getenv("LANG"))
		setenv("LC_CTYPE", "C", 1);
}

int handle_long_path(wchar_t *path, int len, int max_path, int expand)
{
	int result;
	wchar_t buf[MAX_LONG_PATH];

	/*
	 * we don't need special handling if path is relative to the current
	 * directory, and current directory + path don't exceed the desired
	 * max_path limit. This should cover > 99 % of cases with minimal
	 * performance impact (git almost always uses relative paths).
	 */
	if ((len < 2 || (!is_dir_sep(path[0]) && path[1] != ':')) &&
	    (current_directory_len + len < max_path))
		return len;

	/*
	 * handle everything else:
	 * - absolute paths: "C:\dir\file"
	 * - absolute UNC paths: "\\server\share\dir\file"
	 * - absolute paths on current drive: "\dir\file"
	 * - relative paths on other drive: "X:file"
	 * - prefixed paths: "\\?\...", "\\.\..."
	 */

	/* convert to absolute path using GetFullPathNameW */
	result = GetFullPathNameW(path, MAX_LONG_PATH, buf, NULL);
	if (!result) {
		errno = err_win_to_posix(GetLastError());
		return -1;
	}

	/*
	 * return absolute path if it fits within max_path (even if
	 * "cwd + path" doesn't due to '..' components)
	 */
	if (result < max_path) {
		wcscpy(path, buf);
		return result;
	}

	/* error out if we shouldn't expand the path or buf is too small */
	if (!expand || result >= MAX_LONG_PATH - 6) {
		errno = ENAMETOOLONG;
		return -1;
	}

	/* prefix full path with "\\?\" or "\\?\UNC\" */
	if (buf[0] == '\\') {
		/* ...unless already prefixed */
		if (buf[1] == '\\' && (buf[2] == '?' || buf[2] == '.'))
			return len;

		wcscpy(path, L"\\\\?\\UNC\\");
		wcscpy(path + 8, buf + 2);
		return result + 6;
	} else {
		wcscpy(path, L"\\\\?\\");
		wcscpy(path + 4, buf);
		return result + 4;
	}
}

#if !defined(_MSC_VER)
/*
 * Disable MSVCRT command line wildcard expansion (__getmainargs called from
 * mingw startup code, see init.c in mingw runtime).
 */
int _CRT_glob = 0;
#endif

static NORETURN void die_startup(void)
{
	fputs("fatal: not enough memory for initialization", stderr);
	exit(128);
}

static void *malloc_startup(size_t size)
{
	void *result = malloc(size);
	if (!result)
		die_startup();
	return result;
}

static char *wcstoutfdup_startup(char *buffer, const wchar_t *wcs, size_t len)
{
	len = xwcstoutf(buffer, wcs, len) + 1;
	return memcpy(malloc_startup(len), buffer, len);
}

static void maybe_redirect_std_handle(const wchar_t *key, DWORD std_id, int fd,
				      DWORD desired_access, DWORD flags)
{
	DWORD create_flag = fd ? OPEN_ALWAYS : OPEN_EXISTING;
	wchar_t buf[MAX_PATH];
	DWORD max = ARRAY_SIZE(buf);
	HANDLE handle;
	DWORD ret = GetEnvironmentVariableW(key, buf, max);

	if (!ret || ret >= max)
		return;

	/* make sure this does not leak into child processes */
	SetEnvironmentVariableW(key, NULL);
	if (!wcscmp(buf, L"off")) {
		close(fd);
		handle = GetStdHandle(std_id);
		if (handle != INVALID_HANDLE_VALUE)
			CloseHandle(handle);
		return;
	}
	if (std_id == STD_ERROR_HANDLE && !wcscmp(buf, L"2>&1")) {
		handle = GetStdHandle(STD_OUTPUT_HANDLE);
		if (handle == INVALID_HANDLE_VALUE) {
			close(fd);
			handle = GetStdHandle(std_id);
			if (handle != INVALID_HANDLE_VALUE)
				CloseHandle(handle);
		} else {
			int new_fd = _open_osfhandle((intptr_t)handle, O_BINARY);
			SetStdHandle(std_id, handle);
			dup2(new_fd, fd);
			/* do *not* close the new_fd: that would close stdout */
		}
		return;
	}
	handle = CreateFileW(buf, desired_access, 0, NULL, create_flag,
			     flags, NULL);
	if (handle != INVALID_HANDLE_VALUE) {
		int new_fd = _open_osfhandle((intptr_t)handle, O_BINARY);
		SetStdHandle(std_id, handle);
		dup2(new_fd, fd);
		close(new_fd);
	}
}

static void maybe_redirect_std_handles(void)
{
	maybe_redirect_std_handle(L"GIT_REDIRECT_STDIN", STD_INPUT_HANDLE, 0,
				  GENERIC_READ, FILE_ATTRIBUTE_NORMAL);
	maybe_redirect_std_handle(L"GIT_REDIRECT_STDOUT", STD_OUTPUT_HANDLE, 1,
				  GENERIC_WRITE, FILE_ATTRIBUTE_NORMAL);
	maybe_redirect_std_handle(L"GIT_REDIRECT_STDERR", STD_ERROR_HANDLE, 2,
				  GENERIC_WRITE, FILE_FLAG_NO_BUFFERING);
}

static void adjust_symlink_flags(void)
{
	/*
	 * Starting with Windows 10 Build 14972, symbolic links can be created
	 * using CreateSymbolicLink() without elevation by passing the flag
	 * SYMBOLIC_LINK_FLAG_ALLOW_UNPRIVILEGED_CREATE (0x02) as last
	 * parameter, provided the Developer Mode has been enabled. Some
	 * earlier Windows versions complain about this flag with an
	 * ERROR_INVALID_PARAMETER, hence we have to test the build number
	 * specifically.
	 */
	if (GetVersion() >= 14972 << 16) {
		symlink_file_flags |= 2;
		symlink_directory_flags |= 2;
	}

}

#ifdef _MSC_VER
#ifdef _DEBUG
#include <crtdbg.h>
#endif
#endif

/*
 * We implement wmain() and compile with -municode, which would
 * normally ignore main(), but we call the latter from the former
 * so that we can handle non-ASCII command-line parameters
 * appropriately.
 *
 * To be more compatible with the core git code, we convert
 * argv into UTF8 and pass them directly to main().
 */
int wmain(int argc, const wchar_t **wargv)
{
	int i, maxlen, exit_status;
	char *buffer, **save;
	const char **argv;

#ifdef _MSC_VER
#ifdef _DEBUG
	_CrtSetReportMode(_CRT_ASSERT, _CRTDBG_MODE_DEBUG);
#endif

#ifdef USE_MSVC_CRTDBG
	_CrtSetDbgFlag(_CRTDBG_ALLOC_MEM_DF | _CRTDBG_LEAK_CHECK_DF);
#endif
#endif

	maybe_redirect_std_handles();
	adjust_symlink_flags();

	/* determine size of argv and environ conversion buffer */
	maxlen = wcslen(wargv[0]);
	for (i = 1; i < argc; i++)
		maxlen = max(maxlen, wcslen(wargv[i]));

	/* allocate buffer (wchar_t encodes to max 3 UTF-8 bytes) */
	maxlen = 3 * maxlen + 1;
	buffer = malloc_startup(maxlen);

	/*
	 * Create a UTF-8 version of w_argv. Also create a "save" copy
	 * to remember all the string pointers because parse_options()
	 * will remove claimed items from the argv that we pass down.
	 */
	ALLOC_ARRAY(argv, argc + 1);
	ALLOC_ARRAY(save, argc + 1);
	for (i = 0; i < argc; i++)
		argv[i] = save[i] = wcstoutfdup_startup(buffer, wargv[i], maxlen);
	argv[i] = save[i] = NULL;
	free(buffer);

	/* fix Windows specific environment settings */
	setup_windows_environment();

	unset_environment_variables = xstrdup("PERL5LIB");

	/* initialize critical section for waitpid pinfo_t list */
	InitializeCriticalSection(&pinfo_cs);
	InitializeCriticalSection(&phantom_symlinks_cs);

	/* initialize critical section for fscache */
	InitializeCriticalSection(&fscache_cs);

	/* set up default file mode and file modes for stdin/out/err */
	_fmode = _O_BINARY;
	_setmode(_fileno(stdin), _O_BINARY);
	_setmode(_fileno(stdout), _O_BINARY);
	_setmode(_fileno(stderr), _O_BINARY);

	/* initialize Unicode console */
	winansi_init();

	/* init length of current directory for handle_long_path */
	current_directory_len = GetCurrentDirectoryW(0, NULL);

	/* invoke the real main() using our utf8 version of argv. */
	exit_status = main(argc, argv);

	for (i = 0; i < argc; i++)
		free(save[i]);
	free(save);
	free(argv);

	return exit_status;
}

int uname(struct utsname *buf)
{
	unsigned v = (unsigned)GetVersion();
	memset(buf, 0, sizeof(*buf));
	xsnprintf(buf->sysname, sizeof(buf->sysname), "Windows");
	xsnprintf(buf->release, sizeof(buf->release),
		 "%u.%u", v & 0xff, (v >> 8) & 0xff);
	/* assuming NT variants only.. */
	xsnprintf(buf->version, sizeof(buf->version),
		  "%u", (v >> 16) & 0x7fff);
	return 0;
}

const char *program_data_config(void)
{
	static struct strbuf path = STRBUF_INIT;
	static unsigned initialized;

	if (!initialized) {
		const char *env = mingw_getenv("PROGRAMDATA");
		if (env)
			strbuf_addf(&path, "%s/Git/config", env);
		initialized = 1;
	}
	return *path.buf ? path.buf : NULL;
<<<<<<< HEAD
}

/*
 * Based on https://stackoverflow.com/questions/43002803
 *
 * [HKLM\SYSTEM\CurrentControlSet\Services\cexecsvc]
 * "DisplayName"="@%systemroot%\\system32\\cexecsvc.exe,-100"
 * "ErrorControl"=dword:00000001
 * "ImagePath"=hex(2):25,00,73,00,79,00,73,00,74,00,65,00,6d,00,72,00,6f,00,
 *    6f,00,74,00,25,00,5c,00,73,00,79,00,73,00,74,00,65,00,6d,00,33,00,32,00,
 *    5c,00,63,00,65,00,78,00,65,00,63,00,73,00,76,00,63,00,2e,00,65,00,78,00,
 *    65,00,00,00
 * "Start"=dword:00000002
 * "Type"=dword:00000010
 * "Description"="@%systemroot%\\system32\\cexecsvc.exe,-101"
 * "ObjectName"="LocalSystem"
 * "ServiceSidType"=dword:00000001
 */
int is_inside_windows_container(void)
{
	static int inside_container = -1; /* -1 uninitialized */
	const char *key = "SYSTEM\\CurrentControlSet\\Services\\cexecsvc";
	HKEY handle = NULL;

	if (inside_container != -1)
		return inside_container;

	inside_container = ERROR_SUCCESS ==
		RegOpenKeyExA(HKEY_LOCAL_MACHINE, key, 0, KEY_READ, &handle);
	RegCloseKey(handle);

	return inside_container;
}

int file_attr_to_st_mode (DWORD attr, DWORD tag, const char *path)
{
	int fMode = S_IREAD;
	if ((attr & FILE_ATTRIBUTE_REPARSE_POINT) &&
	    tag == IO_REPARSE_TAG_SYMLINK) {
		int flag = S_IFLNK;
		char buf[MAX_LONG_PATH];

		/*
		 * Windows containers' mapped volumes are marked as reparse
		 * points and look like symbolic links, but they are not.
		 */
		if (path && is_inside_windows_container() &&
		    readlink(path, buf, sizeof(buf)) > 27 &&
		    starts_with(buf, "/ContainerMappedDirectories/"))
			flag = S_IFDIR;

		fMode |= flag;
	} else if (attr & FILE_ATTRIBUTE_DIRECTORY)
		fMode |= S_IFDIR;
	else
		fMode |= S_IFREG;
	if (!(attr & FILE_ATTRIBUTE_READONLY))
		fMode |= S_IWRITE;
	return fMode;
=======
>>>>>>> 1822565b
}<|MERGE_RESOLUTION|>--- conflicted
+++ resolved
@@ -1791,10 +1791,6 @@
 	wenvblk = make_environment_block(deltaenv);
 
 	memset(&pi, 0, sizeof(pi));
-<<<<<<< HEAD
-	ret = CreateProcessW(*wcmd ? wcmd : NULL, wargs, NULL, NULL, TRUE,
-		flags, wenvblk, dir ? wdir : NULL, &si, &pi);
-=======
 	if (restrict_handle_inheritance && stdhandles_count &&
 	    (InitializeProcThreadAttributeList(NULL, 1, 0, &size) ||
 	     GetLastError() == ERROR_INSUFFICIENT_BUFFER) &&
@@ -1879,7 +1875,6 @@
 		DeleteProcThreadAttributeList(si.lpAttributeList);
 	if (attr_list)
 		HeapFree(GetProcessHeap(), 0, attr_list);
->>>>>>> 1822565b
 
 	free(wenvblk);
 	free(wargs);
@@ -3211,7 +3206,6 @@
 		initialized = 1;
 	}
 	return *path.buf ? path.buf : NULL;
-<<<<<<< HEAD
 }
 
 /*
@@ -3271,6 +3265,4 @@
 	if (!(attr & FILE_ATTRIBUTE_READONLY))
 		fMode |= S_IWRITE;
 	return fMode;
-=======
->>>>>>> 1822565b
 }