#include "../git-compat-util.h"
#include "win32.h"
#include <conio.h>
#include <wchar.h>
#include <winioctl.h>
#include "../strbuf.h"
#include "../run-command.h"
#include "../cache.h"

#define HCAST(type, handle) ((type)(intptr_t)handle)

int err_win_to_posix(DWORD winerr)
{
	int error = ENOSYS;
	switch(winerr) {
	case ERROR_ACCESS_DENIED: error = EACCES; break;
	case ERROR_ACCOUNT_DISABLED: error = EACCES; break;
	case ERROR_ACCOUNT_RESTRICTION: error = EACCES; break;
	case ERROR_ALREADY_ASSIGNED: error = EBUSY; break;
	case ERROR_ALREADY_EXISTS: error = EEXIST; break;
	case ERROR_ARITHMETIC_OVERFLOW: error = ERANGE; break;
	case ERROR_BAD_COMMAND: error = EIO; break;
	case ERROR_BAD_DEVICE: error = ENODEV; break;
	case ERROR_BAD_DRIVER_LEVEL: error = ENXIO; break;
	case ERROR_BAD_EXE_FORMAT: error = ENOEXEC; break;
	case ERROR_BAD_FORMAT: error = ENOEXEC; break;
	case ERROR_BAD_LENGTH: error = EINVAL; break;
	case ERROR_BAD_PATHNAME: error = ENOENT; break;
	case ERROR_BAD_PIPE: error = EPIPE; break;
	case ERROR_BAD_UNIT: error = ENODEV; break;
	case ERROR_BAD_USERNAME: error = EINVAL; break;
	case ERROR_BROKEN_PIPE: error = EPIPE; break;
	case ERROR_BUFFER_OVERFLOW: error = ENAMETOOLONG; break;
	case ERROR_BUSY: error = EBUSY; break;
	case ERROR_BUSY_DRIVE: error = EBUSY; break;
	case ERROR_CALL_NOT_IMPLEMENTED: error = ENOSYS; break;
	case ERROR_CANNOT_MAKE: error = EACCES; break;
	case ERROR_CANTOPEN: error = EIO; break;
	case ERROR_CANTREAD: error = EIO; break;
	case ERROR_CANTWRITE: error = EIO; break;
	case ERROR_CRC: error = EIO; break;
	case ERROR_CURRENT_DIRECTORY: error = EACCES; break;
	case ERROR_DEVICE_IN_USE: error = EBUSY; break;
	case ERROR_DEV_NOT_EXIST: error = ENODEV; break;
	case ERROR_DIRECTORY: error = EINVAL; break;
	case ERROR_DIR_NOT_EMPTY: error = ENOTEMPTY; break;
	case ERROR_DISK_CHANGE: error = EIO; break;
	case ERROR_DISK_FULL: error = ENOSPC; break;
	case ERROR_DRIVE_LOCKED: error = EBUSY; break;
	case ERROR_ENVVAR_NOT_FOUND: error = EINVAL; break;
	case ERROR_EXE_MARKED_INVALID: error = ENOEXEC; break;
	case ERROR_FILENAME_EXCED_RANGE: error = ENAMETOOLONG; break;
	case ERROR_FILE_EXISTS: error = EEXIST; break;
	case ERROR_FILE_INVALID: error = ENODEV; break;
	case ERROR_FILE_NOT_FOUND: error = ENOENT; break;
	case ERROR_GEN_FAILURE: error = EIO; break;
	case ERROR_HANDLE_DISK_FULL: error = ENOSPC; break;
	case ERROR_INSUFFICIENT_BUFFER: error = ENOMEM; break;
	case ERROR_INVALID_ACCESS: error = EACCES; break;
	case ERROR_INVALID_ADDRESS: error = EFAULT; break;
	case ERROR_INVALID_BLOCK: error = EFAULT; break;
	case ERROR_INVALID_DATA: error = EINVAL; break;
	case ERROR_INVALID_DRIVE: error = ENODEV; break;
	case ERROR_INVALID_EXE_SIGNATURE: error = ENOEXEC; break;
	case ERROR_INVALID_FLAGS: error = EINVAL; break;
	case ERROR_INVALID_FUNCTION: error = ENOSYS; break;
	case ERROR_INVALID_HANDLE: error = EBADF; break;
	case ERROR_INVALID_LOGON_HOURS: error = EACCES; break;
	case ERROR_INVALID_NAME: error = EINVAL; break;
	case ERROR_INVALID_OWNER: error = EINVAL; break;
	case ERROR_INVALID_PARAMETER: error = EINVAL; break;
	case ERROR_INVALID_PASSWORD: error = EPERM; break;
	case ERROR_INVALID_PRIMARY_GROUP: error = EINVAL; break;
	case ERROR_INVALID_REPARSE_DATA: error = EINVAL; break;
	case ERROR_INVALID_SIGNAL_NUMBER: error = EINVAL; break;
	case ERROR_INVALID_TARGET_HANDLE: error = EIO; break;
	case ERROR_INVALID_WORKSTATION: error = EACCES; break;
	case ERROR_IO_DEVICE: error = EIO; break;
	case ERROR_IO_INCOMPLETE: error = EINTR; break;
	case ERROR_LOCKED: error = EBUSY; break;
	case ERROR_LOCK_VIOLATION: error = EACCES; break;
	case ERROR_LOGON_FAILURE: error = EACCES; break;
	case ERROR_MAPPED_ALIGNMENT: error = EINVAL; break;
	case ERROR_META_EXPANSION_TOO_LONG: error = E2BIG; break;
	case ERROR_MORE_DATA: error = EPIPE; break;
	case ERROR_NEGATIVE_SEEK: error = ESPIPE; break;
	case ERROR_NOACCESS: error = EFAULT; break;
	case ERROR_NONE_MAPPED: error = EINVAL; break;
	case ERROR_NOT_A_REPARSE_POINT: error = EINVAL; break;
	case ERROR_NOT_ENOUGH_MEMORY: error = ENOMEM; break;
	case ERROR_NOT_READY: error = EAGAIN; break;
	case ERROR_NOT_SAME_DEVICE: error = EXDEV; break;
	case ERROR_NO_DATA: error = EPIPE; break;
	case ERROR_NO_MORE_SEARCH_HANDLES: error = EIO; break;
	case ERROR_NO_PROC_SLOTS: error = EAGAIN; break;
	case ERROR_NO_SUCH_PRIVILEGE: error = EACCES; break;
	case ERROR_OPEN_FAILED: error = EIO; break;
	case ERROR_OPEN_FILES: error = EBUSY; break;
	case ERROR_OPERATION_ABORTED: error = EINTR; break;
	case ERROR_OUTOFMEMORY: error = ENOMEM; break;
	case ERROR_PASSWORD_EXPIRED: error = EACCES; break;
	case ERROR_PATH_BUSY: error = EBUSY; break;
	case ERROR_PATH_NOT_FOUND: error = ENOENT; break;
	case ERROR_PIPE_BUSY: error = EBUSY; break;
	case ERROR_PIPE_CONNECTED: error = EPIPE; break;
	case ERROR_PIPE_LISTENING: error = EPIPE; break;
	case ERROR_PIPE_NOT_CONNECTED: error = EPIPE; break;
	case ERROR_PRIVILEGE_NOT_HELD: error = EACCES; break;
	case ERROR_READ_FAULT: error = EIO; break;
	case ERROR_REPARSE_ATTRIBUTE_CONFLICT: error = EINVAL; break;
	case ERROR_REPARSE_TAG_INVALID: error = EINVAL; break;
	case ERROR_REPARSE_TAG_MISMATCH: error = EINVAL; break;
	case ERROR_SEEK: error = EIO; break;
	case ERROR_SEEK_ON_DEVICE: error = ESPIPE; break;
	case ERROR_SHARING_BUFFER_EXCEEDED: error = ENFILE; break;
	case ERROR_SHARING_VIOLATION: error = EACCES; break;
	case ERROR_STACK_OVERFLOW: error = ENOMEM; break;
	case ERROR_SWAPERROR: error = ENOENT; break;
	case ERROR_TOO_MANY_MODULES: error = EMFILE; break;
	case ERROR_TOO_MANY_OPEN_FILES: error = EMFILE; break;
	case ERROR_UNRECOGNIZED_MEDIA: error = ENXIO; break;
	case ERROR_UNRECOGNIZED_VOLUME: error = ENODEV; break;
	case ERROR_WAIT_NO_CHILDREN: error = ECHILD; break;
	case ERROR_WRITE_FAULT: error = EIO; break;
	case ERROR_WRITE_PROTECT: error = EROFS; break;
	}
	return error;
}

static inline int is_file_in_use_error(DWORD errcode)
{
	switch (errcode) {
	case ERROR_SHARING_VIOLATION:
	case ERROR_ACCESS_DENIED:
		return 1;
	}

	return 0;
}

static int read_yes_no_answer(void)
{
	char answer[1024];

	if (fgets(answer, sizeof(answer), stdin)) {
		size_t answer_len = strlen(answer);
		int got_full_line = 0, c;

		/* remove the newline */
		if (answer_len >= 2 && answer[answer_len-2] == '\r') {
			answer[answer_len-2] = '\0';
			got_full_line = 1;
		} else if (answer_len >= 1 && answer[answer_len-1] == '\n') {
			answer[answer_len-1] = '\0';
			got_full_line = 1;
		}
		/* flush the buffer in case we did not get the full line */
		if (!got_full_line)
			while ((c = getchar()) != EOF && c != '\n')
				;
	} else
		/* we could not read, return the
		 * default answer which is no */
		return 0;

	if (tolower(answer[0]) == 'y' && !answer[1])
		return 1;
	if (!strncasecmp(answer, "yes", sizeof(answer)))
		return 1;
	if (tolower(answer[0]) == 'n' && !answer[1])
		return 0;
	if (!strncasecmp(answer, "no", sizeof(answer)))
		return 0;

	/* did not find an answer we understand */
	return -1;
}

static int ask_yes_no_if_possible(const char *format, va_list args)
{
	char question[4096];
	const char *retry_hook[] = { NULL, NULL, NULL };

	vsnprintf(question, sizeof(question), format, args);

	if ((retry_hook[0] = mingw_getenv("GIT_ASK_YESNO"))) {
		retry_hook[1] = question;
		return !run_command_v_opt(retry_hook, 0);
	}

	if (!isatty(_fileno(stdin)) || !isatty(_fileno(stderr)))
		return 0;

	while (1) {
		int answer;
		fprintf(stderr, "%s (y/n) ", question);

		if ((answer = read_yes_no_answer()) >= 0)
			return answer;

		fprintf(stderr, "Sorry, I did not understand your answer. "
				"Please type 'y' or 'n'\n");
	}
}

static int retry_ask_yes_no(int *tries, const char *format, ...)
{
	static const int delay[] = { 0, 1, 10, 20, 40 };
	va_list args;
	int result, saved_errno = errno;

	if ((*tries) < ARRAY_SIZE(delay)) {
		/*
		 * We assume that some other process had the file open at the wrong
		 * moment and retry. In order to give the other process a higher
		 * chance to complete its operation, we give up our time slice now.
		 * If we have to retry again, we do sleep a bit.
		 */
		Sleep(delay[*tries]);
		(*tries)++;
		return 1;
	}

	va_start(args, format);
	result = ask_yes_no_if_possible(format, args);
	va_end(args);
	errno = saved_errno;
	return result;
}

/* Windows only */
enum hide_dotfiles_type {
	HIDE_DOTFILES_FALSE = 0,
	HIDE_DOTFILES_TRUE,
	HIDE_DOTFILES_DOTGITONLY
};

static enum hide_dotfiles_type hide_dotfiles = HIDE_DOTFILES_DOTGITONLY;
static char *unset_environment_variables;
int core_fscache;
int core_long_paths;

int mingw_core_config(const char *var, const char *value)
{
	if (!strcmp(var, "core.hidedotfiles")) {
		if (value && !strcasecmp(value, "dotgitonly"))
			hide_dotfiles = HIDE_DOTFILES_DOTGITONLY;
		else
			hide_dotfiles = git_config_bool(var, value);
		return 0;
	}

	if (!strcmp(var, "core.fscache")) {
		core_fscache = git_config_bool(var, value);
		return 0;
	}

	if (!strcmp(var, "core.longpaths")) {
		core_long_paths = git_config_bool(var, value);
		return 0;
	}

	if (!strcmp(var, "core.unsetenvvars")) {
		free(unset_environment_variables);
		unset_environment_variables = xstrdup(value);
		return 0;
	}

	return 0;
}

DECLARE_PROC_ADDR(kernel32.dll, BOOLEAN, CreateSymbolicLinkW, LPCWSTR, LPCWSTR, DWORD);

enum phantom_symlink_result {
	PHANTOM_SYMLINK_RETRY,
	PHANTOM_SYMLINK_DONE,
	PHANTOM_SYMLINK_DIRECTORY
};

/*
 * Changes a file symlink to a directory symlink if the target exists and is a
 * directory.
 */
static enum phantom_symlink_result process_phantom_symlink(
		const wchar_t *wtarget, const wchar_t *wlink) {
	HANDLE hnd;
	BY_HANDLE_FILE_INFORMATION fdata;

	/* check that wlink is still a file symlink */
	if ((GetFileAttributesW(wlink)
			& (FILE_ATTRIBUTE_REPARSE_POINT | FILE_ATTRIBUTE_DIRECTORY))
			!= FILE_ATTRIBUTE_REPARSE_POINT)
		return PHANTOM_SYMLINK_DONE;

	/* let Windows resolve the link by opening it */
	hnd = CreateFileW(wlink, 0,
			FILE_SHARE_READ | FILE_SHARE_WRITE | FILE_SHARE_DELETE, NULL,
			OPEN_EXISTING, FILE_FLAG_BACKUP_SEMANTICS, NULL);
	if (hnd == INVALID_HANDLE_VALUE) {
		errno = err_win_to_posix(GetLastError());
		return PHANTOM_SYMLINK_RETRY;
	}

	if (!GetFileInformationByHandle(hnd, &fdata)) {
		errno = err_win_to_posix(GetLastError());
		CloseHandle(hnd);
		return PHANTOM_SYMLINK_RETRY;
	}
	CloseHandle(hnd);

	/* if target exists and is a file, we're done */
	if (!(fdata.dwFileAttributes & FILE_ATTRIBUTE_DIRECTORY))
		return PHANTOM_SYMLINK_DONE;

	/* otherwise recreate the symlink with directory flag */
	if (DeleteFileW(wlink) && CreateSymbolicLinkW(wlink, wtarget, 1))
		return PHANTOM_SYMLINK_DIRECTORY;

	errno = err_win_to_posix(GetLastError());
	return PHANTOM_SYMLINK_RETRY;
}

/* keep track of newly created symlinks to non-existing targets */
struct phantom_symlink_info {
	struct phantom_symlink_info *next;
	wchar_t *wlink;
	wchar_t *wtarget;
};

static struct phantom_symlink_info *phantom_symlinks = NULL;
static CRITICAL_SECTION phantom_symlinks_cs;

static void process_phantom_symlinks(void)
{
	struct phantom_symlink_info *current, **psi;
	EnterCriticalSection(&phantom_symlinks_cs);
	/* process phantom symlinks list */
	psi = &phantom_symlinks;
	while ((current = *psi)) {
		enum phantom_symlink_result result = process_phantom_symlink(
				current->wtarget, current->wlink);
		if (result == PHANTOM_SYMLINK_RETRY) {
			psi = &current->next;
		} else {
			/* symlink was processed, remove from list */
			*psi = current->next;
			free(current);
			/* if symlink was a directory, start over */
			if (result == PHANTOM_SYMLINK_DIRECTORY)
				psi = &phantom_symlinks;
		}
	}
	LeaveCriticalSection(&phantom_symlinks_cs);
}

/* Normalizes NT paths as returned by some low-level APIs. */
static wchar_t *normalize_ntpath(wchar_t *wbuf)
{
	int i;
	/* fix absolute path prefixes */
	if (wbuf[0] == '\\') {
		/* strip NT namespace prefixes */
		if (!wcsncmp(wbuf, L"\\??\\", 4) ||
		    !wcsncmp(wbuf, L"\\\\?\\", 4))
			wbuf += 4;
		else if (!wcsnicmp(wbuf, L"\\DosDevices\\", 12))
			wbuf += 12;
		/* replace remaining '...UNC\' with '\\' */
		if (!wcsnicmp(wbuf, L"UNC\\", 4)) {
			wbuf += 2;
			*wbuf = '\\';
		}
	}
	/* convert backslashes to slashes */
	for (i = 0; wbuf[i]; i++)
		if (wbuf[i] == '\\')
			wbuf[i] = '/';
	return wbuf;
}

int mingw_unlink(const char *pathname)
{
	int tries = 0;
	wchar_t wpathname[MAX_LONG_PATH];
	if (xutftowcs_long_path(wpathname, pathname) < 0)
		return -1;

	do {
		/* read-only files cannot be removed */
		_wchmod(wpathname, 0666);
		if (!_wunlink(wpathname))
			return 0;
		if (!is_file_in_use_error(GetLastError()))
			break;
		/*
		 * _wunlink() / DeleteFileW() for directory symlinks fails with
		 * ERROR_ACCESS_DENIED (EACCES), so try _wrmdir() as well. This is the
		 * same error we get if a file is in use (already checked above).
		 */
		if (!_wrmdir(wpathname))
			return 0;
	} while (retry_ask_yes_no(&tries, "Unlink of file '%s' failed. "
			"Should I try again?", pathname));
	return -1;
}

static int is_dir_empty(const wchar_t *wpath)
{
	WIN32_FIND_DATAW findbuf;
	HANDLE handle;
	wchar_t wbuf[MAX_LONG_PATH + 2];
	wcscpy(wbuf, wpath);
	wcscat(wbuf, L"\\*");
	handle = FindFirstFileW(wbuf, &findbuf);
	if (handle == INVALID_HANDLE_VALUE)
		return GetLastError() == ERROR_NO_MORE_FILES;

	while (!wcscmp(findbuf.cFileName, L".") ||
			!wcscmp(findbuf.cFileName, L".."))
		if (!FindNextFileW(handle, &findbuf)) {
			DWORD err = GetLastError();
			FindClose(handle);
			return err == ERROR_NO_MORE_FILES;
		}
	FindClose(handle);
	return 0;
}

int mingw_rmdir(const char *pathname)
{
	int tries = 0;
	wchar_t wpathname[MAX_LONG_PATH];
	if (xutftowcs_long_path(wpathname, pathname) < 0)
		return -1;

	do {
		if (!_wrmdir(wpathname))
			return 0;
		if (!is_file_in_use_error(GetLastError()))
			errno = err_win_to_posix(GetLastError());
		if (errno != EACCES)
			break;
		if (!is_dir_empty(wpathname)) {
			errno = ENOTEMPTY;
			break;
		}
	} while (retry_ask_yes_no(&tries, "Deletion of directory '%s' failed. "
			"Should I try again?", pathname));
	return -1;
}

static inline int needs_hiding(const char *path)
{
	const char *basename;

	if (hide_dotfiles == HIDE_DOTFILES_FALSE)
		return 0;

	/* We cannot use basename(), as it would remove trailing slashes */
	mingw_skip_dos_drive_prefix((char **)&path);
	if (!*path)
		return 0;

	for (basename = path; *path; path++)
		if (is_dir_sep(*path)) {
			do {
				path++;
			} while (is_dir_sep(*path));
			/* ignore trailing slashes */
			if (*path)
				basename = path;
		}

	if (hide_dotfiles == HIDE_DOTFILES_TRUE)
		return *basename == '.';

	assert(hide_dotfiles == HIDE_DOTFILES_DOTGITONLY);
	return !strncasecmp(".git", basename, 4) &&
		(!basename[4] || is_dir_sep(basename[4]));
}

static int set_hidden_flag(const wchar_t *path, int set)
{
	DWORD original = GetFileAttributesW(path), modified;
	if (set)
		modified = original | FILE_ATTRIBUTE_HIDDEN;
	else
		modified = original & ~FILE_ATTRIBUTE_HIDDEN;
	if (original == modified || SetFileAttributesW(path, modified))
		return 0;
	errno = err_win_to_posix(GetLastError());
	return -1;
}

int mingw_mkdir(const char *path, int mode)
{
	int ret;
	wchar_t wpath[MAX_LONG_PATH];
	/* CreateDirectoryW path limit is 248 (MAX_PATH - 8.3 file name) */
	if (xutftowcs_path_ex(wpath, path, MAX_LONG_PATH, -1, 248,
			core_long_paths) < 0)
		return -1;

	ret = _wmkdir(wpath);
	if (!ret)
		process_phantom_symlinks();
	if (!ret && needs_hiding(path))
		return set_hidden_flag(wpath, 1);
	return ret;
}

int mingw_open (const char *filename, int oflags, ...)
{
	va_list args;
	unsigned mode;
	int fd;
	wchar_t wfilename[MAX_LONG_PATH];

	va_start(args, oflags);
	mode = va_arg(args, int);
	va_end(args);

	if (filename && !strcmp(filename, "/dev/null"))
		filename = "nul";

	if (xutftowcs_long_path(wfilename, filename) < 0)
		return -1;
	fd = _wopen(wfilename, oflags, mode);

	if (fd < 0 && (oflags & O_ACCMODE) != O_RDONLY && errno == EACCES) {
		DWORD attrs = GetFileAttributesW(wfilename);
		if (attrs != INVALID_FILE_ATTRIBUTES && (attrs & FILE_ATTRIBUTE_DIRECTORY))
			errno = EISDIR;
	}
	if ((oflags & O_CREAT) && needs_hiding(filename)) {
		/*
		 * Internally, _wopen() uses the CreateFile() API which errors
		 * out with an ERROR_ACCESS_DENIED if CREATE_ALWAYS was
		 * specified and an already existing file's attributes do not
		 * match *exactly*. As there is no mode or flag we can set that
		 * would correspond to FILE_ATTRIBUTE_HIDDEN, let's just try
		 * again *without* the O_CREAT flag (that corresponds to the
		 * CREATE_ALWAYS flag of CreateFile()).
		 */
		if (fd < 0 && errno == EACCES)
			fd = _wopen(wfilename, oflags & ~O_CREAT, mode);
		if (fd >= 0 && set_hidden_flag(wfilename, 1))
			warning("could not mark '%s' as hidden.", filename);
	}
	return fd;
}

static BOOL WINAPI ctrl_ignore(DWORD type)
{
	return TRUE;
}

#undef fgetc
int mingw_fgetc(FILE *stream)
{
	int ch;
	if (!isatty(_fileno(stream)))
		return fgetc(stream);

	SetConsoleCtrlHandler(ctrl_ignore, TRUE);
	while (1) {
		ch = fgetc(stream);
		if (ch != EOF || GetLastError() != ERROR_OPERATION_ABORTED)
			break;

		/* Ctrl+C was pressed, simulate SIGINT and retry */
		mingw_raise(SIGINT);
	}
	SetConsoleCtrlHandler(ctrl_ignore, FALSE);
	return ch;
}

#undef fopen
FILE *mingw_fopen (const char *filename, const char *otype)
{
	int hide = needs_hiding(filename);
	FILE *file;
	wchar_t wfilename[MAX_LONG_PATH], wotype[4];
	if (filename && !strcmp(filename, "/dev/null"))
		filename = "nul";
	if (xutftowcs_long_path(wfilename, filename) < 0 ||
		xutftowcs(wotype, otype, ARRAY_SIZE(wotype)) < 0)
		return NULL;
	if (hide && !access(filename, F_OK) && set_hidden_flag(wfilename, 0)) {
		error("could not unhide %s", filename);
		return NULL;
	}
	file = _wfopen(wfilename, wotype);
	if (!file && GetLastError() == ERROR_INVALID_NAME)
		errno = ENOENT;
	if (file && hide && set_hidden_flag(wfilename, 1))
		warning("could not mark '%s' as hidden.", filename);
	return file;
}

FILE *mingw_freopen (const char *filename, const char *otype, FILE *stream)
{
	int hide = needs_hiding(filename);
	FILE *file;
	wchar_t wfilename[MAX_LONG_PATH], wotype[4];
	if (filename && !strcmp(filename, "/dev/null"))
		filename = "nul";
	if (xutftowcs_long_path(wfilename, filename) < 0 ||
		xutftowcs(wotype, otype, ARRAY_SIZE(wotype)) < 0)
		return NULL;
	if (hide && !access(filename, F_OK) && set_hidden_flag(wfilename, 0)) {
		error("could not unhide %s", filename);
		return NULL;
	}
	file = _wfreopen(wfilename, wotype, stream);
	if (file && hide && set_hidden_flag(wfilename, 1))
		warning("could not mark '%s' as hidden.", filename);
	return file;
}

#undef fflush
int mingw_fflush(FILE *stream)
{
	int ret = fflush(stream);

	/*
	 * write() is used behind the scenes of stdio output functions.
	 * Since git code does not check for errors after each stdio write
	 * operation, it can happen that write() is called by a later
	 * stdio function even if an earlier write() call failed. In the
	 * case of a pipe whose readable end was closed, only the first
	 * call to write() reports EPIPE on Windows. Subsequent write()
	 * calls report EINVAL. It is impossible to notice whether this
	 * fflush invocation triggered such a case, therefore, we have to
	 * catch all EINVAL errors whole-sale.
	 */
	if (ret && errno == EINVAL)
		errno = EPIPE;

	return ret;
}

#undef write
ssize_t mingw_write(int fd, const void *buf, size_t len)
{
	ssize_t result = write(fd, buf, len);

	if (result < 0 && errno == EINVAL && buf) {
		/* check if fd is a pipe */
		HANDLE h = (HANDLE) _get_osfhandle(fd);
		if (GetFileType(h) == FILE_TYPE_PIPE)
			errno = EPIPE;
		else
			errno = EINVAL;
	}

	return result;
}

int mingw_access(const char *filename, int mode)
{
	wchar_t wfilename[MAX_LONG_PATH];
	if (xutftowcs_long_path(wfilename, filename) < 0)
		return -1;
	/* X_OK is not supported by the MSVCRT version */
	return _waccess(wfilename, mode & ~X_OK);
}

/* cached length of current directory for handle_long_path */
static int current_directory_len = 0;

int mingw_chdir(const char *dirname)
{
	int result;
	DECLARE_PROC_ADDR(kernel32.dll, DWORD, GetFinalPathNameByHandleW,
			  HANDLE, LPWSTR, DWORD, DWORD);
	wchar_t wdirname[MAX_LONG_PATH];
	if (xutftowcs_long_path(wdirname, dirname) < 0)
		return -1;

	if (has_symlinks && INIT_PROC_ADDR(GetFinalPathNameByHandleW)) {
		HANDLE hnd = CreateFileW(wdirname, 0,
				FILE_SHARE_READ | FILE_SHARE_WRITE | FILE_SHARE_DELETE, NULL,
				OPEN_EXISTING, FILE_FLAG_BACKUP_SEMANTICS, NULL);
		if (hnd == INVALID_HANDLE_VALUE) {
			errno = err_win_to_posix(GetLastError());
			return -1;
		}
		if (!GetFinalPathNameByHandleW(hnd, wdirname, ARRAY_SIZE(wdirname), 0)) {
			errno = err_win_to_posix(GetLastError());
			CloseHandle(hnd);
			return -1;
		}
		CloseHandle(hnd);
	}

	result = _wchdir(normalize_ntpath(wdirname));
	current_directory_len = GetCurrentDirectoryW(0, NULL);
	return result;
}

int mingw_chmod(const char *filename, int mode)
{
	wchar_t wfilename[MAX_LONG_PATH];
	if (xutftowcs_long_path(wfilename, filename) < 0)
		return -1;
	return _wchmod(wfilename, mode);
}

/**
 * Verifies that safe_create_leading_directories() would succeed.
 */
static int has_valid_directory_prefix(wchar_t *wfilename)
{
	int n = wcslen(wfilename);

	while (n > 0) {
		wchar_t c = wfilename[--n];
		DWORD attributes;

		if (!is_dir_sep(c))
			continue;

		wfilename[n] = L'\0';
		attributes = GetFileAttributesW(wfilename);
		wfilename[n] = c;
		if (attributes == FILE_ATTRIBUTE_DIRECTORY ||
				attributes == FILE_ATTRIBUTE_DEVICE)
			return 1;
		if (attributes == INVALID_FILE_ATTRIBUTES)
			switch (GetLastError()) {
			case ERROR_PATH_NOT_FOUND:
				continue;
			case ERROR_FILE_NOT_FOUND:
				/* This implies parent directory exists. */
				return 1;
			}
		return 0;
	}
	return 1;
}

int mingw_lstat(const char *file_name, struct stat *buf)
{
	WIN32_FILE_ATTRIBUTE_DATA fdata;
	WIN32_FIND_DATAW findbuf;
	wchar_t wfilename[MAX_LONG_PATH];
	int wlen = xutftowcs_long_path(wfilename, file_name);
	if (wlen < 0)
		return -1;

	/* strip trailing '/', or GetFileAttributes will fail */
	while (wlen && is_dir_sep(wfilename[wlen - 1]))
		wfilename[--wlen] = 0;
	if (!wlen) {
		errno = ENOENT;
		return -1;
	}

	if (GetFileAttributesExW(wfilename, GetFileExInfoStandard, &fdata)) {
		/* for reparse points, use FindFirstFile to get the reparse tag */
		if (fdata.dwFileAttributes & FILE_ATTRIBUTE_REPARSE_POINT) {
			HANDLE handle = FindFirstFileW(wfilename, &findbuf);
			if (handle == INVALID_HANDLE_VALUE)
				goto error;
			FindClose(handle);
		}
		buf->st_ino = 0;
		buf->st_gid = 0;
		buf->st_uid = 0;
		buf->st_nlink = 1;
		buf->st_mode = file_attr_to_st_mode(fdata.dwFileAttributes,
				findbuf.dwReserved0);
		buf->st_size = S_ISLNK(buf->st_mode) ? MAX_LONG_PATH :
			fdata.nFileSizeLow | (((off_t) fdata.nFileSizeHigh) << 32);
		buf->st_dev = buf->st_rdev = 0; /* not used by Git */
		filetime_to_timespec(&(fdata.ftLastAccessTime), &(buf->st_atim));
		filetime_to_timespec(&(fdata.ftLastWriteTime), &(buf->st_mtim));
		filetime_to_timespec(&(fdata.ftCreationTime), &(buf->st_ctim));
		return 0;
	}
error:
	switch (GetLastError()) {
	case ERROR_ACCESS_DENIED:
	case ERROR_SHARING_VIOLATION:
	case ERROR_LOCK_VIOLATION:
	case ERROR_SHARING_BUFFER_EXCEEDED:
		errno = EACCES;
		break;
	case ERROR_BUFFER_OVERFLOW:
		errno = ENAMETOOLONG;
		break;
	case ERROR_NOT_ENOUGH_MEMORY:
		errno = ENOMEM;
		break;
	case ERROR_PATH_NOT_FOUND:
		if (!has_valid_directory_prefix(wfilename)) {
			errno = ENOTDIR;
			break;
		}
		/* fallthru */
	default:
		errno = ENOENT;
		break;
	}
	return -1;
}

int (*lstat)(const char *file_name, struct stat *buf) = mingw_lstat;

static int get_file_info_by_handle(HANDLE hnd, struct stat *buf)
{
	BY_HANDLE_FILE_INFORMATION fdata;
	if (!GetFileInformationByHandle(hnd, &fdata)) {
		errno = err_win_to_posix(GetLastError());
		return -1;
	}
	buf->st_ino = 0;
	buf->st_dev = buf->st_rdev = 0; /* not used by Git */
	buf->st_gid = buf->st_uid = 0;
	buf->st_nlink = 1;
	buf->st_mode = file_attr_to_st_mode(fdata.dwFileAttributes, 0);
	buf->st_size = fdata.nFileSizeLow | (((off_t) fdata.nFileSizeHigh) << 32);
	filetime_to_timespec(&(fdata.ftLastAccessTime), &(buf->st_atim));
	filetime_to_timespec(&(fdata.ftLastWriteTime), &(buf->st_mtim));
	filetime_to_timespec(&(fdata.ftCreationTime), &(buf->st_ctim));
	return 0;
}

int mingw_stat(const char *file_name, struct stat *buf)
{
	wchar_t wfile_name[MAX_LONG_PATH];
	HANDLE hnd;
	int result;

	/* open the file and let Windows resolve the links */
	if (xutftowcs_long_path(wfile_name, file_name) < 0)
		return -1;
	hnd = CreateFileW(wfile_name, 0,
			FILE_SHARE_READ | FILE_SHARE_WRITE | FILE_SHARE_DELETE, NULL,
			OPEN_EXISTING, FILE_FLAG_BACKUP_SEMANTICS, NULL);
	if (hnd == INVALID_HANDLE_VALUE) {
		errno = err_win_to_posix(GetLastError());
		return -1;
	}
	result = get_file_info_by_handle(hnd, buf);
	CloseHandle(hnd);
	return result;
}

int mingw_fstat(int fd, struct stat *buf)
{
	HANDLE fh = (HANDLE)_get_osfhandle(fd);
	DWORD avail, type = GetFileType(fh) & ~FILE_TYPE_REMOTE;

	switch (type) {
	case FILE_TYPE_DISK:
		return get_file_info_by_handle(fh, buf);

	case FILE_TYPE_CHAR:
	case FILE_TYPE_PIPE:
		/* initialize stat fields */
		memset(buf, 0, sizeof(*buf));
		buf->st_nlink = 1;

		if (type == FILE_TYPE_CHAR) {
			buf->st_mode = _S_IFCHR;
		} else {
			buf->st_mode = _S_IFIFO;
			if (PeekNamedPipe(fh, NULL, 0, NULL, &avail, NULL))
				buf->st_size = avail;
		}
		return 0;

	default:
		errno = EBADF;
		return -1;
	}
}

static inline void time_t_to_filetime(time_t t, FILETIME *ft)
{
	long long winTime = t * 10000000LL + 116444736000000000LL;
	ft->dwLowDateTime = winTime;
	ft->dwHighDateTime = winTime >> 32;
}

int mingw_utime (const char *file_name, const struct utimbuf *times)
{
	FILETIME mft, aft;
	int fh, rc;
	DWORD attrs;
	wchar_t wfilename[MAX_LONG_PATH];
	if (xutftowcs_long_path(wfilename, file_name) < 0)
		return -1;

	/* must have write permission */
	attrs = GetFileAttributesW(wfilename);
	if (attrs != INVALID_FILE_ATTRIBUTES &&
	    (attrs & FILE_ATTRIBUTE_READONLY)) {
		/* ignore errors here; open() will report them */
		SetFileAttributesW(wfilename, attrs & ~FILE_ATTRIBUTE_READONLY);
	}

	if ((fh = _wopen(wfilename, O_RDWR | O_BINARY)) < 0) {
		rc = -1;
		goto revert_attrs;
	}

	if (times) {
		time_t_to_filetime(times->modtime, &mft);
		time_t_to_filetime(times->actime, &aft);
	} else {
		GetSystemTimeAsFileTime(&mft);
		aft = mft;
	}
	if (!SetFileTime((HANDLE)_get_osfhandle(fh), NULL, &aft, &mft)) {
		errno = EINVAL;
		rc = -1;
	} else
		rc = 0;
	close(fh);

revert_attrs:
	if (attrs != INVALID_FILE_ATTRIBUTES &&
	    (attrs & FILE_ATTRIBUTE_READONLY)) {
		/* ignore errors again */
		SetFileAttributesW(wfilename, attrs);
	}
	return rc;
}

unsigned int sleep (unsigned int seconds)
{
	Sleep(seconds*1000);
	return 0;
}

char *mingw_mktemp(char *template)
{
	wchar_t wtemplate[MAX_PATH];
	/* we need to return the path, thus no long paths here! */
	if (xutftowcs_path(wtemplate, template) < 0)
		return NULL;
	if (!_wmktemp(wtemplate))
		return NULL;
	if (xwcstoutf(template, wtemplate, strlen(template) + 1) < 0)
		return NULL;
	return template;
}

int mkstemp(char *template)
{
	char *filename = mktemp(template);
	if (filename == NULL)
		return -1;
	return open(filename, O_RDWR | O_CREAT, 0600);
}

int gettimeofday(struct timeval *tv, void *tz)
{
	FILETIME ft;
	long long hnsec;

	GetSystemTimeAsFileTime(&ft);
	hnsec = filetime_to_hnsec(&ft);
	tv->tv_sec = hnsec / 10000000;
	tv->tv_usec = (hnsec % 10000000) / 10;
	return 0;
}

int pipe(int filedes[2])
{
	HANDLE h[2];

	/* this creates non-inheritable handles */
	if (!CreatePipe(&h[0], &h[1], NULL, 8192)) {
		errno = err_win_to_posix(GetLastError());
		return -1;
	}
	filedes[0] = _open_osfhandle(HCAST(int, h[0]), O_NOINHERIT);
	if (filedes[0] < 0) {
		CloseHandle(h[0]);
		CloseHandle(h[1]);
		return -1;
	}
	filedes[1] = _open_osfhandle(HCAST(int, h[1]), O_NOINHERIT);
	if (filedes[1] < 0) {
		close(filedes[0]);
		CloseHandle(h[1]);
		return -1;
	}
	return 0;
}

struct tm *gmtime_r(const time_t *timep, struct tm *result)
{
	/* gmtime() in MSVCRT.DLL is thread-safe, but not reentrant */
	memcpy(result, gmtime(timep), sizeof(struct tm));
	return result;
}

struct tm *localtime_r(const time_t *timep, struct tm *result)
{
	/* localtime() in MSVCRT.DLL is thread-safe, but not reentrant */
	memcpy(result, localtime(timep), sizeof(struct tm));
	return result;
}

char *mingw_getcwd(char *pointer, int len)
{
	wchar_t cwd[MAX_PATH], wpointer[MAX_PATH];
	DECLARE_PROC_ADDR(kernel32.dll, DWORD, GetFinalPathNameByHandleW,
			  HANDLE, LPWSTR, DWORD, DWORD);
	DWORD ret = GetCurrentDirectoryW(ARRAY_SIZE(cwd), cwd);

	if (!ret || ret >= ARRAY_SIZE(cwd)) {
		errno = ret ? ENAMETOOLONG : err_win_to_posix(GetLastError());
		return NULL;
	}
	ret = GetLongPathNameW(cwd, wpointer, ARRAY_SIZE(wpointer));
	if (!ret && GetLastError() == ERROR_ACCESS_DENIED &&
		INIT_PROC_ADDR(GetFinalPathNameByHandleW)) {
		HANDLE hnd = CreateFileW(cwd, 0,
			FILE_SHARE_READ | FILE_SHARE_WRITE | FILE_SHARE_DELETE, NULL,
			OPEN_EXISTING, FILE_FLAG_BACKUP_SEMANTICS, NULL);
		if (hnd == INVALID_HANDLE_VALUE)
			return NULL;
		ret = GetFinalPathNameByHandleW(hnd, wpointer, ARRAY_SIZE(wpointer), 0);
		CloseHandle(hnd);
		if (!ret || ret >= ARRAY_SIZE(wpointer))
			return NULL;
		if (xwcstoutf(pointer, normalize_ntpath(wpointer), len) < 0)
			return NULL;
		return pointer;
	}
	if (!ret || ret >= ARRAY_SIZE(wpointer))
		return NULL;
	if (xwcstoutf(pointer, wpointer, len) < 0)
		return NULL;
	convert_slashes(pointer);
	return pointer;
}

/*
 * See http://msdn2.microsoft.com/en-us/library/17w5ykft(vs.71).aspx
 * (Parsing C++ Command-Line Arguments)
 */
static const char *quote_arg(const char *arg)
{
	/* count chars to quote */
	int len = 0, n = 0;
	int force_quotes = 0;
	char *q, *d;
	const char *p = arg;
	if (!*p) force_quotes = 1;
	while (*p) {
		if (isspace(*p) || *p == '*' || *p == '?' || *p == '{' || *p == '\'')
			force_quotes = 1;
		else if (*p == '"')
			n++;
		else if (*p == '\\') {
			int count = 0;
			while (*p == '\\') {
				count++;
				p++;
				len++;
			}
			if (*p == '"')
				n += count*2 + 1;
			continue;
		}
		len++;
		p++;
	}
	if (!force_quotes && n == 0)
		return arg;

	/* insert \ where necessary */
	d = q = xmalloc(st_add3(len, n, 3));
	*d++ = '"';
	while (*arg) {
		if (*arg == '"')
			*d++ = '\\';
		else if (*arg == '\\') {
			int count = 0;
			while (*arg == '\\') {
				count++;
				*d++ = *arg++;
			}
			if (*arg == '"') {
				while (count-- > 0)
					*d++ = '\\';
				*d++ = '\\';
			}
		}
		*d++ = *arg++;
	}
	*d++ = '"';
	*d++ = 0;
	return q;
}

static const char *parse_interpreter(const char *cmd)
{
	static char buf[100];
	char *p, *opt;
	int n, fd;

	/* don't even try a .exe */
	n = strlen(cmd);
	if (n >= 4 && !strcasecmp(cmd+n-4, ".exe"))
		return NULL;

	fd = open(cmd, O_RDONLY);
	if (fd < 0)
		return NULL;
	n = read(fd, buf, sizeof(buf)-1);
	close(fd);
	if (n < 4)	/* at least '#!/x' and not error */
		return NULL;

	if (buf[0] != '#' || buf[1] != '!')
		return NULL;
	buf[n] = '\0';
	p = buf + strcspn(buf, "\r\n");
	if (!*p)
		return NULL;

	*p = '\0';
	if (!(p = strrchr(buf+2, '/')) && !(p = strrchr(buf+2, '\\')))
		return NULL;
	/* strip options */
	if ((opt = strchr(p+1, ' ')))
		*opt = '\0';
	return p+1;
}

/*
 * exe_only means that we only want to detect .exe files, but not scripts
 * (which do not have an extension)
 */
static char *lookup_prog(const char *dir, int dirlen, const char *cmd,
			 int isexe, int exe_only)
{
	char path[MAX_PATH];
	wchar_t wpath[MAX_PATH];
	snprintf(path, sizeof(path), "%.*s\\%s.exe", dirlen, dir, cmd);

	if (xutftowcs_path(wpath, path) < 0)
		return NULL;

	if (!isexe && _waccess(wpath, F_OK) == 0)
		return xstrdup(path);
	wpath[wcslen(wpath)-4] = '\0';
	if ((!exe_only || isexe) && _waccess(wpath, F_OK) == 0) {
		if (!(GetFileAttributesW(wpath) & FILE_ATTRIBUTE_DIRECTORY)) {
			path[strlen(path)-4] = '\0';
			return xstrdup(path);
		}
	}
	return NULL;
}

/*
 * Determines the absolute path of cmd using the split path in path.
 * If cmd contains a slash or backslash, no lookup is performed.
 */
static char *path_lookup(const char *cmd, int exe_only)
{
	const char *path;
	char *prog = NULL;
	int len = strlen(cmd);
	int isexe = len >= 4 && !strcasecmp(cmd+len-4, ".exe");

	if (strchr(cmd, '/') || strchr(cmd, '\\'))
		return xstrdup(cmd);

	path = mingw_getenv("PATH");
	if (!path)
		return NULL;

	while (!prog) {
		const char *sep = strchrnul(path, ';');
		int dirlen = sep - path;
		if (dirlen)
			prog = lookup_prog(path, dirlen, cmd, isexe, exe_only);
		if (!*sep)
			break;
		path = sep + 1;
	}

	return prog;
}

#if defined(_MSC_VER)
/*
 * Build an environment block combining the inherited environment
 * merged with the given list of settings.
 *
 * Values of the form "KEY=VALUE" in deltaenv override inherited values.
 * Values of the form "KEY" in deltaenv delete inherited values.
 *
 * We return a contiguous block of UNICODE strings with a final trailing
 * zero word.
 */
static wchar_t *make_environment_block(char **deltaenv)
{
	/*
	 * The CRT (at least as of UCRT) secretly declares "_wenviron"
	 * as a function that returns a pointer to a mostly static table.
	 * Grab the pointer and cache it for the duration of our loop.
	 */
	extern wchar_t **_wenviron;
	const wchar_t **my_wenviron = _wenviron;

	/*
	 * Internally, we create normal 'C' arrays of strings (pointing
	 * into the blocks) to help with some of the de-dup work.
	 */
	wchar_t **wptrs_ins = NULL;
	wchar_t **wptrs_del = NULL;
	wchar_t *wblock_ins = NULL;
	wchar_t *wblock_del = NULL;
	wchar_t *wend_ins;
	wchar_t *wend_del;
	wchar_t *w_ins;
	wchar_t *w_del;

	int maxlen = 0;
	int nr_delta = 0;
	int nr_delta_ins = 0;
	int nr_delta_del = 0;
	int nr_wenv = 0;
	int j, k, k_ins, k_del;

	/*
	 * Count the number of inserts and deletes in the deltaenv list.
	 * Allocate 'C' arrays for inserts and deletes.
	 * Also estimate the block size of our results.
	 */
	if (deltaenv && deltaenv[0] && *deltaenv[0]) {
		for (k = 0; deltaenv && deltaenv[k] && *deltaenv[k]; k++) {
			if (strchr(deltaenv[k], '=') == NULL)
				nr_delta_del++;
			else {
				maxlen += strlen(deltaenv[k]) + 1;
				nr_delta_ins++;
			}
		}

		if (nr_delta_ins)
			wptrs_ins = (wchar_t**)calloc(nr_delta_ins + 1, sizeof(wchar_t*));
		if (nr_delta_del)
			wptrs_del = (wchar_t**)calloc(nr_delta_del + 1, sizeof(wchar_t*));

		nr_delta = nr_delta_ins + nr_delta_del;
	}
	while (my_wenviron && my_wenviron[nr_wenv] && *my_wenviron[nr_wenv])
		maxlen += wcslen(my_wenviron[nr_wenv++]) + 1;
	maxlen++;

	/*
	 * Allocate blocks for inserted and deleted items.
	 * The individual pointers in the 'C' arrays will point into here.
	 * We will use the wblock_ins as the final result.
	 */
	if (nr_delta_del) {
		wblock_del = (wchar_t*)calloc(maxlen, sizeof(wchar_t));
		wend_del = wblock_del + maxlen;
		w_del = wblock_del;
	}
	wblock_ins = (wchar_t*)calloc(maxlen, sizeof(wchar_t));
	wend_ins = wblock_ins + maxlen;
	w_ins = wblock_ins;

	/*
	 * deltaenv values override inherited environment, so put them
	 * in the result list first (so that we can de-dup using the
	 * wide versions of them.
	 *
	 * Items in the deltaenv list that DO NOT contain an "=" are
	 * treated as unsetenv.
	 *
	 * Care needs to be taken to handle entries that are added first, and
	 * then deleted.
	 */
	k_ins = 0;
	k_del = 0;
	for (k = 0; k < nr_delta; k++) {
		if (strchr(deltaenv[k], '=') == NULL) {
			wchar_t *save = w_del;
			wptrs_del[k_del++] = w_del;
			w_del += xutftowcs(w_del, deltaenv[k], (wend_del - w_del));
			*w_del++ = L'='; /* append '=' to make lookup easier in next step. */
			*w_del++ = 0;

			/* If we added this key, we have to remove it again */
			for (j = 0; j < k_ins; j++)
				if (!wcsnicmp(wptrs_ins[j], save, w_del - save - 1)) {
					if (j + 1 < k_ins) {
						int delta = sizeof(wchar_t) * (wptrs_ins[j + 1] - wptrs_ins[j]), i;
						memmove(wptrs_ins[j], wptrs_ins[j + 1], sizeof(wchar_t) * (w_ins - wptrs_ins[j + 1]));
						for (i = j; i < --k_ins; i++)
							wptrs_ins[i] = wptrs_ins[i + 1] - delta;
						w_ins -= delta;
					} else
						w_ins = wptrs_ins[j];
					k_ins--;
					j--;
				}
		} else {
			wptrs_ins[k_ins++] = w_ins;
			w_ins += xutftowcs(w_ins, deltaenv[k], (wend_ins - w_ins)) + 1;
		}
	}
	assert(k_ins <= nr_delta_ins);
	assert(k_del == nr_delta_del);

	/*
	 * Walk the inherited environment and copy over unique, non-deleted
	 * ones into the result set. Note that we only have to de-dup WRT
	 * the values from deltaenv, because the inherited set should be unique.
	 */
	for (j = 0; j < nr_wenv; j++) {
		const wchar_t *v_j = my_wenviron[j];
		wchar_t *v_j_eq = wcschr(v_j, L'=');
		int len_j_eq, len_j;

		if (!v_j_eq)
			continue; /* should not happen */
		len_j_eq = v_j_eq + 1 - v_j; /* length(v_j) including '=' */

		/* lookup v_j in list of to-delete vars */
		for (k_del = 0; k_del < nr_delta_del; k_del++) {
			if (wcsnicmp(v_j, wptrs_del[k_del], len_j_eq) == 0)
				goto skip_it;
		}

		/* lookup v_j in deltaenv portion of result set */
		for (k_ins = 0; k_ins < nr_delta_ins; k_ins++) {
			if (wcsnicmp(v_j, wptrs_ins[k_ins], len_j_eq) == 0)
				goto skip_it;
		}

		/* item is unique, add it to results. */
		len_j = wcslen(v_j);
		memcpy(w_ins, v_j, len_j * sizeof(wchar_t));
		w_ins += len_j + 1;

skip_it:
		;
	}

	if (wptrs_ins)
		free(wptrs_ins);
	if (wptrs_del)
		free(wptrs_del);
	if (wblock_del)
		free(wblock_del);

	return wblock_ins;
}

#else

static int do_putenv(char **env, const char *name, int size, int free_old);

/* used number of elements of environ array, including terminating NULL */
static int environ_size = 0;
/* allocated size of environ array, in bytes */
static int environ_alloc = 0;
/* used as a indicator when the environment has been changed outside mingw.c */
static char **saved_environ;

static void maybe_reinitialize_environ(void);

/*
 * Create environment block suitable for CreateProcess. Merges current
 * process environment and the supplied environment changes.
 */
static wchar_t *make_environment_block(char **deltaenv)
{
	wchar_t *wenvblk = NULL;
	char **tmpenv;
	int i = 0, size, wenvsz = 0, wenvpos = 0;

	maybe_reinitialize_environ();
	size = environ_size;

	while (deltaenv && deltaenv[i] && *deltaenv[i])
		i++;

	/* copy the environment, leaving space for changes */
	ALLOC_ARRAY(tmpenv, size + i);
	memcpy(tmpenv, environ, size * sizeof(char*));

	/* merge supplied environment changes into the temporary environment */
	for (i = 0; deltaenv && deltaenv[i] && *deltaenv[i]; i++)
		size = do_putenv(tmpenv, deltaenv[i], size, 0);

	/* create environment block from temporary environment */
	for (i = 0; tmpenv[i] && *tmpenv[i]; i++) {
		size = 2 * strlen(tmpenv[i]) + 2; /* +2 for final \0 */
		ALLOC_GROW(wenvblk, (wenvpos + size) * sizeof(wchar_t), wenvsz);
		wenvpos += xutftowcs(&wenvblk[wenvpos], tmpenv[i], size) + 1;
	}
	/* add final \0 terminator */
	wenvblk[wenvpos] = 0;
	free(tmpenv);
	return wenvblk;
}
#endif

static void do_unset_environment_variables(void)
{
	static int done;
	char *p = unset_environment_variables;

	if (done || !p)
		return;
	done = 1;

	for (;;) {
		char *comma = strchr(p, ',');

		if (comma)
			*comma = '\0';
		unsetenv(p);
		if (!comma)
			break;
		p = comma + 1;
	}
}

struct pinfo_t {
	struct pinfo_t *next;
	pid_t pid;
	HANDLE proc;
};
static struct pinfo_t *pinfo = NULL;
CRITICAL_SECTION pinfo_cs;

static pid_t mingw_spawnve_fd(const char *cmd, const char **argv, char **deltaenv,
			      const char *dir,
			      int prepend_cmd, int fhin, int fhout, int fherr)
{
	STARTUPINFOW si;
	PROCESS_INFORMATION pi;
	struct strbuf args;
	wchar_t wcmd[MAX_PATH], wdir[MAX_PATH], *wargs, *wenvblk = NULL;
	unsigned flags = CREATE_UNICODE_ENVIRONMENT;
	BOOL ret;
	HANDLE cons;
	const char *strace_env;

	do_unset_environment_variables();

	/* Determine whether or not we are associated to a console */
	cons = CreateFile("CONOUT$", GENERIC_WRITE,
			FILE_SHARE_WRITE, NULL, OPEN_EXISTING,
			FILE_ATTRIBUTE_NORMAL, NULL);
	if (cons == INVALID_HANDLE_VALUE) {
		/* There is no console associated with this process.
		 * Since the child is a console process, Windows
		 * would normally create a console window. But
		 * since we'll be redirecting std streams, we do
		 * not need the console.
		 * It is necessary to use DETACHED_PROCESS
		 * instead of CREATE_NO_WINDOW to make ssh
		 * recognize that it has no console.
		 */
		flags |= DETACHED_PROCESS;
	} else {
		/* There is already a console. If we specified
		 * DETACHED_PROCESS here, too, Windows would
		 * disassociate the child from the console.
		 * The same is true for CREATE_NO_WINDOW.
		 * Go figure!
		 */
		CloseHandle(cons);
	}
	memset(&si, 0, sizeof(si));
	si.cb = sizeof(si);
	si.dwFlags = STARTF_USESTDHANDLES;
	si.hStdInput = winansi_get_osfhandle(fhin);
	si.hStdOutput = winansi_get_osfhandle(fhout);
	si.hStdError = winansi_get_osfhandle(fherr);

	/* executables and the current directory don't support long paths */
	if (xutftowcs_path(wcmd, cmd) < 0)
		return -1;
	if (dir && xutftowcs_path(wdir, dir) < 0)
		return -1;

	/* concatenate argv, quoting args as we go */
	strbuf_init(&args, 0);
	if (prepend_cmd) {
		char *quoted = (char *)quote_arg(cmd);
		strbuf_addstr(&args, quoted);
		if (quoted != cmd)
			free(quoted);
	}
	for (; *argv; argv++) {
		char *quoted = (char *)quote_arg(*argv);
		if (*args.buf)
			strbuf_addch(&args, ' ');
		strbuf_addstr(&args, quoted);
		if (quoted != *argv)
			free(quoted);
	}

	strace_env = getenv("GIT_STRACE_COMMANDS");
	if (strace_env) {
		char *p = path_lookup("strace.exe", 1);
		if (!p)
			return error("strace not found!");
		if (xutftowcs_path(wcmd, p) < 0) {
			free(p);
			return -1;
		}
		free(p);
		if (!strcmp("1", strace_env) ||
		    !strcasecmp("yes", strace_env) ||
		    !strcasecmp("true", strace_env))
			strbuf_insert(&args, 0, "strace ", 7);
		else {
			const char *quoted = quote_arg(strace_env);
			struct strbuf buf = STRBUF_INIT;
			strbuf_addf(&buf, "strace -o %s ", quoted);
			if (quoted != strace_env)
				free((char *)quoted);
			strbuf_insert(&args, 0, buf.buf, buf.len);
			strbuf_release(&buf);
		}
	}

	ALLOC_ARRAY(wargs, st_add(st_mult(2, args.len), 1));
	xutftowcs(wargs, args.buf, 2 * args.len + 1);
	strbuf_release(&args);

	wenvblk = make_environment_block(deltaenv);

	memset(&pi, 0, sizeof(pi));
	ret = CreateProcessW(wcmd, wargs, NULL, NULL, TRUE, flags,
		wenvblk, dir ? wdir : NULL, &si, &pi);

	free(wenvblk);
	free(wargs);

	if (!ret) {
		errno = ENOENT;
		return -1;
	}
	CloseHandle(pi.hThread);

	/*
	 * The process ID is the human-readable identifier of the process
	 * that we want to present in log and error messages. The handle
	 * is not useful for this purpose. But we cannot close it, either,
	 * because it is not possible to turn a process ID into a process
	 * handle after the process terminated.
	 * Keep the handle in a list for waitpid.
	 */
	EnterCriticalSection(&pinfo_cs);
	{
		struct pinfo_t *info = xmalloc(sizeof(struct pinfo_t));
		info->pid = pi.dwProcessId;
		info->proc = pi.hProcess;
		info->next = pinfo;
		pinfo = info;
	}
	LeaveCriticalSection(&pinfo_cs);

	return (pid_t)pi.dwProcessId;
}

static pid_t mingw_spawnv(const char *cmd, const char **argv, int prepend_cmd)
{
	return mingw_spawnve_fd(cmd, argv, NULL, NULL, prepend_cmd, 0, 1, 2);
}

pid_t mingw_spawnvpe(const char *cmd, const char **argv, char **deltaenv,
		     const char *dir,
		     int fhin, int fhout, int fherr)
{
	pid_t pid;
	char *prog = path_lookup(cmd, 0);

	if (!prog) {
		errno = ENOENT;
		pid = -1;
	}
	else {
		const char *interpr = parse_interpreter(prog);

		if (interpr) {
			const char *argv0 = argv[0];
			char *iprog = path_lookup(interpr, 1);
			argv[0] = prog;
			if (!iprog) {
				errno = ENOENT;
				pid = -1;
			}
			else {
				pid = mingw_spawnve_fd(iprog, argv, deltaenv, dir, 1,
						       fhin, fhout, fherr);
				free(iprog);
			}
			argv[0] = argv0;
		}
		else
			pid = mingw_spawnve_fd(prog, argv, deltaenv, dir, 0,
					       fhin, fhout, fherr);
		free(prog);
	}
	return pid;
}

static int try_shell_exec(const char *cmd, char *const *argv)
{
	const char *interpr = parse_interpreter(cmd);
	char *prog;
	int pid = 0;

	if (!interpr)
		return 0;
	prog = path_lookup(interpr, 1);
	if (prog) {
		int argc = 0;
#ifndef _MSC_VER
		const
#endif
		char **argv2;
		while (argv[argc]) argc++;
		ALLOC_ARRAY(argv2, argc + 1);
		argv2[0] = (char *)cmd;	/* full path to the script file */
		memcpy(&argv2[1], &argv[1], sizeof(*argv) * argc);
		pid = mingw_spawnv(prog, argv2, 1);
		if (pid >= 0) {
			int status;
			if (waitpid(pid, &status, 0) < 0)
				status = 255;
			exit(status);
		}
		pid = 1;	/* indicate that we tried but failed */
		free(prog);
		free(argv2);
	}
	return pid;
}

int mingw_execv(const char *cmd, char *const *argv)
{
	/* check if git_command is a shell script */
	if (!try_shell_exec(cmd, argv)) {
		int pid, status;

		pid = mingw_spawnv(cmd, (const char **)argv, 0);
		if (pid < 0)
			return -1;
		if (waitpid(pid, &status, 0) < 0)
			status = 255;
		exit(status);
	}
	return -1;
}

int mingw_execvp(const char *cmd, char *const *argv)
{
	char *prog = path_lookup(cmd, 0);

	if (prog) {
		mingw_execv(prog, argv);
		free(prog);
	} else
		errno = ENOENT;

	return -1;
}

int mingw_kill(pid_t pid, int sig)
{
	if (pid > 0 && sig == SIGTERM) {
		HANDLE h = OpenProcess(PROCESS_TERMINATE, FALSE, pid);

		if (TerminateProcess(h, -1)) {
			CloseHandle(h);
			return 0;
		}

		errno = err_win_to_posix(GetLastError());
		CloseHandle(h);
		return -1;
	} else if (pid > 0 && sig == 0) {
		HANDLE h = OpenProcess(PROCESS_QUERY_INFORMATION, FALSE, pid);
		if (h) {
			CloseHandle(h);
			return 0;
		}
	}

	errno = EINVAL;
	return -1;
}

#if defined(_MSC_VER)

/* UTF8 versions of getenv and putenv (and unsetenv).
 * Internally, they use the CRT's stock UNICODE routines
 * to avoid data loss.
 *
 * Unlike the mingw version, we DO NOT directly write to
 * the CRT variables.  We also DO NOT try to manage/replace
 * the CRT storage.
 */
char *msc_getenv(const char *name)
{
	int len_key, len_value;
	wchar_t *w_key;
	char *value;
	const wchar_t *w_value;

	if (!name || !*name)
		return NULL;

	len_key = strlen(name) + 1;
	w_key = calloc(len_key, sizeof(wchar_t));
	xutftowcs(w_key, name, len_key);
	w_value = _wgetenv(w_key);
	free(w_key);

	if (!w_value)
		return NULL;

	len_value = wcslen(w_value) * 3 + 1;
	value = calloc(len_value, sizeof(char));
	xwcstoutf(value, w_value, len_value);

	/* TODO Warning: We return "value" which is an allocated
	 * value and the caller is NOT expecting to have to free
	 * it, so we leak memory.
	 */
	return value;
}

int msc_putenv(const char *name)
{
	int len, result;
	char *equal;
	wchar_t *wide;

	if (!name || !*name)
		return 0;

	len = strlen(name);
	equal = strchr(name, '=');
	wide = calloc(len+1+!equal, sizeof(wchar_t));
	xutftowcs(wide, name, len+1);
	if (!equal)
		wcscat(wide, L"=");

	result = _wputenv(wide);

	free(wide);
	return result;
}

#else

/*
 * Compare environment entries by key (i.e. stopping at '=' or '\0').
 */
static int compareenv(const void *v1, const void *v2)
{
	const char *e1 = *(const char**)v1;
	const char *e2 = *(const char**)v2;

	for (;;) {
		int c1 = *e1++;
		int c2 = *e2++;
		c1 = (c1 == '=') ? 0 : tolower(c1);
		c2 = (c2 == '=') ? 0 : tolower(c2);
		if (c1 > c2)
			return 1;
		if (c1 < c2)
			return -1;
		if (c1 == 0)
			return 0;
	}
}

/*
 * Functions implemented outside Git are able to modify the environment,
 * too. For example, cURL's curl_global_init() function sets the CHARSET
 * environment variable (at least in certain circumstances).
 *
 * Therefore we need to be *really* careful *not* to assume that we have
 * sole control over the environment and reinitalize it when necessary.
 */
static void maybe_reinitialize_environ(void)
{
	int i;

	if (!saved_environ) {
		warning("MinGW environment not initialized yet");
		return;
	}

	if (environ_size <= 0)
		return;

	if (saved_environ != environ)
		/* We have *no* idea how much space was allocated outside */
		environ_alloc = 0;
	else if (!environ[environ_size - 1])
		return; /* still consistent */

	for (i = 0; environ[i] && *environ[i]; i++)
		; /* continue counting */
	environ[i] = NULL;
	environ_size = i + 1;

	/* sort environment for O(log n) getenv / putenv */
	qsort(environ, i, sizeof(char*), compareenv);
}

static int bsearchenv(char **env, const char *name, size_t size)
{
	unsigned low = 0, high = size;
	while (low < high) {
		unsigned mid = low + ((high - low) >> 1);
		int cmp = compareenv(&env[mid], &name);
		if (cmp < 0)
			low = mid + 1;
		else if (cmp > 0)
			high = mid;
		else
			return mid;
	}
	return ~low; /* not found, return 1's complement of insert position */
}

/*
 * If name contains '=', then sets the variable, otherwise it unsets it
 * Size includes the terminating NULL. Env must have room for size + 1 entries
 * (in case of insert). Returns the new size. Optionally frees removed entries.
 */
static int do_putenv(char **env, const char *name, int size, int free_old)
{
	int i = size <= 0 ? -1 : bsearchenv(env, name, size - 1);

	/* optionally free removed / replaced entry */
	if (i >= 0 && free_old)
		free(env[i]);

	if (strchr(name, '=')) {
		/* if new value ('key=value') is specified, insert or replace entry */
		if (i < 0) {
			i = ~i;
			memmove(&env[i + 1], &env[i], (size - i) * sizeof(char*));
			size++;
		}
		env[i] = (char*) name;
	} else if (i >= 0) {
		/* otherwise ('key') remove existing entry */
		size--;
		memmove(&env[i], &env[i + 1], (size - i) * sizeof(char*));
	}
	return size;
}

char *mingw_getenv(const char *name)
{
	char *value;
	int pos;

	if (environ_size <= 0)
		return NULL;

	maybe_reinitialize_environ();
	pos = bsearchenv(environ, name, environ_size - 1);

	if (pos < 0)
		return NULL;
	value = strchr(environ[pos], '=');
	return value ? &value[1] : NULL;
}

int mingw_putenv(const char *namevalue)
{
	maybe_reinitialize_environ();
	ALLOC_GROW(environ, (environ_size + 1) * sizeof(char*), environ_alloc);
	saved_environ = environ;
	environ_size = do_putenv(environ, namevalue, environ_size, 1);
	return 0;
}

#endif

/*
 * Note, this isn't a complete replacement for getaddrinfo. It assumes
 * that service contains a numerical port, or that it is null. It
 * does a simple search using gethostbyname, and returns one IPv4 host
 * if one was found.
 */
static int WSAAPI getaddrinfo_stub(const char *node, const char *service,
				   const struct addrinfo *hints,
				   struct addrinfo **res)
{
	struct hostent *h = NULL;
	struct addrinfo *ai;
	struct sockaddr_in *sin;

	if (node) {
		h = gethostbyname(node);
		if (!h)
			return WSAGetLastError();
	}

	ai = xmalloc(sizeof(struct addrinfo));
	*res = ai;
	ai->ai_flags = 0;
	ai->ai_family = AF_INET;
	ai->ai_socktype = hints ? hints->ai_socktype : 0;
	switch (ai->ai_socktype) {
	case SOCK_STREAM:
		ai->ai_protocol = IPPROTO_TCP;
		break;
	case SOCK_DGRAM:
		ai->ai_protocol = IPPROTO_UDP;
		break;
	default:
		ai->ai_protocol = 0;
		break;
	}
	ai->ai_addrlen = sizeof(struct sockaddr_in);
	if (hints && (hints->ai_flags & AI_CANONNAME))
		ai->ai_canonname = h ? xstrdup(h->h_name) : NULL;
	else
		ai->ai_canonname = NULL;

	sin = xcalloc(1, ai->ai_addrlen);
	sin->sin_family = AF_INET;
	/* Note: getaddrinfo is supposed to allow service to be a string,
	 * which should be looked up using getservbyname. This is
	 * currently not implemented */
	if (service)
		sin->sin_port = htons(atoi(service));
	if (h)
		sin->sin_addr = *(struct in_addr *)h->h_addr;
	else if (hints && (hints->ai_flags & AI_PASSIVE))
		sin->sin_addr.s_addr = INADDR_ANY;
	else
		sin->sin_addr.s_addr = INADDR_LOOPBACK;
	ai->ai_addr = (struct sockaddr *)sin;
	ai->ai_next = NULL;
	return 0;
}

static void WSAAPI freeaddrinfo_stub(struct addrinfo *res)
{
	free(res->ai_canonname);
	free(res->ai_addr);
	free(res);
}

static int WSAAPI getnameinfo_stub(const struct sockaddr *sa, socklen_t salen,
				   char *host, DWORD hostlen,
				   char *serv, DWORD servlen, int flags)
{
	const struct sockaddr_in *sin = (const struct sockaddr_in *)sa;
	if (sa->sa_family != AF_INET)
		return EAI_FAMILY;
	if (!host && !serv)
		return EAI_NONAME;

	if (host && hostlen > 0) {
		struct hostent *ent = NULL;
		if (!(flags & NI_NUMERICHOST))
			ent = gethostbyaddr((const char *)&sin->sin_addr,
					    sizeof(sin->sin_addr), AF_INET);

		if (ent)
			snprintf(host, hostlen, "%s", ent->h_name);
		else if (flags & NI_NAMEREQD)
			return EAI_NONAME;
		else
			snprintf(host, hostlen, "%s", inet_ntoa(sin->sin_addr));
	}

	if (serv && servlen > 0) {
		struct servent *ent = NULL;
		if (!(flags & NI_NUMERICSERV))
			ent = getservbyport(sin->sin_port,
					    flags & NI_DGRAM ? "udp" : "tcp");

		if (ent)
			snprintf(serv, servlen, "%s", ent->s_name);
		else
			snprintf(serv, servlen, "%d", ntohs(sin->sin_port));
	}

	return 0;
}

static HMODULE ipv6_dll = NULL;
static void (WSAAPI *ipv6_freeaddrinfo)(struct addrinfo *res);
static int (WSAAPI *ipv6_getaddrinfo)(const char *node, const char *service,
				      const struct addrinfo *hints,
				      struct addrinfo **res);
static int (WSAAPI *ipv6_getnameinfo)(const struct sockaddr *sa, socklen_t salen,
				      char *host, DWORD hostlen,
				      char *serv, DWORD servlen, int flags);
/*
 * gai_strerror is an inline function in the ws2tcpip.h header, so we
 * don't need to try to load that one dynamically.
 */

static void socket_cleanup(void)
{
	WSACleanup();
	if (ipv6_dll)
		FreeLibrary(ipv6_dll);
	ipv6_dll = NULL;
	ipv6_freeaddrinfo = freeaddrinfo_stub;
	ipv6_getaddrinfo = getaddrinfo_stub;
	ipv6_getnameinfo = getnameinfo_stub;
}

static void ensure_socket_initialization(void)
{
	WSADATA wsa;
	static int initialized = 0;
	const char *libraries[] = { "ws2_32.dll", "wship6.dll", NULL };
	const char **name;

	if (initialized)
		return;

	if (WSAStartup(MAKEWORD(2,2), &wsa))
		die("unable to initialize winsock subsystem, error %d",
			WSAGetLastError());

	for (name = libraries; *name; name++) {
		ipv6_dll = LoadLibraryExA(*name, NULL,
					  LOAD_LIBRARY_SEARCH_SYSTEM32);
		if (!ipv6_dll)
			continue;

		ipv6_freeaddrinfo = (void (WSAAPI *)(struct addrinfo *))
			GetProcAddress(ipv6_dll, "freeaddrinfo");
		ipv6_getaddrinfo = (int (WSAAPI *)(const char *, const char *,
						   const struct addrinfo *,
						   struct addrinfo **))
			GetProcAddress(ipv6_dll, "getaddrinfo");
		ipv6_getnameinfo = (int (WSAAPI *)(const struct sockaddr *,
						   socklen_t, char *, DWORD,
						   char *, DWORD, int))
			GetProcAddress(ipv6_dll, "getnameinfo");
		if (!ipv6_freeaddrinfo || !ipv6_getaddrinfo || !ipv6_getnameinfo) {
			FreeLibrary(ipv6_dll);
			ipv6_dll = NULL;
		} else
			break;
	}
	if (!ipv6_freeaddrinfo || !ipv6_getaddrinfo || !ipv6_getnameinfo) {
		ipv6_freeaddrinfo = freeaddrinfo_stub;
		ipv6_getaddrinfo = getaddrinfo_stub;
		ipv6_getnameinfo = getnameinfo_stub;
	}

	atexit(socket_cleanup);
	initialized = 1;
}

#undef gethostname
int mingw_gethostname(char *name, int namelen)
{
    ensure_socket_initialization();
    return gethostname(name, namelen);
}

#undef gethostbyname
struct hostent *mingw_gethostbyname(const char *host)
{
	ensure_socket_initialization();
	return gethostbyname(host);
}

void mingw_freeaddrinfo(struct addrinfo *res)
{
	ipv6_freeaddrinfo(res);
}

int mingw_getaddrinfo(const char *node, const char *service,
		      const struct addrinfo *hints, struct addrinfo **res)
{
	ensure_socket_initialization();
	return ipv6_getaddrinfo(node, service, hints, res);
}

int mingw_getnameinfo(const struct sockaddr *sa, socklen_t salen,
		      char *host, DWORD hostlen, char *serv, DWORD servlen,
		      int flags)
{
	ensure_socket_initialization();
	return ipv6_getnameinfo(sa, salen, host, hostlen, serv, servlen, flags);
}

int mingw_socket(int domain, int type, int protocol)
{
	int sockfd;
	SOCKET s;

	ensure_socket_initialization();
	s = WSASocket(domain, type, protocol, NULL, 0, 0);
	if (s == INVALID_SOCKET) {
		/*
		 * WSAGetLastError() values are regular BSD error codes
		 * biased by WSABASEERR.
		 * However, strerror() does not know about networking
		 * specific errors, which are values beginning at 38 or so.
		 * Therefore, we choose to leave the biased error code
		 * in errno so that _if_ someone looks up the code somewhere,
		 * then it is at least the number that are usually listed.
		 */
		errno = WSAGetLastError();
		return -1;
	}
	/* convert into a file descriptor */
	if ((sockfd = _open_osfhandle(s, O_RDWR|O_BINARY)) < 0) {
		closesocket(s);
		return error("unable to make a socket file descriptor: %s",
			strerror(errno));
	}
	return sockfd;
}

#undef connect
int mingw_connect(int sockfd, struct sockaddr *sa, size_t sz)
{
	SOCKET s = (SOCKET)_get_osfhandle(sockfd);
	return connect(s, sa, sz);
}

#undef bind
int mingw_bind(int sockfd, struct sockaddr *sa, size_t sz)
{
	SOCKET s = (SOCKET)_get_osfhandle(sockfd);
	return bind(s, sa, sz);
}

#undef setsockopt
int mingw_setsockopt(int sockfd, int lvl, int optname, void *optval, int optlen)
{
	SOCKET s = (SOCKET)_get_osfhandle(sockfd);
	return setsockopt(s, lvl, optname, (const char*)optval, optlen);
}

#undef shutdown
int mingw_shutdown(int sockfd, int how)
{
	SOCKET s = (SOCKET)_get_osfhandle(sockfd);
	return shutdown(s, how);
}

#undef listen
int mingw_listen(int sockfd, int backlog)
{
	SOCKET s = (SOCKET)_get_osfhandle(sockfd);
	return listen(s, backlog);
}

#undef accept
int mingw_accept(int sockfd1, struct sockaddr *sa, socklen_t *sz)
{
	int sockfd2;

	SOCKET s1 = (SOCKET)_get_osfhandle(sockfd1);
	SOCKET s2 = accept(s1, sa, sz);

	/* convert into a file descriptor */
	if ((sockfd2 = _open_osfhandle(s2, O_RDWR|O_BINARY)) < 0) {
		int err = errno;
		closesocket(s2);
		return error("unable to make a socket file descriptor: %s",
			strerror(err));
	}
	return sockfd2;
}

#undef rename
int mingw_rename(const char *pold, const char *pnew)
{
	DWORD attrs = INVALID_FILE_ATTRIBUTES, gle;
	int tries = 0;
	wchar_t wpold[MAX_LONG_PATH], wpnew[MAX_LONG_PATH];
	if (xutftowcs_long_path(wpold, pold) < 0 ||
	    xutftowcs_long_path(wpnew, pnew) < 0)
		return -1;

repeat:
	if (MoveFileExW(wpold, wpnew,
			MOVEFILE_REPLACE_EXISTING | MOVEFILE_COPY_ALLOWED))
		return 0;
	gle = GetLastError();

	/* revert file attributes on failure */
	if (attrs != INVALID_FILE_ATTRIBUTES)
		SetFileAttributesW(wpnew, attrs);

	if (!is_file_in_use_error(gle)) {
		errno = err_win_to_posix(gle);
		return -1;
	}

	if ((attrs = GetFileAttributesW(wpnew)) != INVALID_FILE_ATTRIBUTES) {
		if (attrs & FILE_ATTRIBUTE_DIRECTORY) {
			DWORD attrsold = GetFileAttributesW(wpold);
			if (attrsold == INVALID_FILE_ATTRIBUTES ||
			    !(attrsold & FILE_ATTRIBUTE_DIRECTORY))
				errno = EISDIR;
			else if (!_wrmdir(wpnew))
				goto repeat;
			return -1;
		}
		if ((attrs & FILE_ATTRIBUTE_READONLY) &&
		    SetFileAttributesW(wpnew, attrs & ~FILE_ATTRIBUTE_READONLY))
			goto repeat;
	}
	if (retry_ask_yes_no(&tries, "Rename from '%s' to '%s' failed. "
		       "Should I try again?", pold, pnew))
		goto repeat;

	errno = EACCES;
	return -1;
}

/*
 * Note that this doesn't return the actual pagesize, but
 * the allocation granularity. If future Windows specific git code
 * needs the real getpagesize function, we need to find another solution.
 */
int mingw_getpagesize(void)
{
	SYSTEM_INFO si;
	GetSystemInfo(&si);
	return si.dwAllocationGranularity;
}

/* See https://msdn.microsoft.com/en-us/library/windows/desktop/ms724435.aspx */
enum EXTENDED_NAME_FORMAT {
	NameDisplay = 3,
	NameUserPrincipal = 8
};

static char *get_extended_user_info(enum EXTENDED_NAME_FORMAT type)
{
	DECLARE_PROC_ADDR(secur32.dll, BOOL, GetUserNameExW,
		enum EXTENDED_NAME_FORMAT, LPCWSTR, PULONG);
	static wchar_t wbuffer[1024];
	DWORD len;

	if (!INIT_PROC_ADDR(GetUserNameExW))
		return NULL;

	len = ARRAY_SIZE(wbuffer);
	if (GetUserNameExW(type, wbuffer, &len)) {
		char *converted = xmalloc((len *= 3));
		if (xwcstoutf(converted, wbuffer, len) >= 0)
			return converted;
		free(converted);
	}

	return NULL;
}

char *mingw_query_user_email(void)
{
	return get_extended_user_info(NameUserPrincipal);
}

struct passwd *getpwuid(int uid)
{
	static unsigned initialized;
	static char user_name[100];
	static struct passwd *p;
	DWORD len;

	if (initialized)
		return p;

	len = sizeof(user_name);
	if (!GetUserName(user_name, &len)) {
		initialized = 1;
		return NULL;
	}

	p = xmalloc(sizeof(*p));
	p->pw_name = user_name;
	p->pw_gecos = get_extended_user_info(NameDisplay);
	if (!p->pw_gecos)
		p->pw_gecos = "unknown";
	p->pw_dir = NULL;

	initialized = 1;
	return p;
}

static HANDLE timer_event;
static HANDLE timer_thread;
static int timer_interval;
static int one_shot;
static sig_handler_t timer_fn = SIG_DFL, sigint_fn = SIG_DFL;

/* The timer works like this:
 * The thread, ticktack(), is a trivial routine that most of the time
 * only waits to receive the signal to terminate. The main thread tells
 * the thread to terminate by setting the timer_event to the signalled
 * state.
 * But ticktack() interrupts the wait state after the timer's interval
 * length to call the signal handler.
 */

static unsigned __stdcall ticktack(void *dummy)
{
	while (WaitForSingleObject(timer_event, timer_interval) == WAIT_TIMEOUT) {
		mingw_raise(SIGALRM);
		if (one_shot)
			break;
	}
	return 0;
}

static int start_timer_thread(void)
{
	timer_event = CreateEvent(NULL, FALSE, FALSE, NULL);
	if (timer_event) {
		timer_thread = (HANDLE) _beginthreadex(NULL, 0, ticktack, NULL, 0, NULL);
		if (!timer_thread )
			return errno = ENOMEM,
				error("cannot start timer thread");
	} else
		return errno = ENOMEM,
			error("cannot allocate resources for timer");
	return 0;
}

static void stop_timer_thread(void)
{
	if (timer_event)
		SetEvent(timer_event);	/* tell thread to terminate */
	if (timer_thread) {
		int rc = WaitForSingleObject(timer_thread, 1000);
		if (rc == WAIT_TIMEOUT)
			error("timer thread did not terminate timely");
		else if (rc != WAIT_OBJECT_0)
			error("waiting for timer thread failed: %lu",
			      GetLastError());
		CloseHandle(timer_thread);
	}
	if (timer_event)
		CloseHandle(timer_event);
	timer_event = NULL;
	timer_thread = NULL;
}

static inline int is_timeval_eq(const struct timeval *i1, const struct timeval *i2)
{
	return i1->tv_sec == i2->tv_sec && i1->tv_usec == i2->tv_usec;
}

int setitimer(int type, struct itimerval *in, struct itimerval *out)
{
	static const struct timeval zero;
	static int atexit_done;

	if (out != NULL)
		return errno = EINVAL,
			error("setitimer param 3 != NULL not implemented");
	if (!is_timeval_eq(&in->it_interval, &zero) &&
	    !is_timeval_eq(&in->it_interval, &in->it_value))
		return errno = EINVAL,
			error("setitimer: it_interval must be zero or eq it_value");

	if (timer_thread)
		stop_timer_thread();

	if (is_timeval_eq(&in->it_value, &zero) &&
	    is_timeval_eq(&in->it_interval, &zero))
		return 0;

	timer_interval = in->it_value.tv_sec * 1000 + in->it_value.tv_usec / 1000;
	one_shot = is_timeval_eq(&in->it_interval, &zero);
	if (!atexit_done) {
		atexit(stop_timer_thread);
		atexit_done = 1;
	}
	return start_timer_thread();
}

int sigaction(int sig, struct sigaction *in, struct sigaction *out)
{
	if (sig != SIGALRM)
		return errno = EINVAL,
			error("sigaction only implemented for SIGALRM");
	if (out != NULL)
		return errno = EINVAL,
			error("sigaction: param 3 != NULL not implemented");

	timer_fn = in->sa_handler;
	return 0;
}

#undef signal
sig_handler_t mingw_signal(int sig, sig_handler_t handler)
{
	sig_handler_t old;

	switch (sig) {
	case SIGALRM:
		old = timer_fn;
		timer_fn = handler;
		break;

	case SIGINT:
		old = sigint_fn;
		sigint_fn = handler;
		break;

	default:
		return signal(sig, handler);
	}

	return old;
}

#undef raise
int mingw_raise(int sig)
{
	switch (sig) {
	case SIGALRM:
		if (timer_fn == SIG_DFL) {
			if (isatty(STDERR_FILENO))
				fputs("Alarm clock\n", stderr);
			exit(128 + SIGALRM);
		} else if (timer_fn != SIG_IGN)
			timer_fn(SIGALRM);
		return 0;

	case SIGINT:
		if (sigint_fn == SIG_DFL)
			exit(128 + SIGINT);
		else if (sigint_fn != SIG_IGN)
			sigint_fn(SIGINT);
		return 0;

#if defined(_MSC_VER)
		/*
		 * <signal.h> in the CRT defines 8 signals as being
		 * supported on the platform.  Anything else causes
		 * an "Invalid signal or error" (which in DEBUG builds
		 * causes the Abort/Retry/Ignore dialog).  We by-pass
		 * the CRT for things we already know will fail.
		 */
		/*case SIGINT:*/
	case SIGILL:
	case SIGFPE:
	case SIGSEGV:
	case SIGTERM:
	case SIGBREAK:
	case SIGABRT:
	case SIGABRT_COMPAT:
		return raise(sig);
	default:
		errno = EINVAL;
		return -1;

#else

	default:
		return raise(sig);

#endif

	}
}

int link(const char *oldpath, const char *newpath)
{
	DECLARE_PROC_ADDR(kernel32.dll, BOOL, CreateHardLinkW,
			LPCWSTR, LPCWSTR, LPSECURITY_ATTRIBUTES);
	wchar_t woldpath[MAX_LONG_PATH], wnewpath[MAX_LONG_PATH];

	if (!INIT_PROC_ADDR(CreateHardLinkW))
		return -1;

	if (xutftowcs_long_path(woldpath, oldpath) < 0 ||
	    xutftowcs_long_path(wnewpath, newpath) < 0)
		return -1;

	if (!CreateHardLinkW(wnewpath, woldpath, NULL)) {
		errno = err_win_to_posix(GetLastError());
		return -1;
	}
	return 0;
}

int symlink(const char *target, const char *link)
{
	wchar_t wtarget[MAX_LONG_PATH], wlink[MAX_LONG_PATH];
	int len;

	/* fail if symlinks are disabled or API is not supported (WinXP) */
	if (!has_symlinks || !INIT_PROC_ADDR(CreateSymbolicLinkW)) {
		errno = ENOSYS;
		return -1;
	}

	if ((len = xutftowcs_long_path(wtarget, target)) < 0
			|| xutftowcs_long_path(wlink, link) < 0)
		return -1;

	/* convert target dir separators to backslashes */
	while (len--)
		if (wtarget[len] == '/')
			wtarget[len] = '\\';

	/* create file symlink */
	if (!CreateSymbolicLinkW(wlink, wtarget, 0)) {
		errno = err_win_to_posix(GetLastError());
		return -1;
	}

	/* convert to directory symlink if target exists */
	switch (process_phantom_symlink(wtarget, wlink)) {
	case PHANTOM_SYMLINK_RETRY:	{
		/* if target doesn't exist, add to phantom symlinks list */
		wchar_t wfullpath[MAX_LONG_PATH];
		struct phantom_symlink_info *psi;

		/* convert to absolute path to be independent of cwd */
		len = GetFullPathNameW(wlink, MAX_LONG_PATH, wfullpath, NULL);
		if (!len || len >= MAX_LONG_PATH) {
			errno = err_win_to_posix(GetLastError());
			return -1;
		}

		/* over-allocate and fill phantom_smlink_info structure */
		psi = xmalloc(sizeof(struct phantom_symlink_info)
			+ sizeof(wchar_t) * (len + wcslen(wtarget) + 2));
		psi->wlink = (wchar_t *)(psi + 1);
		wcscpy(psi->wlink, wfullpath);
		psi->wtarget = psi->wlink + len + 1;
		wcscpy(psi->wtarget, wtarget);

		EnterCriticalSection(&phantom_symlinks_cs);
		psi->next = phantom_symlinks;
		phantom_symlinks = psi;
		LeaveCriticalSection(&phantom_symlinks_cs);
		break;
	}
	case PHANTOM_SYMLINK_DIRECTORY:
		/* if we created a dir symlink, process other phantom symlinks */
		process_phantom_symlinks();
		break;
	default:
		break;
	}
	return 0;
}

#ifndef _WINNT_H
/*
 * The REPARSE_DATA_BUFFER structure is defined in the Windows DDK (in
 * ntifs.h) and in MSYS1's winnt.h (which defines _WINNT_H). So define
 * it ourselves if we are on MSYS2 (whose winnt.h defines _WINNT_).
 */
typedef struct _REPARSE_DATA_BUFFER {
	DWORD  ReparseTag;
	WORD   ReparseDataLength;
	WORD   Reserved;
#ifndef _MSC_VER
	_ANONYMOUS_UNION
#endif
	union {
		struct {
			WORD   SubstituteNameOffset;
			WORD   SubstituteNameLength;
			WORD   PrintNameOffset;
			WORD   PrintNameLength;
			ULONG  Flags;
			WCHAR PathBuffer[1];
		} SymbolicLinkReparseBuffer;
		struct {
			WORD   SubstituteNameOffset;
			WORD   SubstituteNameLength;
			WORD   PrintNameOffset;
			WORD   PrintNameLength;
			WCHAR PathBuffer[1];
		} MountPointReparseBuffer;
		struct {
			BYTE   DataBuffer[1];
		} GenericReparseBuffer;
	} DUMMYUNIONNAME;
} REPARSE_DATA_BUFFER, *PREPARSE_DATA_BUFFER;
#endif

int readlink(const char *path, char *buf, size_t bufsiz)
{
	HANDLE handle;
	WCHAR wpath[MAX_LONG_PATH], *wbuf;
	REPARSE_DATA_BUFFER *b = alloca(MAXIMUM_REPARSE_DATA_BUFFER_SIZE);
	DWORD dummy;
	char tmpbuf[MAX_LONG_PATH];
	int len;

	/* fail if symlinks are disabled */
	if (!has_symlinks) {
		errno = ENOSYS;
		return -1;
	}

	if (xutftowcs_long_path(wpath, path) < 0)
		return -1;

	/* read reparse point data */
	handle = CreateFileW(wpath, 0,
			FILE_SHARE_READ | FILE_SHARE_WRITE | FILE_SHARE_DELETE, NULL,
			OPEN_EXISTING,
			FILE_FLAG_BACKUP_SEMANTICS | FILE_FLAG_OPEN_REPARSE_POINT, NULL);
	if (handle == INVALID_HANDLE_VALUE) {
		errno = err_win_to_posix(GetLastError());
		return -1;
	}
	if (!DeviceIoControl(handle, FSCTL_GET_REPARSE_POINT, NULL, 0, b,
			MAXIMUM_REPARSE_DATA_BUFFER_SIZE, &dummy, NULL)) {
		errno = err_win_to_posix(GetLastError());
		CloseHandle(handle);
		return -1;
	}
	CloseHandle(handle);

	/* get target path for symlinks or mount points (aka 'junctions') */
	switch (b->ReparseTag) {
	case IO_REPARSE_TAG_SYMLINK:
		wbuf = (WCHAR*) (((char*) b->SymbolicLinkReparseBuffer.PathBuffer)
				+ b->SymbolicLinkReparseBuffer.SubstituteNameOffset);
		*(WCHAR*) (((char*) wbuf)
				+ b->SymbolicLinkReparseBuffer.SubstituteNameLength) = 0;
		break;
	case IO_REPARSE_TAG_MOUNT_POINT:
		wbuf = (WCHAR*) (((char*) b->MountPointReparseBuffer.PathBuffer)
				+ b->MountPointReparseBuffer.SubstituteNameOffset);
		*(WCHAR*) (((char*) wbuf)
				+ b->MountPointReparseBuffer.SubstituteNameLength) = 0;
		break;
	default:
		errno = EINVAL;
		return -1;
	}

	/*
	 * Adapt to strange readlink() API: Copy up to bufsiz *bytes*, potentially
	 * cutting off a UTF-8 sequence. Insufficient bufsize is *not* a failure
	 * condition. There is no conversion function that produces invalid UTF-8,
	 * so convert to a (hopefully large enough) temporary buffer, then memcpy
	 * the requested number of bytes (including '\0' for robustness).
	 */
	if ((len = xwcstoutf(tmpbuf, normalize_ntpath(wbuf), MAX_LONG_PATH)) < 0)
		return -1;
	memcpy(buf, tmpbuf, min(bufsiz, len + 1));
	return min(bufsiz, len);
}

pid_t waitpid(pid_t pid, int *status, int options)
{
	HANDLE h = OpenProcess(SYNCHRONIZE | PROCESS_QUERY_INFORMATION,
	    FALSE, pid);
	if (!h) {
		errno = ECHILD;
		return -1;
	}

	if (pid > 0 && options & WNOHANG) {
		if (WAIT_OBJECT_0 != WaitForSingleObject(h, 0)) {
			CloseHandle(h);
			return 0;
		}
		options &= ~WNOHANG;
	}

	if (options == 0) {
		struct pinfo_t **ppinfo;
		if (WaitForSingleObject(h, INFINITE) != WAIT_OBJECT_0) {
			CloseHandle(h);
			return 0;
		}

		if (status)
			GetExitCodeProcess(h, (LPDWORD)status);

		EnterCriticalSection(&pinfo_cs);

		ppinfo = &pinfo;
		while (*ppinfo) {
			struct pinfo_t *info = *ppinfo;
			if (info->pid == pid) {
				CloseHandle(info->proc);
				*ppinfo = info->next;
				free(info);
				break;
			}
			ppinfo = &info->next;
		}

		LeaveCriticalSection(&pinfo_cs);

		CloseHandle(h);
		return pid;
	}
	CloseHandle(h);

	errno = EINVAL;
	return -1;
}

int mingw_skip_dos_drive_prefix(char **path)
{
	int ret = has_dos_drive_prefix(*path);
	*path += ret;
	return ret;
}

int mingw_offset_1st_component(const char *path)
{
	char *pos = (char *)path;

	/* unc paths */
	if (!skip_dos_drive_prefix(&pos) &&
			is_dir_sep(pos[0]) && is_dir_sep(pos[1])) {
		/* skip server name */
		pos = strpbrk(pos + 2, "\\/");
		if (!pos)
			return 0; /* Error: malformed unc path */

		do {
			pos++;
		} while (*pos && !is_dir_sep(*pos));
	}

	return pos + is_dir_sep(*pos) - path;
}

int xutftowcsn(wchar_t *wcs, const char *utfs, size_t wcslen, int utflen)
{
	int upos = 0, wpos = 0;
	const unsigned char *utf = (const unsigned char*) utfs;
	if (!utf || !wcs || wcslen < 1) {
		errno = EINVAL;
		return -1;
	}
	/* reserve space for \0 */
	wcslen--;
	if (utflen < 0)
		utflen = INT_MAX;

	while (upos < utflen) {
		int c = utf[upos++] & 0xff;
		if (utflen == INT_MAX && c == 0)
			break;

		if (wpos >= wcslen) {
			wcs[wpos] = 0;
			errno = ERANGE;
			return -1;
		}

		if (c < 0x80) {
			/* ASCII */
			wcs[wpos++] = c;
		} else if (c >= 0xc2 && c < 0xe0 && upos < utflen &&
				(utf[upos] & 0xc0) == 0x80) {
			/* 2-byte utf-8 */
			c = ((c & 0x1f) << 6);
			c |= (utf[upos++] & 0x3f);
			wcs[wpos++] = c;
		} else if (c >= 0xe0 && c < 0xf0 && upos + 1 < utflen &&
				!(c == 0xe0 && utf[upos] < 0xa0) && /* over-long encoding */
				(utf[upos] & 0xc0) == 0x80 &&
				(utf[upos + 1] & 0xc0) == 0x80) {
			/* 3-byte utf-8 */
			c = ((c & 0x0f) << 12);
			c |= ((utf[upos++] & 0x3f) << 6);
			c |= (utf[upos++] & 0x3f);
			wcs[wpos++] = c;
		} else if (c >= 0xf0 && c < 0xf5 && upos + 2 < utflen &&
				wpos + 1 < wcslen &&
				!(c == 0xf0 && utf[upos] < 0x90) && /* over-long encoding */
				!(c == 0xf4 && utf[upos] >= 0x90) && /* > \u10ffff */
				(utf[upos] & 0xc0) == 0x80 &&
				(utf[upos + 1] & 0xc0) == 0x80 &&
				(utf[upos + 2] & 0xc0) == 0x80) {
			/* 4-byte utf-8: convert to \ud8xx \udcxx surrogate pair */
			c = ((c & 0x07) << 18);
			c |= ((utf[upos++] & 0x3f) << 12);
			c |= ((utf[upos++] & 0x3f) << 6);
			c |= (utf[upos++] & 0x3f);
			c -= 0x10000;
			wcs[wpos++] = 0xd800 | (c >> 10);
			wcs[wpos++] = 0xdc00 | (c & 0x3ff);
		} else if (c >= 0xa0) {
			/* invalid utf-8 byte, printable unicode char: convert 1:1 */
			wcs[wpos++] = c;
		} else {
			/* invalid utf-8 byte, non-printable unicode: convert to hex */
			static const char *hex = "0123456789abcdef";
			wcs[wpos++] = hex[c >> 4];
			if (wpos < wcslen)
				wcs[wpos++] = hex[c & 0x0f];
		}
	}
	wcs[wpos] = 0;
	return wpos;
}

int xwcstoutf(char *utf, const wchar_t *wcs, size_t utflen)
{
	if (!wcs || !utf || utflen < 1) {
		errno = EINVAL;
		return -1;
	}
	utflen = WideCharToMultiByte(CP_UTF8, 0, wcs, -1, utf, utflen, NULL, NULL);
	if (utflen)
		return utflen - 1;
	errno = ERANGE;
	return -1;
}

static void setup_windows_environment(void)
{
	char *tmp = getenv("TMPDIR");

	/* on Windows it is TMP and TEMP */
	if (!tmp) {
		if (!(tmp = getenv("TMP")))
			tmp = getenv("TEMP");
		if (tmp) {
			setenv("TMPDIR", tmp, 1);
			tmp = getenv("TMPDIR");
		}
	}

	if (tmp) {
		/*
		 * Convert all dir separators to forward slashes,
		 * to help shell commands called from the Git
		 * executable (by not mistaking the dir separators
		 * for escape characters).
		 */
		convert_slashes(tmp);
	}

	/* simulate TERM to enable auto-color (see color.c) */
	if (!getenv("TERM"))
		setenv("TERM", "cygwin", 1);

	/* calculate HOME if not set */
	if (!getenv("HOME")) {
		/*
		 * try $HOMEDRIVE$HOMEPATH - the home share may be a network
		 * location, thus also check if the path exists (i.e. is not
		 * disconnected)
		 */
		if ((tmp = getenv("HOMEDRIVE"))) {
			struct strbuf buf = STRBUF_INIT;
			strbuf_addstr(&buf, tmp);
			if ((tmp = getenv("HOMEPATH"))) {
				strbuf_addstr(&buf, tmp);
				if (is_directory(buf.buf))
					setenv("HOME", buf.buf, 1);
				else
					tmp = NULL; /* use $USERPROFILE */
			}
			strbuf_release(&buf);
		}
		/* use $USERPROFILE if the home share is not available */
		if (!tmp && (tmp = getenv("USERPROFILE")))
			setenv("HOME", tmp, 1);
	}

	/*
	 * Change 'core.symlinks' default to false, unless native symlinks are
	 * enabled in MSys2 (via 'MSYS=winsymlinks:nativestrict'). Thus we can
	 * run the test suite (which doesn't obey config files) with or without
	 * symlink support.
	 */
	if (!(tmp = getenv("MSYS")) || !strstr(tmp, "winsymlinks:nativestrict"))
		has_symlinks = 0;
}

int handle_long_path(wchar_t *path, int len, int max_path, int expand)
{
	int result;
	wchar_t buf[MAX_LONG_PATH];

	/*
	 * we don't need special handling if path is relative to the current
	 * directory, and current directory + path don't exceed the desired
	 * max_path limit. This should cover > 99 % of cases with minimal
	 * performance impact (git almost always uses relative paths).
	 */
	if ((len < 2 || (!is_dir_sep(path[0]) && path[1] != ':')) &&
	    (current_directory_len + len < max_path))
		return len;

	/*
	 * handle everything else:
	 * - absolute paths: "C:\dir\file"
	 * - absolute UNC paths: "\\server\share\dir\file"
	 * - absolute paths on current drive: "\dir\file"
	 * - relative paths on other drive: "X:file"
	 * - prefixed paths: "\\?\...", "\\.\..."
	 */

	/* convert to absolute path using GetFullPathNameW */
	result = GetFullPathNameW(path, MAX_LONG_PATH, buf, NULL);
	if (!result) {
		errno = err_win_to_posix(GetLastError());
		return -1;
	}

	/*
	 * return absolute path if it fits within max_path (even if
	 * "cwd + path" doesn't due to '..' components)
	 */
	if (result < max_path) {
		wcscpy(path, buf);
		return result;
	}

	/* error out if we shouldn't expand the path or buf is too small */
	if (!expand || result >= MAX_LONG_PATH - 6) {
		errno = ENAMETOOLONG;
		return -1;
	}

	/* prefix full path with "\\?\" or "\\?\UNC\" */
	if (buf[0] == '\\') {
		/* ...unless already prefixed */
		if (buf[1] == '\\' && (buf[2] == '?' || buf[2] == '.'))
			return len;

		wcscpy(path, L"\\\\?\\UNC\\");
		wcscpy(path + 8, buf + 2);
		return result + 6;
	} else {
		wcscpy(path, L"\\\\?\\");
		wcscpy(path + 4, buf);
		return result + 4;
	}
}

#if !defined(_MSC_VER)
/*
 * Disable MSVCRT command line wildcard expansion (__getmainargs called from
 * mingw startup code, see init.c in mingw runtime).
 */
int _CRT_glob = 0;

typedef struct {
	int newmode;
} _startupinfo;

extern int __wgetmainargs(int *argc, wchar_t ***argv, wchar_t ***env, int glob,
		_startupinfo *si);
#endif

static NORETURN void die_startup(void)
{
	fputs("fatal: not enough memory for initialization", stderr);
	exit(128);
}

static void *malloc_startup(size_t size)
{
	void *result = malloc(size);
	if (!result)
		die_startup();
	return result;
}

static char *wcstoutfdup_startup(char *buffer, const wchar_t *wcs, size_t len)
{
	len = xwcstoutf(buffer, wcs, len) + 1;
	return memcpy(malloc_startup(len), buffer, len);
}

static void maybe_redirect_std_handle(const wchar_t *key, DWORD std_id, int fd,
				      DWORD desired_access, DWORD flags)
{
	DWORD create_flag = fd ? OPEN_ALWAYS : OPEN_EXISTING;
	wchar_t buf[MAX_LONG_PATH];
	DWORD max = ARRAY_SIZE(buf);
	HANDLE handle;
	DWORD ret = GetEnvironmentVariableW(key, buf, max);

	if (!ret || ret >= max)
		return;

	/* make sure this does not leak into child processes */
	SetEnvironmentVariableW(key, NULL);
	if (!wcscmp(buf, L"off")) {
		close(fd);
		handle = GetStdHandle(std_id);
		if (handle != INVALID_HANDLE_VALUE)
			CloseHandle(handle);
		return;
	}
	if (std_id == STD_ERROR_HANDLE && !wcscmp(buf, L"2>&1")) {
		handle = GetStdHandle(STD_OUTPUT_HANDLE);
		if (handle == INVALID_HANDLE_VALUE) {
			close(fd);
			handle = GetStdHandle(std_id);
			if (handle != INVALID_HANDLE_VALUE)
				CloseHandle(handle);
		} else {
			int new_fd = _open_osfhandle((intptr_t)handle, O_BINARY);
			SetStdHandle(std_id, handle);
			dup2(new_fd, fd);
			/* do *not* close the new_fd: that would close stdout */
		}
		return;
	}
	handle = CreateFileW(buf, desired_access, 0, NULL, create_flag,
			     flags, NULL);
	if (handle != INVALID_HANDLE_VALUE) {
		int new_fd = _open_osfhandle((intptr_t)handle, O_BINARY);
		SetStdHandle(std_id, handle);
		dup2(new_fd, fd);
		close(new_fd);
	}
}

static void maybe_redirect_std_handles(void)
{
	maybe_redirect_std_handle(L"GIT_REDIRECT_STDIN", STD_INPUT_HANDLE, 0,
				  GENERIC_READ, FILE_ATTRIBUTE_NORMAL);
	maybe_redirect_std_handle(L"GIT_REDIRECT_STDOUT", STD_OUTPUT_HANDLE, 1,
				  GENERIC_WRITE, FILE_ATTRIBUTE_NORMAL);
	maybe_redirect_std_handle(L"GIT_REDIRECT_STDERR", STD_ERROR_HANDLE, 2,
				  GENERIC_WRITE, FILE_FLAG_NO_BUFFERING);
}

<<<<<<< HEAD
=======
#if defined(_MSC_VER)

/*
 * This routine sits between wmain() and "main" in git.exe.
 * We receive UNICODE (wchar_t) values for argv and env.
 *
 * To be more compatible with the core git code, we convert
 * argv into UTF8 and pass them directly to the "main" routine.
 *
 * We don't bother converting the given UNICODE env vector,
 * but rather leave them in the CRT.  We replaced the various
 * getenv/putenv routines to pull them directly from the CRT.
 *
 * This is unlike the MINGW version:
 * [] It does the UNICODE-2-UTF8 conversion on both sets and
 *    stuffs the values back into the CRT using exported symbols.
 * [] It also maintains a private copy of the environment and
 *    tries to track external changes to it.
 */
int msc_startup(int argc, wchar_t **w_argv, wchar_t **w_env)
{
	char **my_utf8_argv = NULL, **save = NULL;
	char *buffer = NULL;
	int maxlen;
	int k, exit_status;

#ifdef USE_MSVC_CRTDBG
	_CrtSetDbgFlag(_CRTDBG_ALLOC_MEM_DF | _CRTDBG_LEAK_CHECK_DF);
#endif

	maybe_redirect_std_handles();

	/* determine size of argv conversion buffer */
	maxlen = wcslen(_wpgmptr);
	for (k = 1; k < argc; k++)
		maxlen = max(maxlen, wcslen(w_argv[k]));

	/* allocate buffer (wchar_t encodes to max 3 UTF-8 bytes) */
	maxlen = 3 * maxlen + 1;
	buffer = malloc_startup(maxlen);

	/*
	 * Create a UTF-8 version of w_argv. Also create a "save" copy
	 * to remember all the string pointers because parse_options()
	 * will remove claimed items from the argv that we pass down.
	 */
	ALLOC_ARRAY(my_utf8_argv, argc + 1);
	ALLOC_ARRAY(save, argc + 1);
	save[0] = my_utf8_argv[0] = wcstoutfdup_startup(buffer, _wpgmptr, maxlen);
	for (k = 1; k < argc; k++)
		save[k] = my_utf8_argv[k] = wcstoutfdup_startup(buffer, w_argv[k], maxlen);
	save[k] = my_utf8_argv[k] = NULL;

	free(buffer);

	/* fix Windows specific environment settings */
	setup_windows_environment();

	unset_environment_variables = xstrdup("PERL5LIB");

	/* initialize critical section for waitpid pinfo_t list */
	InitializeCriticalSection(&pinfo_cs);
	InitializeCriticalSection(&phantom_symlinks_cs);

	/* set up default file mode and file modes for stdin/out/err */
	_fmode = _O_BINARY;
	_setmode(_fileno(stdin), _O_BINARY);
	_setmode(_fileno(stdout), _O_BINARY);
	_setmode(_fileno(stderr), _O_BINARY);

	/* initialize Unicode console */
	winansi_init();

	/* init length of current directory for handle_long_path */
	current_directory_len = GetCurrentDirectoryW(0, NULL);

	/* invoke the real main() using our utf8 version of argv. */
	exit_status = msc_main(argc, my_utf8_argv);

	for (k = 0; k < argc; k++)
		free(save[k]);
	free(save);
	free(my_utf8_argv);

	return exit_status;
}

#else

>>>>>>> ff072ad3
void mingw_startup(void)
{
	int i, maxlen, argc;
	char *buffer;
	wchar_t **wenv, **wargv;
	_startupinfo si;

	maybe_redirect_std_handles();

	/* get wide char arguments and environment */
	si.newmode = 0;
	if (__wgetmainargs(&argc, &wargv, &wenv, _CRT_glob, &si) < 0)
		die_startup();

	/* determine size of argv and environ conversion buffer */
	maxlen = wcslen(_wpgmptr);
	for (i = 1; i < argc; i++)
		maxlen = max(maxlen, wcslen(wargv[i]));
	for (i = 0; wenv[i]; i++)
		maxlen = max(maxlen, wcslen(wenv[i]));

	/*
	 * nedmalloc can't free CRT memory, allocate resizable environment
	 * list. Note that xmalloc / xmemdupz etc. call getenv, so we cannot
	 * use it while initializing the environment itself.
	 */
	environ_size = i + 1;
	environ_alloc = alloc_nr(environ_size * sizeof(char*));
	saved_environ = environ = malloc_startup(environ_alloc);

	/* allocate buffer (wchar_t encodes to max 3 UTF-8 bytes) */
	maxlen = 3 * maxlen + 1;
	buffer = malloc_startup(maxlen);

	/* convert command line arguments and environment to UTF-8 */
	__argv[0] = wcstoutfdup_startup(buffer, _wpgmptr, maxlen);
	for (i = 1; i < argc; i++)
		__argv[i] = wcstoutfdup_startup(buffer, wargv[i], maxlen);
	for (i = 0; wenv[i]; i++)
		environ[i] = wcstoutfdup_startup(buffer, wenv[i], maxlen);
	environ[i] = NULL;
	free(buffer);

	/* sort environment for O(log n) getenv / putenv */
	qsort(environ, i, sizeof(char*), compareenv);

	/* fix Windows specific environment settings */
	setup_windows_environment();

	unset_environment_variables = xstrdup("PERL5LIB");

	/*
	 * Avoid a segmentation fault when cURL tries to set the CHARSET
	 * variable and putenv() barfs at our nedmalloc'ed environment.
	 */
	if (!getenv("CHARSET")) {
		struct strbuf buf = STRBUF_INIT;
		strbuf_addf(&buf, "cp%u", GetACP());
		setenv("CHARSET", buf.buf, 1);
		strbuf_release(&buf);
	}

	/* initialize critical section for waitpid pinfo_t list */
	InitializeCriticalSection(&pinfo_cs);
	InitializeCriticalSection(&phantom_symlinks_cs);

	/* set up default file mode and file modes for stdin/out/err */
	_fmode = _O_BINARY;
	_setmode(_fileno(stdin), _O_BINARY);
	_setmode(_fileno(stdout), _O_BINARY);
	_setmode(_fileno(stderr), _O_BINARY);

	/* initialize Unicode console */
	winansi_init();

	/* init length of current directory for handle_long_path */
	current_directory_len = GetCurrentDirectoryW(0, NULL);
}

#endif

int uname(struct utsname *buf)
{
	unsigned v = (unsigned)GetVersion();
	memset(buf, 0, sizeof(*buf));
	xsnprintf(buf->sysname, sizeof(buf->sysname), "Windows");
	xsnprintf(buf->release, sizeof(buf->release),
		 "%u.%u", v & 0xff, (v >> 8) & 0xff);
	/* assuming NT variants only.. */
	xsnprintf(buf->version, sizeof(buf->version),
		  "%u", (v >> 16) & 0x7fff);
	return 0;
}

const char *program_data_config(void)
{
	static struct strbuf path = STRBUF_INIT;
	static unsigned initialized;

	if (!initialized) {
		const char *env = mingw_getenv("PROGRAMDATA");
		const char *extra = "";
		if (!env) {
			env = mingw_getenv("ALLUSERSPROFILE");
			extra = "/Application Data";
		}
		if (env)
			strbuf_addf(&path, "%s%s/Git/config", env, extra);
		initialized = 1;
	}
	return *path.buf ? path.buf : NULL;
}<|MERGE_RESOLUTION|>--- conflicted
+++ resolved
@@ -3053,8 +3053,6 @@
 				  GENERIC_WRITE, FILE_FLAG_NO_BUFFERING);
 }
 
-<<<<<<< HEAD
-=======
 #if defined(_MSC_VER)
 
 /*
@@ -3144,7 +3142,6 @@
 
 #else
 
->>>>>>> ff072ad3
 void mingw_startup(void)
 {
 	int i, maxlen, argc;
