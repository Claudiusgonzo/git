--- conflicted
+++ resolved
@@ -1683,11 +1683,7 @@
 			      const char *dir, const char *prepend_cmd,
 			      int fhin, int fhout, int fherr)
 {
-<<<<<<< HEAD
 	static int restrict_handle_inheritance = -1;
-=======
-	static int restrict_handle_inheritance = 1;
->>>>>>> 628af159
 	STARTUPINFOEXW si;
 	PROCESS_INFORMATION pi;
 	LPPROC_THREAD_ATTRIBUTE_LIST attr_list = NULL;
