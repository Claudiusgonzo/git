#include "cache.h"
#include "repository.h"
#include "config.h"
#include "submodule-config.h"
#include "submodule.h"
#include "strbuf.h"

/*
 * submodule cache lookup structure
 * There is one shared set of 'struct submodule' entries which can be
 * looked up by their sha1 blob id of the .gitmodule file and either
 * using path or name as key.
 * for_path stores submodule entries with path as key
 * for_name stores submodule entries with name as key
 */
struct submodule_cache {
	struct hashmap for_path;
	struct hashmap for_name;
	unsigned initialized:1;
};

/*
 * thin wrapper struct needed to insert 'struct submodule' entries to
 * the hashmap
 */
struct submodule_entry {
	struct hashmap_entry ent;
	struct submodule *config;
};

enum lookup_type {
	lookup_name,
	lookup_path
};

<<<<<<< HEAD
static int config_path_cmp(const struct submodule_entry *a,
=======
static struct submodule_cache the_submodule_cache;
static int is_cache_init;

static int config_path_cmp(const void *unused_cmp_data,
			   const struct submodule_entry *a,
>>>>>>> 1ecbf31d
			   const struct submodule_entry *b,
			   const void *unused_keydata)
{
	return strcmp(a->config->path, b->config->path) ||
	       hashcmp(a->config->gitmodules_sha1, b->config->gitmodules_sha1);
}

static int config_name_cmp(const void *unused_cmp_data,
			   const struct submodule_entry *a,
			   const struct submodule_entry *b,
			   const void *unused_keydata)
{
	return strcmp(a->config->name, b->config->name) ||
	       hashcmp(a->config->gitmodules_sha1, b->config->gitmodules_sha1);
}

static struct submodule_cache *submodule_cache_alloc(void)
{
	return xcalloc(1, sizeof(struct submodule_cache));
}

static void submodule_cache_init(struct submodule_cache *cache)
{
<<<<<<< HEAD
	hashmap_init(&cache->for_path, (hashmap_cmp_fn) config_path_cmp, 0);
	hashmap_init(&cache->for_name, (hashmap_cmp_fn) config_name_cmp, 0);
	cache->initialized = 1;
=======
	hashmap_init(&cache->for_path, (hashmap_cmp_fn) config_path_cmp, NULL, 0);
	hashmap_init(&cache->for_name, (hashmap_cmp_fn) config_name_cmp, NULL, 0);
>>>>>>> 1ecbf31d
}

static void free_one_config(struct submodule_entry *entry)
{
	free((void *) entry->config->path);
	free((void *) entry->config->name);
	free((void *) entry->config->branch);
	free((void *) entry->config->update_strategy.command);
	free(entry->config);
}

static void submodule_cache_clear(struct submodule_cache *cache)
{
	struct hashmap_iter iter;
	struct submodule_entry *entry;

	if (!cache->initialized)
		return;

	/*
	 * We iterate over the name hash here to be symmetric with the
	 * allocation of struct submodule entries. Each is allocated by
	 * their .gitmodule blob sha1 and submodule name.
	 */
	hashmap_iter_init(&cache->for_name, &iter);
	while ((entry = hashmap_iter_next(&iter)))
		free_one_config(entry);

	hashmap_free(&cache->for_path, 1);
	hashmap_free(&cache->for_name, 1);
	cache->initialized = 0;
}

void submodule_cache_free(struct submodule_cache *cache)
{
	submodule_cache_clear(cache);
	free(cache);
}

static unsigned int hash_sha1_string(const unsigned char *sha1,
				     const char *string)
{
	return memhash(sha1, 20) + strhash(string);
}

static void cache_put_path(struct submodule_cache *cache,
			   struct submodule *submodule)
{
	unsigned int hash = hash_sha1_string(submodule->gitmodules_sha1,
					     submodule->path);
	struct submodule_entry *e = xmalloc(sizeof(*e));
	hashmap_entry_init(e, hash);
	e->config = submodule;
	hashmap_put(&cache->for_path, e);
}

static void cache_remove_path(struct submodule_cache *cache,
			      struct submodule *submodule)
{
	unsigned int hash = hash_sha1_string(submodule->gitmodules_sha1,
					     submodule->path);
	struct submodule_entry e;
	struct submodule_entry *removed;
	hashmap_entry_init(&e, hash);
	e.config = submodule;
	removed = hashmap_remove(&cache->for_path, &e, NULL);
	free(removed);
}

static void cache_add(struct submodule_cache *cache,
		      struct submodule *submodule)
{
	unsigned int hash = hash_sha1_string(submodule->gitmodules_sha1,
					     submodule->name);
	struct submodule_entry *e = xmalloc(sizeof(*e));
	hashmap_entry_init(e, hash);
	e->config = submodule;
	hashmap_add(&cache->for_name, e);
}

static const struct submodule *cache_lookup_path(struct submodule_cache *cache,
		const unsigned char *gitmodules_sha1, const char *path)
{
	struct submodule_entry *entry;
	unsigned int hash = hash_sha1_string(gitmodules_sha1, path);
	struct submodule_entry key;
	struct submodule key_config;

	hashcpy(key_config.gitmodules_sha1, gitmodules_sha1);
	key_config.path = path;

	hashmap_entry_init(&key, hash);
	key.config = &key_config;

	entry = hashmap_get(&cache->for_path, &key, NULL);
	if (entry)
		return entry->config;
	return NULL;
}

static struct submodule *cache_lookup_name(struct submodule_cache *cache,
		const unsigned char *gitmodules_sha1, const char *name)
{
	struct submodule_entry *entry;
	unsigned int hash = hash_sha1_string(gitmodules_sha1, name);
	struct submodule_entry key;
	struct submodule key_config;

	hashcpy(key_config.gitmodules_sha1, gitmodules_sha1);
	key_config.name = name;

	hashmap_entry_init(&key, hash);
	key.config = &key_config;

	entry = hashmap_get(&cache->for_name, &key, NULL);
	if (entry)
		return entry->config;
	return NULL;
}

static int name_and_item_from_var(const char *var, struct strbuf *name,
				  struct strbuf *item)
{
	const char *subsection, *key;
	int subsection_len, parse;
	parse = parse_config_key(var, "submodule", &subsection,
			&subsection_len, &key);
	if (parse < 0 || !subsection)
		return 0;

	strbuf_add(name, subsection, subsection_len);
	strbuf_addstr(item, key);

	return 1;
}

static struct submodule *lookup_or_create_by_name(struct submodule_cache *cache,
		const unsigned char *gitmodules_sha1, const char *name)
{
	struct submodule *submodule;
	struct strbuf name_buf = STRBUF_INIT;

	submodule = cache_lookup_name(cache, gitmodules_sha1, name);
	if (submodule)
		return submodule;

	submodule = xmalloc(sizeof(*submodule));

	strbuf_addstr(&name_buf, name);
	submodule->name = strbuf_detach(&name_buf, NULL);

	submodule->path = NULL;
	submodule->url = NULL;
	submodule->update_strategy.type = SM_UPDATE_UNSPECIFIED;
	submodule->update_strategy.command = NULL;
	submodule->fetch_recurse = RECURSE_SUBMODULES_NONE;
	submodule->ignore = NULL;
	submodule->branch = NULL;
	submodule->recommend_shallow = -1;

	hashcpy(submodule->gitmodules_sha1, gitmodules_sha1);

	cache_add(cache, submodule);

	return submodule;
}

static int parse_fetch_recurse(const char *opt, const char *arg,
			       int die_on_error)
{
	switch (git_config_maybe_bool(opt, arg)) {
	case 1:
		return RECURSE_SUBMODULES_ON;
	case 0:
		return RECURSE_SUBMODULES_OFF;
	default:
		if (!strcmp(arg, "on-demand"))
			return RECURSE_SUBMODULES_ON_DEMAND;

		if (die_on_error)
			die("bad %s argument: %s", opt, arg);
		else
			return RECURSE_SUBMODULES_ERROR;
	}
}

int parse_fetch_recurse_submodules_arg(const char *opt, const char *arg)
{
	return parse_fetch_recurse(opt, arg, 1);
}

static int parse_update_recurse(const char *opt, const char *arg,
				int die_on_error)
{
	switch (git_config_maybe_bool(opt, arg)) {
	case 1:
		return RECURSE_SUBMODULES_ON;
	case 0:
		return RECURSE_SUBMODULES_OFF;
	default:
		if (die_on_error)
			die("bad %s argument: %s", opt, arg);
		return RECURSE_SUBMODULES_ERROR;
	}
}

int parse_update_recurse_submodules_arg(const char *opt, const char *arg)
{
	return parse_update_recurse(opt, arg, 1);
}

static int parse_push_recurse(const char *opt, const char *arg,
			       int die_on_error)
{
	switch (git_config_maybe_bool(opt, arg)) {
	case 1:
		/* There's no simple "on" value when pushing */
		if (die_on_error)
			die("bad %s argument: %s", opt, arg);
		else
			return RECURSE_SUBMODULES_ERROR;
	case 0:
		return RECURSE_SUBMODULES_OFF;
	default:
		if (!strcmp(arg, "on-demand"))
			return RECURSE_SUBMODULES_ON_DEMAND;
		else if (!strcmp(arg, "check"))
			return RECURSE_SUBMODULES_CHECK;
		else if (!strcmp(arg, "only"))
			return RECURSE_SUBMODULES_ONLY;
		else if (die_on_error)
			die("bad %s argument: %s", opt, arg);
		else
			return RECURSE_SUBMODULES_ERROR;
	}
}

int parse_push_recurse_submodules_arg(const char *opt, const char *arg)
{
	return parse_push_recurse(opt, arg, 1);
}

static void warn_multiple_config(const unsigned char *treeish_name,
				 const char *name, const char *option)
{
	const char *commit_string = "WORKTREE";
	if (treeish_name)
		commit_string = sha1_to_hex(treeish_name);
	warning("%s:.gitmodules, multiple configurations found for "
			"'submodule.%s.%s'. Skipping second one!",
			commit_string, name, option);
}

struct parse_config_parameter {
	struct submodule_cache *cache;
	const unsigned char *treeish_name;
	const unsigned char *gitmodules_sha1;
	int overwrite;
};

static int parse_config(const char *var, const char *value, void *data)
{
	struct parse_config_parameter *me = data;
	struct submodule *submodule;
	struct strbuf name = STRBUF_INIT, item = STRBUF_INIT;
	int ret = 0;

	/* this also ensures that we only parse submodule entries */
	if (!name_and_item_from_var(var, &name, &item))
		return 0;

	submodule = lookup_or_create_by_name(me->cache,
					     me->gitmodules_sha1,
					     name.buf);

	if (!strcmp(item.buf, "path")) {
		if (!value)
			ret = config_error_nonbool(var);
		else if (!me->overwrite && submodule->path)
			warn_multiple_config(me->treeish_name, submodule->name,
					"path");
		else {
			if (submodule->path)
				cache_remove_path(me->cache, submodule);
			free((void *) submodule->path);
			submodule->path = xstrdup(value);
			cache_put_path(me->cache, submodule);
		}
	} else if (!strcmp(item.buf, "fetchrecursesubmodules")) {
		/* when parsing worktree configurations we can die early */
		int die_on_error = is_null_sha1(me->gitmodules_sha1);
		if (!me->overwrite &&
		    submodule->fetch_recurse != RECURSE_SUBMODULES_NONE)
			warn_multiple_config(me->treeish_name, submodule->name,
					"fetchrecursesubmodules");
		else
			submodule->fetch_recurse = parse_fetch_recurse(
								var, value,
								die_on_error);
	} else if (!strcmp(item.buf, "ignore")) {
		if (!value)
			ret = config_error_nonbool(var);
		else if (!me->overwrite && submodule->ignore)
			warn_multiple_config(me->treeish_name, submodule->name,
					"ignore");
		else if (strcmp(value, "untracked") &&
			 strcmp(value, "dirty") &&
			 strcmp(value, "all") &&
			 strcmp(value, "none"))
			warning("Invalid parameter '%s' for config option "
					"'submodule.%s.ignore'", value, name.buf);
		else {
			free((void *) submodule->ignore);
			submodule->ignore = xstrdup(value);
		}
	} else if (!strcmp(item.buf, "url")) {
		if (!value) {
			ret = config_error_nonbool(var);
		} else if (!me->overwrite && submodule->url) {
			warn_multiple_config(me->treeish_name, submodule->name,
					"url");
		} else {
			free((void *) submodule->url);
			submodule->url = xstrdup(value);
		}
	} else if (!strcmp(item.buf, "update")) {
		if (!value)
			ret = config_error_nonbool(var);
		else if (!me->overwrite &&
			 submodule->update_strategy.type != SM_UPDATE_UNSPECIFIED)
			warn_multiple_config(me->treeish_name, submodule->name,
					     "update");
		else if (parse_submodule_update_strategy(value,
			 &submodule->update_strategy) < 0)
				die(_("invalid value for %s"), var);
	} else if (!strcmp(item.buf, "shallow")) {
		if (!me->overwrite && submodule->recommend_shallow != -1)
			warn_multiple_config(me->treeish_name, submodule->name,
					     "shallow");
		else
			submodule->recommend_shallow =
				git_config_bool(var, value);
	} else if (!strcmp(item.buf, "branch")) {
		if (!me->overwrite && submodule->branch)
			warn_multiple_config(me->treeish_name, submodule->name,
					     "branch");
		else {
			free((void *)submodule->branch);
			submodule->branch = xstrdup(value);
		}
	}

	strbuf_release(&name);
	strbuf_release(&item);

	return ret;
}

int gitmodule_sha1_from_commit(const unsigned char *treeish_name,
				      unsigned char *gitmodules_sha1,
				      struct strbuf *rev)
{
	int ret = 0;

	if (is_null_sha1(treeish_name)) {
		hashclr(gitmodules_sha1);
		return 1;
	}

	strbuf_addf(rev, "%s:.gitmodules", sha1_to_hex(treeish_name));
	if (get_sha1(rev->buf, gitmodules_sha1) >= 0)
		ret = 1;

	return ret;
}

/* This does a lookup of a submodule configuration by name or by path
 * (key) with on-demand reading of the appropriate .gitmodules from
 * revisions.
 */
static const struct submodule *config_from(struct submodule_cache *cache,
		const unsigned char *treeish_name, const char *key,
		enum lookup_type lookup_type)
{
	struct strbuf rev = STRBUF_INIT;
	unsigned long config_size;
	char *config = NULL;
	unsigned char sha1[20];
	enum object_type type;
	const struct submodule *submodule = NULL;
	struct parse_config_parameter parameter;

	/*
	 * If any parameter except the cache is a NULL pointer just
	 * return the first submodule. Can be used to check whether
	 * there are any submodules parsed.
	 */
	if (!treeish_name || !key) {
		struct hashmap_iter iter;
		struct submodule_entry *entry;

		entry = hashmap_iter_first(&cache->for_name, &iter);
		if (!entry)
			return NULL;
		return entry->config;
	}

	if (!gitmodule_sha1_from_commit(treeish_name, sha1, &rev))
		goto out;

	switch (lookup_type) {
	case lookup_name:
		submodule = cache_lookup_name(cache, sha1, key);
		break;
	case lookup_path:
		submodule = cache_lookup_path(cache, sha1, key);
		break;
	}
	if (submodule)
		goto out;

	config = read_sha1_file(sha1, &type, &config_size);
	if (!config || type != OBJ_BLOB)
		goto out;

	/* fill the submodule config into the cache */
	parameter.cache = cache;
	parameter.treeish_name = treeish_name;
	parameter.gitmodules_sha1 = sha1;
	parameter.overwrite = 0;
	git_config_from_mem(parse_config, CONFIG_ORIGIN_SUBMODULE_BLOB, rev.buf,
			config, config_size, &parameter);
	strbuf_release(&rev);
	free(config);

	switch (lookup_type) {
	case lookup_name:
		return cache_lookup_name(cache, sha1, key);
	case lookup_path:
		return cache_lookup_path(cache, sha1, key);
	default:
		return NULL;
	}

out:
	strbuf_release(&rev);
	free(config);
	return submodule;
}

static void submodule_cache_check_init(struct repository *repo)
{
	if (repo->submodule_cache && repo->submodule_cache->initialized)
		return;

	if (!repo->submodule_cache)
		repo->submodule_cache = submodule_cache_alloc();

	submodule_cache_init(repo->submodule_cache);
}

int submodule_config_option(struct repository *repo,
			    const char *var, const char *value)
{
	struct parse_config_parameter parameter;

	submodule_cache_check_init(repo);

	parameter.cache = repo->submodule_cache;
	parameter.treeish_name = NULL;
	parameter.gitmodules_sha1 = null_sha1;
	parameter.overwrite = 1;

	return parse_config(var, value, &parameter);
}

int parse_submodule_config_option(const char *var, const char *value)
{
	return submodule_config_option(the_repository, var, value);
}

const struct submodule *submodule_from_name(const unsigned char *treeish_name,
		const char *name)
{
	submodule_cache_check_init(the_repository);
	return config_from(the_repository->submodule_cache, treeish_name, name, lookup_name);
}

const struct submodule *submodule_from_path(const unsigned char *treeish_name,
		const char *path)
{
	submodule_cache_check_init(the_repository);
	return config_from(the_repository->submodule_cache, treeish_name, path, lookup_path);
}

const struct submodule *submodule_from_cache(struct repository *repo,
					     const unsigned char *treeish_name,
					     const char *key)
{
	submodule_cache_check_init(repo);
	return config_from(repo->submodule_cache, treeish_name,
			   key, lookup_path);
}

void submodule_free(void)
{
	if (the_repository->submodule_cache)
		submodule_cache_clear(the_repository->submodule_cache);
}<|MERGE_RESOLUTION|>--- conflicted
+++ resolved
@@ -33,15 +33,8 @@
 	lookup_path
 };
 
-<<<<<<< HEAD
-static int config_path_cmp(const struct submodule_entry *a,
-=======
-static struct submodule_cache the_submodule_cache;
-static int is_cache_init;
-
 static int config_path_cmp(const void *unused_cmp_data,
 			   const struct submodule_entry *a,
->>>>>>> 1ecbf31d
 			   const struct submodule_entry *b,
 			   const void *unused_keydata)
 {
@@ -65,14 +58,9 @@
 
 static void submodule_cache_init(struct submodule_cache *cache)
 {
-<<<<<<< HEAD
-	hashmap_init(&cache->for_path, (hashmap_cmp_fn) config_path_cmp, 0);
-	hashmap_init(&cache->for_name, (hashmap_cmp_fn) config_name_cmp, 0);
-	cache->initialized = 1;
-=======
 	hashmap_init(&cache->for_path, (hashmap_cmp_fn) config_path_cmp, NULL, 0);
 	hashmap_init(&cache->for_name, (hashmap_cmp_fn) config_name_cmp, NULL, 0);
->>>>>>> 1ecbf31d
+	cache->initialized = 1;
 }
 
 static void free_one_config(struct submodule_entry *entry)
