--- conflicted
+++ resolved
@@ -400,16 +400,12 @@
 	ShellExecute(NULL, "open", htmlpath, NULL, "\\", 0);
 #else
 	const char *page = cmd_to_page(git_cmd);
-<<<<<<< HEAD
-	execl_git_cmd("help--browse", page, NULL);
+	struct strbuf page_path; /* it leaks but we exec bellow */
+
+	get_html_page_path(&page_path, page);
+
+	execl_git_cmd("web--browse", "-c", "help.browser", page_path.buf, NULL);
 #endif
-=======
-	struct strbuf page_path; /* it leaks but we exec bellow */
-
-	get_html_page_path(&page_path, page);
-
-	execl_git_cmd("web--browse", "-c", "help.browser", page_path.buf, NULL);
->>>>>>> 8221a4b1
 }
 
 void help_unknown_cmd(const char *cmd)
