#include "cache.h"
#include "config.h"
#include "builtin.h"
#include "exec-cmd.h"
#include "run-command.h"
#include "levenshtein.h"
#include "help.h"
#include "command-list.h"
#include "string-list.h"
#include "column.h"
#include "version.h"
#include "refs.h"
#include "parse-options.h"

struct category_description {
	uint32_t category;
	const char *desc;
};
static uint32_t common_mask =
	CAT_init | CAT_worktree | CAT_info |
	CAT_history | CAT_remote;
static struct category_description common_categories[] = {
	{ CAT_init, N_("start a working area (see also: git help tutorial)") },
	{ CAT_worktree, N_("work on the current change (see also: git help everyday)") },
	{ CAT_info, N_("examine the history and state (see also: git help revisions)") },
	{ CAT_history, N_("grow, mark and tweak your common history") },
	{ CAT_remote, N_("collaborate (see also: git help workflows)") },
	{ 0, NULL }
};
static struct category_description main_categories[] = {
	{ CAT_mainporcelain, N_("Main Porcelain Commands") },
	{ CAT_ancillarymanipulators, N_("Ancillary Commands / Manipulators") },
	{ CAT_ancillaryinterrogators, N_("Ancillary Commands / Interrogators") },
	{ CAT_foreignscminterface, N_("Interacting with Others") },
	{ CAT_plumbingmanipulators, N_("Low-level Commands / Manipulators") },
	{ CAT_plumbinginterrogators, N_("Low-level Commands / Interrogators") },
	{ CAT_synchingrepositories, N_("Low-level Commands / Synching Repositories") },
	{ CAT_purehelpers, N_("Low-level Commands / Internal Helpers") },
	{ 0, NULL }
};

static const char *drop_prefix(const char *name, uint32_t category)
{
	const char *new_name;

	if (skip_prefix(name, "git-", &new_name))
		return new_name;
	if (category == CAT_guide && skip_prefix(name, "git", &new_name))
		return new_name;
	return name;

}

static void extract_cmds(struct cmdname_help **p_cmds, uint32_t mask)
{
	int i, nr = 0;
	struct cmdname_help *cmds;

	if (ARRAY_SIZE(command_list) == 0)
		BUG("empty command_list[] is a sign of broken generate-cmdlist.sh");

	ALLOC_ARRAY(cmds, ARRAY_SIZE(command_list) + 1);

	for (i = 0; i < ARRAY_SIZE(command_list); i++) {
		const struct cmdname_help *cmd = command_list + i;

		if (!(cmd->category & mask))
			continue;

		cmds[nr] = *cmd;
		cmds[nr].name = drop_prefix(cmd->name, cmd->category);

		nr++;
	}
	cmds[nr].name = NULL;
	*p_cmds = cmds;
}

static void print_command_list(const struct cmdname_help *cmds,
			       uint32_t mask, int longest)
{
	int i;

	for (i = 0; cmds[i].name; i++) {
		if (cmds[i].category & mask) {
			printf("   %s   ", cmds[i].name);
			mput_char(' ', longest - strlen(cmds[i].name));
			puts(_(cmds[i].help));
		}
	}
}

static int cmd_name_cmp(const void *elem1, const void *elem2)
{
	const struct cmdname_help *e1 = elem1;
	const struct cmdname_help *e2 = elem2;

	return strcmp(e1->name, e2->name);
}

static void print_cmd_by_category(const struct category_description *catdesc)
{
	struct cmdname_help *cmds;
	int longest = 0;
	int i, nr = 0;
	uint32_t mask = 0;

	for (i = 0; catdesc[i].desc; i++)
		mask |= catdesc[i].category;

	extract_cmds(&cmds, mask);

	for (i = 0; cmds[i].name; i++, nr++) {
		if (longest < strlen(cmds[i].name))
			longest = strlen(cmds[i].name);
	}
	QSORT(cmds, nr, cmd_name_cmp);

	for (i = 0; catdesc[i].desc; i++) {
		uint32_t mask = catdesc[i].category;
		const char *desc = catdesc[i].desc;

		printf("\n%s\n", _(desc));
		print_command_list(cmds, mask, longest);
	}
	free(cmds);
}

void add_cmdname(struct cmdnames *cmds, const char *name, int len)
{
	struct cmdname *ent;
	FLEX_ALLOC_MEM(ent, name, name, len);
	ent->len = len;

	ALLOC_GROW(cmds->names, cmds->cnt + 1, cmds->alloc);
	cmds->names[cmds->cnt++] = ent;
}

static void clean_cmdnames(struct cmdnames *cmds)
{
	int i;
	for (i = 0; i < cmds->cnt; ++i)
		free(cmds->names[i]);
	free(cmds->names);
	cmds->cnt = 0;
	cmds->alloc = 0;
}

static int cmdname_compare(const void *a_, const void *b_)
{
	struct cmdname *a = *(struct cmdname **)a_;
	struct cmdname *b = *(struct cmdname **)b_;
	return strcmp(a->name, b->name);
}

static void uniq(struct cmdnames *cmds)
{
	int i, j;

	if (!cmds->cnt)
		return;

	for (i = j = 1; i < cmds->cnt; i++) {
		if (!strcmp(cmds->names[i]->name, cmds->names[j-1]->name))
			free(cmds->names[i]);
		else
			cmds->names[j++] = cmds->names[i];
	}

	cmds->cnt = j;
}

void exclude_cmds(struct cmdnames *cmds, struct cmdnames *excludes)
{
	int ci, cj, ei;
	int cmp;

	ci = cj = ei = 0;
	while (ci < cmds->cnt && ei < excludes->cnt) {
		cmp = strcmp(cmds->names[ci]->name, excludes->names[ei]->name);
		if (cmp < 0)
			cmds->names[cj++] = cmds->names[ci++];
		else if (cmp == 0) {
			ei++;
			free(cmds->names[ci++]);
		} else if (cmp > 0)
			ei++;
	}

	while (ci < cmds->cnt)
		cmds->names[cj++] = cmds->names[ci++];

	cmds->cnt = cj;
}

static void pretty_print_cmdnames(struct cmdnames *cmds, unsigned int colopts)
{
	struct string_list list = STRING_LIST_INIT_NODUP;
	struct column_options copts;
	int i;

	for (i = 0; i < cmds->cnt; i++)
		string_list_append(&list, cmds->names[i]->name);
	/*
	 * always enable column display, we only consult column.*
	 * about layout strategy and stuff
	 */
	colopts = (colopts & ~COL_ENABLE_MASK) | COL_ENABLED;
	memset(&copts, 0, sizeof(copts));
	copts.indent = "  ";
	copts.padding = 2;
	print_columns(&list, colopts, &copts);
	string_list_clear(&list, 0);
}

static void list_commands_in_dir(struct cmdnames *cmds,
					 const char *path,
					 const char *prefix)
{
	DIR *dir = opendir(path);
	struct dirent *de;
	struct strbuf buf = STRBUF_INIT;
	int len;

	if (!dir)
		return;
	if (!prefix)
		prefix = "git-";

	strbuf_addf(&buf, "%s/", path);
	len = buf.len;

	while ((de = readdir(dir)) != NULL) {
		const char *ent;
		size_t entlen;

		if (!skip_prefix(de->d_name, prefix, &ent))
			continue;

		strbuf_setlen(&buf, len);
		strbuf_addstr(&buf, de->d_name);
		if (!is_executable(buf.buf))
			continue;

		entlen = strlen(ent);
		strip_suffix(ent, ".exe", &entlen);

		add_cmdname(cmds, ent, entlen);
	}
	closedir(dir);
	strbuf_release(&buf);
}

void load_command_list(const char *prefix,
		struct cmdnames *main_cmds,
		struct cmdnames *other_cmds)
{
	const char *env_path = getenv("PATH");
	const char *exec_path = git_exec_path();

	if (exec_path) {
		list_commands_in_dir(main_cmds, exec_path, prefix);
		QSORT(main_cmds->names, main_cmds->cnt, cmdname_compare);
		uniq(main_cmds);
	}

	if (env_path) {
		char *paths, *path, *colon;
		path = paths = xstrdup(env_path);
		while (1) {
			if ((colon = strchr(path, PATH_SEP)))
				*colon = 0;
			if (!exec_path || strcmp(path, exec_path))
				list_commands_in_dir(other_cmds, path, prefix);

			if (!colon)
				break;
			path = colon + 1;
		}
		free(paths);

		QSORT(other_cmds->names, other_cmds->cnt, cmdname_compare);
		uniq(other_cmds);
	}
	exclude_cmds(other_cmds, main_cmds);
}

void list_commands(unsigned int colopts,
		   struct cmdnames *main_cmds, struct cmdnames *other_cmds)
{
	if (main_cmds->cnt) {
		const char *exec_path = git_exec_path();
		printf_ln(_("available git commands in '%s'"), exec_path);
		putchar('\n');
		pretty_print_cmdnames(main_cmds, colopts);
		putchar('\n');
	}

	if (other_cmds->cnt) {
		printf_ln(_("git commands available from elsewhere on your $PATH"));
		putchar('\n');
		pretty_print_cmdnames(other_cmds, colopts);
		putchar('\n');
	}
}

void list_common_cmds_help(void)
<<<<<<< HEAD
{
	puts(_("These are common Git commands used in various situations:"));
	print_cmd_by_category(common_categories);
}

void list_all_main_cmds(struct string_list *list)
{
	struct cmdnames main_cmds, other_cmds;
	int i;

=======
{
	puts(_("These are common Git commands used in various situations:"));
	print_cmd_by_category(common_categories);
}

void list_all_main_cmds(struct string_list *list)
{
	struct cmdnames main_cmds, other_cmds;
	int i;

>>>>>>> f22f6826
	memset(&main_cmds, 0, sizeof(main_cmds));
	memset(&other_cmds, 0, sizeof(other_cmds));
	load_command_list("git-", &main_cmds, &other_cmds);

	for (i = 0; i < main_cmds.cnt; i++)
		string_list_append(list, main_cmds.names[i]->name);

	clean_cmdnames(&main_cmds);
	clean_cmdnames(&other_cmds);
}

void list_all_other_cmds(struct string_list *list)
{
	struct cmdnames main_cmds, other_cmds;
	int i;
<<<<<<< HEAD

	memset(&main_cmds, 0, sizeof(main_cmds));
	memset(&other_cmds, 0, sizeof(other_cmds));
	load_command_list("git-", &main_cmds, &other_cmds);

	for (i = 0; i < other_cmds.cnt; i++)
		string_list_append(list, other_cmds.names[i]->name);

	clean_cmdnames(&main_cmds);
	clean_cmdnames(&other_cmds);
}

void list_cmds_by_category(struct string_list *list,
			   const char *cat)
{
	int i, n = ARRAY_SIZE(command_list);
	uint32_t cat_id = 0;

	for (i = 0; category_names[i]; i++) {
		if (!strcmp(cat, category_names[i])) {
			cat_id = 1UL << i;
			break;
=======

	memset(&main_cmds, 0, sizeof(main_cmds));
	memset(&other_cmds, 0, sizeof(other_cmds));
	load_command_list("git-", &main_cmds, &other_cmds);

	for (i = 0; i < other_cmds.cnt; i++)
		string_list_append(list, other_cmds.names[i]->name);

	clean_cmdnames(&main_cmds);
	clean_cmdnames(&other_cmds);
}

void list_cmds_by_category(struct string_list *list,
			   const char *cat)
{
	int i, n = ARRAY_SIZE(command_list);
	uint32_t cat_id = 0;

	for (i = 0; category_names[i]; i++) {
		if (!strcmp(cat, category_names[i])) {
			cat_id = 1UL << i;
			break;
		}
	}
	if (!cat_id)
		die(_("unsupported command listing type '%s'"), cat);

	for (i = 0; i < n; i++) {
		struct cmdname_help *cmd = command_list + i;

		if (!(cmd->category & cat_id))
			continue;
		string_list_append(list, drop_prefix(cmd->name, cmd->category));
	}
}

void list_cmds_by_config(struct string_list *list)
{
	const char *cmd_list;

	/*
	 * There's no actual repository setup at this point (and even
	 * if there is, we don't really care; only global config
	 * matters). If we accidentally set up a repository, it's ok
	 * too since the caller (git --list-cmds=) should exit shortly
	 * anyway.
	 */
	if (git_config_get_string_const("completion.commands", &cmd_list))
		return;

	string_list_sort(list);
	string_list_remove_duplicates(list, 0);

	while (*cmd_list) {
		struct strbuf sb = STRBUF_INIT;
		const char *p = strchrnul(cmd_list, ' ');

		strbuf_add(&sb, cmd_list, p - cmd_list);
		if (*cmd_list == '-')
			string_list_remove(list, cmd_list + 1, 0);
		else
			string_list_insert(list, sb.buf);
		strbuf_release(&sb);
		while (*p == ' ')
			p++;
		cmd_list = p;
	}
}

void list_common_guides_help(void)
{
	struct category_description catdesc[] = {
		{ CAT_guide, N_("The common Git guides are:") },
		{ 0, NULL }
	};
	print_cmd_by_category(catdesc);
	putchar('\n');
}

struct slot_expansion {
	const char *prefix;
	const char *placeholder;
	void (*fn)(struct string_list *list, const char *prefix);
	int found;
};

void list_config_help(int for_human)
{
	struct slot_expansion slot_expansions[] = {
		{ "advice", "*", list_config_advices },
		{ "color.branch", "<slot>", list_config_color_branch_slots },
		{ "color.decorate", "<slot>", list_config_color_decorate_slots },
		{ "color.diff", "<slot>", list_config_color_diff_slots },
		{ "color.grep", "<slot>", list_config_color_grep_slots },
		{ "color.interactive", "<slot>", list_config_color_interactive_slots },
		{ "color.status", "<slot>", list_config_color_status_slots },
		{ "fsck", "<msg-id>", list_config_fsck_msg_ids },
		{ "receive.fsck", "<msg-id>", list_config_fsck_msg_ids },
		{ NULL, NULL, NULL }
	};
	const char **p;
	struct slot_expansion *e;
	struct string_list keys = STRING_LIST_INIT_DUP;
	int i;

	for (p = config_name_list; *p; p++) {
		const char *var = *p;
		struct strbuf sb = STRBUF_INIT;

		for (e = slot_expansions; e->prefix; e++) {

			strbuf_reset(&sb);
			strbuf_addf(&sb, "%s.%s", e->prefix, e->placeholder);
			if (!strcasecmp(var, sb.buf)) {
				e->fn(&keys, e->prefix);
				e->found++;
				break;
			}
		}
		strbuf_release(&sb);
		if (!e->prefix)
			string_list_append(&keys, var);
	}

	for (e = slot_expansions; e->prefix; e++)
		if (!e->found)
			BUG("slot_expansion %s.%s is not used",
			    e->prefix, e->placeholder);

	string_list_sort(&keys);
	for (i = 0; i < keys.nr; i++) {
		const char *var = keys.items[i].string;
		const char *wildcard, *tag, *cut;

		if (for_human) {
			puts(var);
			continue;
		}

		wildcard = strchr(var, '*');
		tag = strchr(var, '<');

		if (!wildcard && !tag) {
			puts(var);
			continue;
>>>>>>> f22f6826
		}
	}
	if (!cat_id)
		die(_("unsupported command listing type '%s'"), cat);

	for (i = 0; i < n; i++) {
		struct cmdname_help *cmd = command_list + i;

<<<<<<< HEAD
		if (!(cmd->category & cat_id))
			continue;
		string_list_append(list, drop_prefix(cmd->name, cmd->category));
=======
		if (wildcard && !tag)
			cut = wildcard;
		else if (!wildcard && tag)
			cut = tag;
		else
			cut = wildcard < tag ? wildcard : tag;

		/*
		 * We may produce duplicates, but that's up to
		 * git-completion.bash to handle
		 */
		printf("%.*s\n", (int)(cut - var), var);
>>>>>>> f22f6826
	}
	string_list_clear(&keys, 0);
}

void list_all_cmds_help(void)
{
	print_cmd_by_category(main_categories);
}

void list_cmds_by_config(struct string_list *list)
{
	const char *cmd_list;

	/*
	 * There's no actual repository setup at this point (and even
	 * if there is, we don't really care; only global config
	 * matters). If we accidentally set up a repository, it's ok
	 * too since the caller (git --list-cmds=) should exit shortly
	 * anyway.
	 */
	if (git_config_get_string_const("completion.commands", &cmd_list))
		return;

	string_list_sort(list);
	string_list_remove_duplicates(list, 0);

	while (*cmd_list) {
		struct strbuf sb = STRBUF_INIT;
		const char *p = strchrnul(cmd_list, ' ');

		strbuf_add(&sb, cmd_list, p - cmd_list);
		if (*cmd_list == '-')
			string_list_remove(list, cmd_list + 1, 0);
		else
			string_list_insert(list, sb.buf);
		strbuf_release(&sb);
		while (*p == ' ')
			p++;
		cmd_list = p;
	}
}

void list_common_guides_help(void)
{
	struct category_description catdesc[] = {
		{ CAT_guide, N_("The common Git guides are:") },
		{ 0, NULL }
	};
	print_cmd_by_category(catdesc);
	putchar('\n');
}

void list_all_cmds_help(void)
{
	print_cmd_by_category(main_categories);
}

int is_in_cmdlist(struct cmdnames *c, const char *s)
{
	int i;
	for (i = 0; i < c->cnt; i++)
		if (!strcmp(s, c->names[i]->name))
			return 1;
	return 0;
}

static int autocorrect;
static struct cmdnames aliases;

static int git_unknown_cmd_config(const char *var, const char *value, void *cb)
{
	const char *p;

	if (!strcmp(var, "help.autocorrect"))
		autocorrect = git_config_int(var,value);
	/* Also use aliases for command lookup */
	if (skip_prefix(var, "alias.", &p))
		add_cmdname(&aliases, p, strlen(p));

	return git_default_config(var, value, cb);
}

static int levenshtein_compare(const void *p1, const void *p2)
{
	const struct cmdname *const *c1 = p1, *const *c2 = p2;
	const char *s1 = (*c1)->name, *s2 = (*c2)->name;
	int l1 = (*c1)->len;
	int l2 = (*c2)->len;
	return l1 != l2 ? l1 - l2 : strcmp(s1, s2);
}

static void add_cmd_list(struct cmdnames *cmds, struct cmdnames *old)
{
	int i;
	ALLOC_GROW(cmds->names, cmds->cnt + old->cnt, cmds->alloc);

	for (i = 0; i < old->cnt; i++)
		cmds->names[cmds->cnt++] = old->names[i];
	FREE_AND_NULL(old->names);
	old->cnt = 0;
}

/* An empirically derived magic number */
#define SIMILARITY_FLOOR 7
#define SIMILAR_ENOUGH(x) ((x) < SIMILARITY_FLOOR)

static const char bad_interpreter_advice[] =
	N_("'%s' appears to be a git command, but we were not\n"
	"able to execute it. Maybe git-%s is broken?");

const char *help_unknown_cmd(const char *cmd)
{
	int i, n, best_similarity = 0;
	struct cmdnames main_cmds, other_cmds;
	struct cmdname_help *common_cmds;

	memset(&main_cmds, 0, sizeof(main_cmds));
	memset(&other_cmds, 0, sizeof(other_cmds));
	memset(&aliases, 0, sizeof(aliases));

	read_early_config(git_unknown_cmd_config, NULL);

	load_command_list("git-", &main_cmds, &other_cmds);

	add_cmd_list(&main_cmds, &aliases);
	add_cmd_list(&main_cmds, &other_cmds);
	QSORT(main_cmds.names, main_cmds.cnt, cmdname_compare);
	uniq(&main_cmds);

	extract_cmds(&common_cmds, common_mask);

	/* This abuses cmdname->len for levenshtein distance */
	for (i = 0, n = 0; i < main_cmds.cnt; i++) {
		int cmp = 0; /* avoid compiler stupidity */
		const char *candidate = main_cmds.names[i]->name;

		/*
		 * An exact match means we have the command, but
		 * for some reason exec'ing it gave us ENOENT; probably
		 * it's a bad interpreter in the #! line.
		 */
		if (!strcmp(candidate, cmd))
			die(_(bad_interpreter_advice), cmd, cmd);

		/* Does the candidate appear in common_cmds list? */
		while (common_cmds[n].name &&
		       (cmp = strcmp(common_cmds[n].name, candidate)) < 0)
			n++;
		if (common_cmds[n].name && !cmp) {
			/* Yes, this is one of the common commands */
			n++; /* use the entry from common_cmds[] */
			if (starts_with(candidate, cmd)) {
				/* Give prefix match a very good score */
				main_cmds.names[i]->len = 0;
				continue;
			}
		}

		main_cmds.names[i]->len =
			levenshtein(cmd, candidate, 0, 2, 1, 3) + 1;
	}
	FREE_AND_NULL(common_cmds);

	QSORT(main_cmds.names, main_cmds.cnt, levenshtein_compare);

	if (!main_cmds.cnt)
		die(_("Uh oh. Your system reports no Git commands at all."));

	/* skip and count prefix matches */
	for (n = 0; n < main_cmds.cnt && !main_cmds.names[n]->len; n++)
		; /* still counting */

	if (main_cmds.cnt <= n) {
		/* prefix matches with everything? that is too ambiguous */
		best_similarity = SIMILARITY_FLOOR + 1;
	} else {
		/* count all the most similar ones */
		for (best_similarity = main_cmds.names[n++]->len;
		     (n < main_cmds.cnt &&
		      best_similarity == main_cmds.names[n]->len);
		     n++)
			; /* still counting */
	}
	if (autocorrect && n == 1 && SIMILAR_ENOUGH(best_similarity)) {
		const char *assumed = main_cmds.names[0]->name;
		main_cmds.names[0] = NULL;
		clean_cmdnames(&main_cmds);
		fprintf_ln(stderr,
			   _("WARNING: You called a Git command named '%s', "
			     "which does not exist."),
			   cmd);
		if (autocorrect < 0)
			fprintf_ln(stderr,
				   _("Continuing under the assumption that "
				     "you meant '%s'."),
				   assumed);
		else {
			fprintf_ln(stderr,
				   _("Continuing in %0.1f seconds, "
				     "assuming that you meant '%s'."),
				   (float)autocorrect/10.0, assumed);
			sleep_millisec(autocorrect * 100);
		}
		return assumed;
	}

	fprintf_ln(stderr, _("git: '%s' is not a git command. See 'git --help'."), cmd);

	if (SIMILAR_ENOUGH(best_similarity)) {
		fprintf_ln(stderr,
			   Q_("\nThe most similar command is",
			      "\nThe most similar commands are",
			   n));

		for (i = 0; i < n; i++)
			fprintf(stderr, "\t%s\n", main_cmds.names[i]->name);
	}

	exit(1);
}

int cmd_version(int argc, const char **argv, const char *prefix)
{
	int build_options = 0;
	const char * const usage[] = {
		N_("git version [<options>]"),
		NULL
	};
	struct option options[] = {
		OPT_BOOL(0, "build-options", &build_options,
			 "also print build options"),
		OPT_END()
	};

	argc = parse_options(argc, argv, prefix, options, usage, 0);

	/*
	 * The format of this string should be kept stable for compatibility
	 * with external projects that rely on the output of "git version".
	 *
	 * Always show the version, even if other options are given.
	 */
	printf("git version %s\n", git_version_string);

	if (build_options) {
		printf("cpu: %s\n", GIT_HOST_CPU);
		if (git_built_from_commit_string[0])
			printf("built from commit: %s\n",
			       git_built_from_commit_string);
		else
			printf("no commit associated with this build\n");
		printf("sizeof-long: %d\n", (int)sizeof(long));
		/* NEEDSWORK: also save and output GIT-BUILD_OPTIONS? */
	}
	return 0;
}

struct similar_ref_cb {
	const char *base_ref;
	struct string_list *similar_refs;
};

static int append_similar_ref(const char *refname, const struct object_id *oid,
			      int flags, void *cb_data)
{
	struct similar_ref_cb *cb = (struct similar_ref_cb *)(cb_data);
	char *branch = strrchr(refname, '/') + 1;
	const char *remote;

	/* A remote branch of the same name is deemed similar */
	if (skip_prefix(refname, "refs/remotes/", &remote) &&
	    !strcmp(branch, cb->base_ref))
		string_list_append(cb->similar_refs, remote);
	return 0;
}

static struct string_list guess_refs(const char *ref)
{
	struct similar_ref_cb ref_cb;
	struct string_list similar_refs = STRING_LIST_INIT_NODUP;

	ref_cb.base_ref = ref;
	ref_cb.similar_refs = &similar_refs;
	for_each_ref(append_similar_ref, &ref_cb);
	return similar_refs;
}

void help_unknown_ref(const char *ref, const char *cmd, const char *error)
{
	int i;
	struct string_list suggested_refs = guess_refs(ref);

	fprintf_ln(stderr, _("%s: %s - %s"), cmd, ref, error);

	if (suggested_refs.nr > 0) {
		fprintf_ln(stderr,
			   Q_("\nDid you mean this?",
			      "\nDid you mean one of these?",
			      suggested_refs.nr));
		for (i = 0; i < suggested_refs.nr; i++)
			fprintf(stderr, "\t%s\n", suggested_refs.items[i].string);
	}

	string_list_clear(&suggested_refs, 0);
	exit(1);
}<|MERGE_RESOLUTION|>--- conflicted
+++ resolved
@@ -305,7 +305,6 @@
 }
 
 void list_common_cmds_help(void)
-<<<<<<< HEAD
 {
 	puts(_("These are common Git commands used in various situations:"));
 	print_cmd_by_category(common_categories);
@@ -316,18 +315,6 @@
 	struct cmdnames main_cmds, other_cmds;
 	int i;
 
-=======
-{
-	puts(_("These are common Git commands used in various situations:"));
-	print_cmd_by_category(common_categories);
-}
-
-void list_all_main_cmds(struct string_list *list)
-{
-	struct cmdnames main_cmds, other_cmds;
-	int i;
-
->>>>>>> f22f6826
 	memset(&main_cmds, 0, sizeof(main_cmds));
 	memset(&other_cmds, 0, sizeof(other_cmds));
 	load_command_list("git-", &main_cmds, &other_cmds);
@@ -343,30 +330,6 @@
 {
 	struct cmdnames main_cmds, other_cmds;
 	int i;
-<<<<<<< HEAD
-
-	memset(&main_cmds, 0, sizeof(main_cmds));
-	memset(&other_cmds, 0, sizeof(other_cmds));
-	load_command_list("git-", &main_cmds, &other_cmds);
-
-	for (i = 0; i < other_cmds.cnt; i++)
-		string_list_append(list, other_cmds.names[i]->name);
-
-	clean_cmdnames(&main_cmds);
-	clean_cmdnames(&other_cmds);
-}
-
-void list_cmds_by_category(struct string_list *list,
-			   const char *cat)
-{
-	int i, n = ARRAY_SIZE(command_list);
-	uint32_t cat_id = 0;
-
-	for (i = 0; category_names[i]; i++) {
-		if (!strcmp(cat, category_names[i])) {
-			cat_id = 1UL << i;
-			break;
-=======
 
 	memset(&main_cmds, 0, sizeof(main_cmds));
 	memset(&other_cmds, 0, sizeof(other_cmds));
@@ -512,20 +475,8 @@
 		if (!wildcard && !tag) {
 			puts(var);
 			continue;
->>>>>>> f22f6826
 		}
-	}
-	if (!cat_id)
-		die(_("unsupported command listing type '%s'"), cat);
-
-	for (i = 0; i < n; i++) {
-		struct cmdname_help *cmd = command_list + i;
-
-<<<<<<< HEAD
-		if (!(cmd->category & cat_id))
-			continue;
-		string_list_append(list, drop_prefix(cmd->name, cmd->category));
-=======
+
 		if (wildcard && !tag)
 			cut = wildcard;
 		else if (!wildcard && tag)
@@ -538,57 +489,8 @@
 		 * git-completion.bash to handle
 		 */
 		printf("%.*s\n", (int)(cut - var), var);
->>>>>>> f22f6826
 	}
 	string_list_clear(&keys, 0);
-}
-
-void list_all_cmds_help(void)
-{
-	print_cmd_by_category(main_categories);
-}
-
-void list_cmds_by_config(struct string_list *list)
-{
-	const char *cmd_list;
-
-	/*
-	 * There's no actual repository setup at this point (and even
-	 * if there is, we don't really care; only global config
-	 * matters). If we accidentally set up a repository, it's ok
-	 * too since the caller (git --list-cmds=) should exit shortly
-	 * anyway.
-	 */
-	if (git_config_get_string_const("completion.commands", &cmd_list))
-		return;
-
-	string_list_sort(list);
-	string_list_remove_duplicates(list, 0);
-
-	while (*cmd_list) {
-		struct strbuf sb = STRBUF_INIT;
-		const char *p = strchrnul(cmd_list, ' ');
-
-		strbuf_add(&sb, cmd_list, p - cmd_list);
-		if (*cmd_list == '-')
-			string_list_remove(list, cmd_list + 1, 0);
-		else
-			string_list_insert(list, sb.buf);
-		strbuf_release(&sb);
-		while (*p == ' ')
-			p++;
-		cmd_list = p;
-	}
-}
-
-void list_common_guides_help(void)
-{
-	struct category_description catdesc[] = {
-		{ CAT_guide, N_("The common Git guides are:") },
-		{ 0, NULL }
-	};
-	print_cmd_by_category(catdesc);
-	putchar('\n');
 }
 
 void list_all_cmds_help(void)
