#!/bin/sh
#
# Copyright (c) 2005, Linus Torvalds
# Copyright (c) 2005, Junio C Hamano
#
# Clone a repository into a different directory that does not yet exist.

# See git-sh-setup why.
unset CDPATH

die() {
	echo >&2 "$@"
	exit 1
}

usage() {
	die "Usage: $0 [--template=<template_directory>] [--reference <reference-repo>] [--bare] [-l [-s]] [-q] [-u <upload-pack>] [--origin <name>] [--depth <n>] [-n] <repo> [<dir>]"
}

get_repo_base() {
	(
		cd "`/bin/pwd -W`" &&
		cd "$1" || cd "$1.git" &&
		{
			cd .git
			pwd -W
		}
	) 2>/dev/null
}

if [ -n "$GIT_SSL_NO_VERIFY" ]; then
    curl_extra_args="-k"
fi

http_fetch () {
	# $1 = Remote, $2 = Local
	curl -nsfL $curl_extra_args "$1" >"$2"
}

clone_dumb_http () {
	# $1 - remote, $2 - local
	cd "$2" &&
	clone_tmp="$GIT_DIR/clone-tmp" &&
	mkdir -p "$clone_tmp" || exit 1
	if [ -n "$GIT_CURL_FTP_NO_EPSV" -o \
		"`git config --bool http.noEPSV`" = true ]; then
		curl_extra_args="${curl_extra_args} --disable-epsv"
	fi
	http_fetch "$1/info/refs" "$clone_tmp/refs" ||
		die "Cannot get remote repository information.
Perhaps git-update-server-info needs to be run there?"
	test "z$quiet" = z && v=-v || v=
	while read sha1 refname
	do
		name=`expr "z$refname" : 'zrefs/\(.*\)'` &&
		case "$name" in
		*^*)	continue;;
		esac
		case "$bare,$name" in
		yes,* | ,heads/* | ,tags/*) ;;
		*)	continue ;;
		esac
		if test -n "$use_separate_remote" &&
		   branch_name=`expr "z$name" : 'zheads/\(.*\)'`
		then
			tname="remotes/$origin/$branch_name"
		else
			tname=$name
		fi
		git-http-fetch $v -a -w "$tname" "$sha1" "$1" || exit 1
	done <"$clone_tmp/refs"
	rm -fr "$clone_tmp"
	http_fetch "$1/HEAD" "$GIT_DIR/REMOTE_HEAD" ||
	rm -f "$GIT_DIR/REMOTE_HEAD"
	if test -f "$GIT_DIR/REMOTE_HEAD"; then
		head_sha1=`cat "$GIT_DIR/REMOTE_HEAD"`
		case "$head_sha1" in
		'ref: refs/'*)
			;;
		*)
			git-http-fetch $v -a "$head_sha1" "$1" ||
			rm -f "$GIT_DIR/REMOTE_HEAD"
			;;
		esac
	fi
}

quiet=
local=no
use_local_hardlink=yes
local_shared=no
unset template
no_checkout=
upload_pack=
bare=
reference=
origin=
origin_override=
use_separate_remote=t
depth=
no_progress=
test -t 1 || no_progress=--no-progress
while
	case "$#,$1" in
	0,*) break ;;
	*,-n|*,--no|*,--no-|*,--no-c|*,--no-ch|*,--no-che|*,--no-chec|\
	*,--no-check|*,--no-checko|*,--no-checkou|*,--no-checkout)
	  no_checkout=yes ;;
	*,--na|*,--nak|*,--nake|*,--naked|\
	*,-b|*,--b|*,--ba|*,--bar|*,--bare) bare=yes ;;
	*,-l|*,--l|*,--lo|*,--loc|*,--loca|*,--local)
	  use_local_hardlink=yes ;;
	*,--no-h|*,--no-ha|*,--no-har|*,--no-hard|*,--no-hardl|\
	*,--no-hardli|*,--no-hardlin|*,--no-hardlink|*,--no-hardlinks)
	  use_local_hardlink=no ;;
        *,-s|*,--s|*,--sh|*,--sha|*,--shar|*,--share|*,--shared)
          local_shared=yes; ;;
	1,--template) usage ;;
	*,--template)
		shift; template="--template=$1" ;;
	*,--template=*)
	  template="$1" ;;
	*,-q|*,--quiet) quiet=-q ;;
	*,--use-separate-remote) ;;
	*,--no-separate-remote)
		die "clones are always made with separate-remote layout" ;;
	1,--reference) usage ;;
	*,--reference)
		shift; reference="$1" ;;
	*,--reference=*)
		reference=`expr "z$1" : 'z--reference=\(.*\)'` ;;
	*,-o|*,--or|*,--ori|*,--orig|*,--origi|*,--origin)
		case "$2" in
		'')
		    usage ;;
		*/*)
		    die "'$2' is not suitable for an origin name"
		esac
		git check-ref-format "heads/$2" ||
		    die "'$2' is not suitable for a branch name"
		test -z "$origin_override" ||
		    die "Do not give more than one --origin options."
		origin_override=yes
		origin="$2"; shift
		;;
	1,-u|1,--upload-pack) usage ;;
	*,-u|*,--upload-pack)
		shift
		upload_pack="--upload-pack=$1" ;;
	*,--upload-pack=*)
		upload_pack=--upload-pack=$(expr "z$1" : 'z-[^=]*=\(.*\)') ;;
	1,--depth) usage;;
	*,--depth)
		shift
		depth="--depth=$1";;
	*,-*) usage ;;
	*) break ;;
	esac
do
	shift
done

repo="$1"
test -n "$repo" ||
    die 'you must specify a repository to clone.'

# --bare implies --no-checkout and --no-separate-remote
if test yes = "$bare"
then
	if test yes = "$origin_override"
	then
		die '--bare and --origin $origin options are incompatible.'
	fi
	no_checkout=yes
	use_separate_remote=
fi

if test -z "$origin"
then
	origin=origin
fi

# Turn the source into an absolute path if
# it is local
if base=$(get_repo_base "$repo"); then
	repo="$base"
	local=yes
fi

dir="$2"
# Try using "humanish" part of source repo if user didn't specify one
[ -z "$dir" ] && dir=$(echo "$repo" | sed -e 's|/$||' -e 's|:*/*\.git$||' -e 's|.*[/:]||g')
[ -e "$dir" ] && die "destination directory '$dir' already exists."
[ yes = "$bare" ] && unset GIT_WORK_TREE
[ -n "$GIT_WORK_TREE" ] && [ -e "$GIT_WORK_TREE" ] &&
die "working tree '$GIT_WORK_TREE' already exists."
D=
W=
cleanup() {
	err=$?
	test -z "$D" && rm -rf "$dir"
	test -z "$W" && test -n "$GIT_WORK_TREE" && rm -rf "$GIT_WORK_TREE"
	cd ..
	test -n "$D" && rm -rf "$D"
	test -n "$W" && rm -rf "$W"
	exit $err
}
trap cleanup 0
mkdir -p "$dir" && D=$(cd "$dir" && pwd) || usage
test -n "$GIT_WORK_TREE" && mkdir -p "$GIT_WORK_TREE" &&
W=$(cd "$GIT_WORK_TREE" && pwd) && export GIT_WORK_TREE="$W"
if test yes = "$bare" || test -n "$GIT_WORK_TREE"; then
	GIT_DIR="$D"
else
	GIT_DIR="$D/.git"
fi &&
export GIT_DIR &&
git-init $quiet ${template+"$template"} || usage

if test -n "$reference"
then
	ref_git=
	if test -d "$reference"
	then
		if test -d "$reference/.git/objects"
		then
			ref_git="$reference/.git"
		elif test -d "$reference/objects"
		then
			ref_git="$reference"
		fi
	fi
	if test -n "$ref_git"
	then
		ref_git=$(cd "$ref_git" && pwd)
		echo "$ref_git/objects" >"$GIT_DIR/objects/info/alternates"
		(
			GIT_DIR="$ref_git" git for-each-ref \
				--format='%(objectname) %(*objectname)'
		) |
		while read a b
		do
			test -z "$a" ||
			git update-ref "refs/reference-tmp/$a" "$a"
			test -z "$b" ||
			git update-ref "refs/reference-tmp/$b" "$b"
		done
	else
		die "reference repository '$reference' is not a local directory."
	fi
fi

rm -f "$GIT_DIR/CLONE_HEAD"

# We do local magic only when the user tells us to.
case "$local" in
yes)
	( cd "$repo/objects" ) ||
		die "cannot chdir to local '$repo/objects'."

<<<<<<< HEAD
	case "$local_shared" in
	no)
	    # See if we can hardlink and drop "l" if not.
	    sample_file=$(cd "$repo" && \
			  /usr/bin/find objects -type f -print | sed -e 1q)

	    # objects directory should not be empty since we are cloning!
	    test -f "$repo/$sample_file" || exit

	    l=
	    if ln "$repo/$sample_file" "$GIT_DIR/objects/sample" 2>/dev/null
	    then
		    l=l
	    fi &&
	    rm -f "$GIT_DIR/objects/sample" &&
	    cd "$repo" &&
	    /usr/bin/find objects -depth -print | cpio -pumd$l "$GIT_DIR/" || exit 1
	    ;;
	yes)
	    mkdir -p "$GIT_DIR/objects/info"
	    echo "$repo/objects" >> "$GIT_DIR/objects/info/alternates"
	    ;;
	esac
=======
	if test "$local_shared" = yes
	then
		mkdir -p "$GIT_DIR/objects/info"
		echo "$repo/objects" >>"$GIT_DIR/objects/info/alternates"
	else
		l= &&
		if test "$use_local_hardlink" = yes
		then
			# See if we can hardlink and drop "l" if not.
			sample_file=$(cd "$repo" && \
				      find objects -type f -print | sed -e 1q)
			# objects directory should not be empty because
			# we are cloning!
			test -f "$repo/$sample_file" || exit
			if ln "$repo/$sample_file" "$GIT_DIR/objects/sample" 2>/dev/null
			then
				rm -f "$GIT_DIR/objects/sample"
				l=l
			else
				echo >&2 "Warning: -l asked but cannot hardlink to $repo"
			fi
		fi &&
		cd "$repo" &&
		find objects -depth -print | cpio -pumd$l "$GIT_DIR/" || exit 1
	fi
>>>>>>> f9286765
	git-ls-remote "$repo" >"$GIT_DIR/CLONE_HEAD" || exit 1
	;;
*)
	case "$repo" in
	rsync://*)
		case "$depth" in
		"") ;;
		*) die "shallow over rsync not supported" ;;
		esac
		rsync $quiet -av --ignore-existing  \
			--exclude info "$repo/objects/" "$GIT_DIR/objects/" ||
		exit
		# Look at objects/info/alternates for rsync -- http will
		# support it natively and git native ones will do it on the
		# remote end.  Not having that file is not a crime.
		rsync -q "$repo/objects/info/alternates" \
			"$GIT_DIR/TMP_ALT" 2>/dev/null ||
			rm -f "$GIT_DIR/TMP_ALT"
		if test -f "$GIT_DIR/TMP_ALT"
		then
		    ( cd "$D" &&
		      . git-parse-remote &&
		      resolve_alternates "$repo" <"$GIT_DIR/TMP_ALT" ) |
		    while read alt
		    do
			case "$alt" in 'bad alternate: '*) die "$alt";; esac
			case "$quiet" in
			'')	echo >&2 "Getting alternate: $alt" ;;
			esac
			rsync $quiet -av --ignore-existing  \
			    --exclude info "$alt" "$GIT_DIR/objects" || exit
		    done
		    rm -f "$GIT_DIR/TMP_ALT"
		fi
		git-ls-remote "$repo" >"$GIT_DIR/CLONE_HEAD" || exit 1
		;;
	https://*|http://*|ftp://*)
		case "$depth" in
		"") ;;
		*) die "shallow over http or ftp not supported" ;;
		esac
		if test -z "@@NO_CURL@@"
		then
			clone_dumb_http "$repo" "$D"
		else
			die "http transport not supported, rebuild Git with curl support"
		fi
		;;
	*)
		case "$upload_pack" in
		'') git-fetch-pack --all -k $quiet $depth $no_progress "$repo";;
		*) git-fetch-pack --all -k $quiet "$upload_pack" $depth $no_progress "$repo" ;;
		esac >"$GIT_DIR/CLONE_HEAD" ||
			die "fetch-pack from '$repo' failed."
		;;
	esac
	;;
esac
test -d "$GIT_DIR/refs/reference-tmp" && rm -fr "$GIT_DIR/refs/reference-tmp"

if test -f "$GIT_DIR/CLONE_HEAD"
then
	# Read git-fetch-pack -k output and store the remote branches.
	if [ -n "$use_separate_remote" ]
	then
		branch_top="remotes/$origin"
	else
		branch_top="heads"
	fi
	tag_top="tags"
	while read sha1 name
	do
		case "$name" in
		*'^{}')
			continue ;;
		HEAD)
			destname="REMOTE_HEAD" ;;
		refs/heads/*)
			destname="refs/$branch_top/${name#refs/heads/}" ;;
		refs/tags/*)
			destname="refs/$tag_top/${name#refs/tags/}" ;;
		*)
			continue ;;
		esac
		git update-ref -m "clone: from $repo" "$destname" "$sha1" ""
	done < "$GIT_DIR/CLONE_HEAD"
fi

if test -n "$W"; then
	cd "$W" || exit
else
	cd "$D" || exit
fi

if test -z "$bare" && test -f "$GIT_DIR/REMOTE_HEAD"
then
	# a non-bare repository is always in separate-remote layout
	remote_top="refs/remotes/$origin"
	head_sha1=`cat "$GIT_DIR/REMOTE_HEAD"`
	case "$head_sha1" in
	'ref: refs/'*)
		# Uh-oh, the remote told us (http transport done against
		# new style repository with a symref HEAD).
		# Ideally we should skip the guesswork but for now
		# opt for minimum change.
		head_sha1=`expr "z$head_sha1" : 'zref: refs/heads/\(.*\)'`
		head_sha1=`cat "$GIT_DIR/$remote_top/$head_sha1"`
		;;
	esac

	# The name under $remote_top the remote HEAD seems to point at.
	head_points_at=$(
		(
			test -f "$GIT_DIR/$remote_top/master" && echo "master"
			cd "$GIT_DIR/$remote_top" &&
			/usr/bin/find . -type f -print | sed -e 's/^\.\///'
		) | (
		done=f
		while read name
		do
			test t = $done && continue
			branch_tip=`cat "$GIT_DIR/$remote_top/$name"`
			if test "$head_sha1" = "$branch_tip"
			then
				echo "$name"
				done=t
			fi
		done
		)
	)

	# Upstream URL
	git config remote."$origin".url "$repo" &&

	# Set up the mappings to track the remote branches.
	git config remote."$origin".fetch \
		"+refs/heads/*:$remote_top/*" '^$' &&

	# Write out remote.$origin config, and update our "$head_points_at".
	case "$head_points_at" in
	?*)
		# Local default branch
		git symbolic-ref HEAD "refs/heads/$head_points_at" &&

		# Tracking branch for the primary branch at the remote.
		git update-ref HEAD "$head_sha1" &&

		rm -f "refs/remotes/$origin/HEAD"
		git symbolic-ref "refs/remotes/$origin/HEAD" \
			"refs/remotes/$origin/$head_points_at" &&

		git config branch."$head_points_at".remote "$origin" &&
		git config branch."$head_points_at".merge "refs/heads/$head_points_at"
		;;
	'')
		# Source had detached HEAD pointing nowhere
		git update-ref --no-deref HEAD "$head_sha1" &&
		rm -f "refs/remotes/$origin/HEAD"
		;;
	esac

	case "$no_checkout" in
	'')
		test "z$quiet" = z -a "z$no_progress" = z && v=-v || v=
		git read-tree -m -u $v HEAD HEAD
	esac
fi
rm -f "$GIT_DIR/CLONE_HEAD" "$GIT_DIR/REMOTE_HEAD"

trap - 0<|MERGE_RESOLUTION|>--- conflicted
+++ resolved
@@ -258,31 +258,6 @@
 	( cd "$repo/objects" ) ||
 		die "cannot chdir to local '$repo/objects'."
 
-<<<<<<< HEAD
-	case "$local_shared" in
-	no)
-	    # See if we can hardlink and drop "l" if not.
-	    sample_file=$(cd "$repo" && \
-			  /usr/bin/find objects -type f -print | sed -e 1q)
-
-	    # objects directory should not be empty since we are cloning!
-	    test -f "$repo/$sample_file" || exit
-
-	    l=
-	    if ln "$repo/$sample_file" "$GIT_DIR/objects/sample" 2>/dev/null
-	    then
-		    l=l
-	    fi &&
-	    rm -f "$GIT_DIR/objects/sample" &&
-	    cd "$repo" &&
-	    /usr/bin/find objects -depth -print | cpio -pumd$l "$GIT_DIR/" || exit 1
-	    ;;
-	yes)
-	    mkdir -p "$GIT_DIR/objects/info"
-	    echo "$repo/objects" >> "$GIT_DIR/objects/info/alternates"
-	    ;;
-	esac
-=======
 	if test "$local_shared" = yes
 	then
 		mkdir -p "$GIT_DIR/objects/info"
@@ -308,7 +283,6 @@
 		cd "$repo" &&
 		find objects -depth -print | cpio -pumd$l "$GIT_DIR/" || exit 1
 	fi
->>>>>>> f9286765
 	git-ls-remote "$repo" >"$GIT_DIR/CLONE_HEAD" || exit 1
 	;;
 *)
