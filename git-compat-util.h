--- conflicted
+++ resolved
@@ -105,13 +105,7 @@
 #endif /* NO_MMAP */
 
 #define DEFAULT_PACKED_GIT_LIMIT \
-<<<<<<< HEAD
-	(sizeof(void*) >= 8 \
-		?   8 * 1024 * 1024 * 1024 \
-		: 256 * 1024 * 1024)
-=======
 	((1024L * 1024L) * (sizeof(void*) >= 8 ? 8192 : 256))
->>>>>>> 4b441f47
 
 #ifdef NO_SETENV
 #define setenv gitsetenv
