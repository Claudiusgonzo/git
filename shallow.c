--- conflicted
+++ resolved
@@ -294,12 +294,8 @@
 	if (write_shallow_commits(&sb, 0, extra)) {
 		temp = xmks_tempfile(git_path("shallow_XXXXXX"));
 
-<<<<<<< HEAD
-		if (write_in_full(temp->fd, sb.buf, sb.len) != sb.len ||
+		if (write_in_full(temp->fd, sb.buf, sb.len) < 0 ||
 		    close_tempfile_gently(temp) < 0)
-=======
-		if (write_in_full(fd, sb.buf, sb.len) < 0)
->>>>>>> f48ecd38
 			die_errno("failed to write to %s",
 				  get_tempfile_path(temp));
 		strbuf_release(&sb);
