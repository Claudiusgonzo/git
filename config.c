--- conflicted
+++ resolved
@@ -699,17 +699,9 @@
 
 		store.key = (char*)key;
 		if (!store_write_section(fd, key) ||
-<<<<<<< HEAD
-		    !store_write_pair(fd, key, value)) {
-			ret = write_error();
-			goto out_free;
-		}
-	} else{
-=======
 		    !store_write_pair(fd, key, value))
 			goto write_err_out;
 	} else {
->>>>>>> ba70de01
 		struct stat st;
 		char* contents;
 		int i, copy_begin, copy_end, new_line = 0;
@@ -788,12 +780,6 @@
 
 			/* write the first part of the config */
 			if (copy_end > copy_begin) {
-<<<<<<< HEAD
-				write_in_full(fd, contents + copy_begin,
-				copy_end - copy_begin);
-				if (new_line)
-					write_in_full(fd, "\n", 1);
-=======
 				if (write_in_full(fd, contents + copy_begin,
 						  copy_end - copy_begin) <
 				    copy_end - copy_begin)
@@ -801,44 +787,26 @@
 				if (new_line &&
 				    write_in_full(fd, "\n", 1) != 1)
 					goto write_err_out;
->>>>>>> ba70de01
 			}
 			copy_begin = store.offset[i];
 		}
 
 		/* write the pair (value == NULL means unset) */
 		if (value != NULL) {
-<<<<<<< HEAD
-			if (store.state == START)
-				if (!store_write_section(fd, key)) {
-					ret = write_error();
-					goto out_free;
-				}
-			if (!store_write_pair(fd, key, value)) {
-				ret = write_error();
-				goto out_free;
-			}
-=======
 			if (store.state == START) {
 				if (!store_write_section(fd, key))
 					goto write_err_out;
 			}
 			if (!store_write_pair(fd, key, value))
 				goto write_err_out;
->>>>>>> ba70de01
 		}
 
 		/* write the rest of the config */
 		if (copy_begin < st.st_size)
-<<<<<<< HEAD
-			write_in_full(fd, contents + copy_begin,
-				st.st_size - copy_begin);
-=======
 			if (write_in_full(fd, contents + copy_begin,
 					  st.st_size - copy_begin) <
 			    st.st_size - copy_begin)
 				goto write_err_out;
->>>>>>> ba70de01
 
 		munmap(contents, st.st_size);
 		unlink(config_filename);
