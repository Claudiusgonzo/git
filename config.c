--- conflicted
+++ resolved
@@ -21,10 +21,7 @@
 #include "color.h"
 #include "refs.h"
 #include "gvfs.h"
-<<<<<<< HEAD
-=======
 #include "transport.h"
->>>>>>> a5cf005a
 
 struct config_source {
 	struct config_source *prev;
@@ -1369,28 +1366,22 @@
 		return 0;
 	}
 
-<<<<<<< HEAD
-=======
 	if (!strcmp(var, "core.usegvfshelper")) {
 		core_use_gvfs_helper = git_config_bool(var, value);
 		return 0;
 	}
 
->>>>>>> a5cf005a
 	if (!strcmp(var, "core.sparsecheckout")) {
 		/* virtual file system relies on the sparse checkout logic so force it on */
 		if (core_virtualfilesystem)
 			core_apply_sparse_checkout = 1;
 		else
 			core_apply_sparse_checkout = git_config_bool(var, value);
-<<<<<<< HEAD
-=======
 		return 0;
 	}
 
 	if (!strcmp(var, "core.sparsecheckoutcone")) {
 		core_sparse_checkout_cone = git_config_bool(var, value);
->>>>>>> a5cf005a
 		return 0;
 	}
 
