--- conflicted
+++ resolved
@@ -4631,7 +4631,6 @@
 	size_t base_offset = buf->len;
 	int i, insert, nr = 0, alloc = 0;
 	struct todo_item *items = NULL, *base_items = NULL;
-<<<<<<< HEAD
 
 	base_items = xcalloc(commands->nr, sizeof(struct todo_item));
 	for (i = 0; i < commands->nr; i++) {
@@ -4640,16 +4639,6 @@
 		strbuf_addstr(buf, commands->items[i].string);
 		strbuf_addch(buf, '\n');
 
-=======
-
-	base_items = xcalloc(commands->nr, sizeof(struct todo_item));
-	for (i = 0; i < commands->nr; i++) {
-		size_t command_len = strlen(commands->items[i].string);
-
-		strbuf_addstr(buf, commands->items[i].string);
-		strbuf_addch(buf, '\n');
-
->>>>>>> 460bc3ce
 		base_items[i].command = TODO_EXEC;
 		base_items[i].offset_in_buf = base_offset;
 		base_items[i].arg_offset = base_offset + strlen("exec ");
@@ -4756,7 +4745,6 @@
 {
 	int res;
 	struct strbuf buf = STRBUF_INIT;
-<<<<<<< HEAD
 
 	todo_list_to_strbuf(r, todo_list, &buf, num, flags);
 	if (flags & TODO_LIST_APPEND_TODO_HELP)
@@ -4781,49 +4769,15 @@
 	int res = 0;
 
 	if (strbuf_read_file_or_whine(&new_todo.buf, rebase_path_todo()) < 0) {
-=======
-
-	todo_list_to_strbuf(r, todo_list, &buf, num, flags);
-	if (flags & TODO_LIST_APPEND_TODO_HELP)
-		append_todo_help(flags & TODO_LIST_KEEP_EMPTY, count_commands(todo_list),
-				 shortrevisions, shortonto, &buf);
-
-	res = write_message(buf.buf, buf.len, file, 0);
-	strbuf_release(&buf);
-
-	return res;
-}
-
-static const char edit_todo_list_advice[] =
-N_("You can fix this with 'git rebase --edit-todo' "
-"and then run 'git rebase --continue'.\n"
-"Or you can abort the rebase with 'git rebase"
-" --abort'.\n");
-
-int check_todo_list_from_file(struct repository *r)
-{
-	struct todo_list old_todo = TODO_LIST_INIT, new_todo = TODO_LIST_INIT;
-	int res = 0;
-
-	if (strbuf_read_file_or_whine(&new_todo.buf, rebase_path_todo()) < 0) {
 		res = -1;
 		goto out;
 	}
 
-	if (strbuf_read_file_or_whine(&old_todo.buf, rebase_path_todo_backup()) < 0) {
->>>>>>> 460bc3ce
-		res = -1;
-		goto out;
-	}
-
-<<<<<<< HEAD
 	if (strbuf_read_file_or_whine(&old_todo.buf, rebase_path_todo_backup()) < 0) {
 		res = -1;
 		goto out;
 	}
 
-=======
->>>>>>> 460bc3ce
 	res = todo_list_parse_insn_buffer(r, old_todo.buf.buf, &old_todo);
 	if (!res)
 		res = todo_list_parse_insn_buffer(r, new_todo.buf.buf, &new_todo);
@@ -4887,23 +4841,14 @@
 
 int complete_action(struct repository *r, struct replay_opts *opts, unsigned flags,
 		    const char *shortrevisions, const char *onto_name,
-<<<<<<< HEAD
-		    const char *onto, const char *orig_head, struct string_list *commands,
-		    unsigned autosquash, struct todo_list *todo_list)
-=======
 		    struct commit *onto, const char *orig_head,
 		    struct string_list *commands, unsigned autosquash,
 		    struct todo_list *todo_list)
->>>>>>> 460bc3ce
 {
 	const char *shortonto, *todo_file = rebase_path_todo();
 	struct todo_list new_todo = TODO_LIST_INIT;
 	struct strbuf *buf = &todo_list->buf;
-<<<<<<< HEAD
-	struct object_id oid;
-=======
 	struct object_id oid = onto->object.oid;
->>>>>>> 460bc3ce
 	int res;
 
 	shortonto = find_unique_abbrev(&oid, DEFAULT_ABBREV);
@@ -4948,11 +4893,7 @@
 	if (todo_list_parse_insn_buffer(r, new_todo.buf.buf, &new_todo) ||
 	    todo_list_check(todo_list, &new_todo)) {
 		fprintf(stderr, _(edit_todo_list_advice));
-<<<<<<< HEAD
-		checkout_onto(opts, onto_name, onto, orig_head);
-=======
 		checkout_onto(r, opts, onto_name, &onto->object.oid, orig_head);
->>>>>>> 460bc3ce
 		todo_list_release(&new_todo);
 
 		return -1;
