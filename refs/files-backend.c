#include "../cache.h"
#include "../config.h"
#include "../refs.h"
#include "refs-internal.h"
#include "ref-cache.h"
#include "packed-backend.h"
#include "../iterator.h"
#include "../dir-iterator.h"
#include "../lockfile.h"
#include "../object.h"
#include "../dir.h"

/*
 * This backend uses the following flags in `ref_update::flags` for
 * internal bookkeeping purposes. Their numerical values must not
 * conflict with REF_NO_DEREF, REF_FORCE_CREATE_REFLOG, REF_HAVE_NEW,
 * REF_HAVE_OLD, or REF_IS_PRUNING, which are also stored in
 * `ref_update::flags`.
 */

/*
 * Used as a flag in ref_update::flags when a loose ref is being
 * pruned. This flag must only be used when REF_NO_DEREF is set.
 */
#define REF_IS_PRUNING (1 << 4)

/*
 * Flag passed to lock_ref_sha1_basic() telling it to tolerate broken
 * refs (i.e., because the reference is about to be deleted anyway).
 */
#define REF_DELETING (1 << 5)

/*
 * Used as a flag in ref_update::flags when the lockfile needs to be
 * committed.
 */
#define REF_NEEDS_COMMIT (1 << 6)

/*
 * Used as a flag in ref_update::flags when we want to log a ref
 * update but not actually perform it.  This is used when a symbolic
 * ref update is split up.
 */
#define REF_LOG_ONLY (1 << 7)

/*
 * Used as a flag in ref_update::flags when the ref_update was via an
 * update to HEAD.
 */
#define REF_UPDATE_VIA_HEAD (1 << 8)

/*
 * Used as a flag in ref_update::flags when the loose reference has
 * been deleted.
 */
#define REF_DELETED_LOOSE (1 << 9)

struct ref_lock {
	char *ref_name;
	struct lock_file lk;
	struct object_id old_oid;
};

/*
 * Future: need to be in "struct repository"
 * when doing a full libification.
 */
struct files_ref_store {
	struct ref_store base;
	unsigned int store_flags;

	char *gitdir;
	char *gitcommondir;

	struct ref_cache *loose;

	struct ref_store *packed_ref_store;
};

static void clear_loose_ref_cache(struct files_ref_store *refs)
{
	if (refs->loose) {
		free_ref_cache(refs->loose);
		refs->loose = NULL;
	}
}

/*
 * Create a new submodule ref cache and add it to the internal
 * set of caches.
 */
static struct ref_store *files_ref_store_create(const char *gitdir,
						unsigned int flags)
{
	struct files_ref_store *refs = xcalloc(1, sizeof(*refs));
	struct ref_store *ref_store = (struct ref_store *)refs;
	struct strbuf sb = STRBUF_INIT;

	base_ref_store_init(ref_store, &refs_be_files);
	refs->store_flags = flags;

	refs->gitdir = xstrdup(gitdir);
	get_common_dir_noenv(&sb, gitdir);
	refs->gitcommondir = strbuf_detach(&sb, NULL);
	strbuf_addf(&sb, "%s/packed-refs", refs->gitcommondir);
	refs->packed_ref_store = packed_ref_store_create(sb.buf, flags);
	strbuf_release(&sb);

	return ref_store;
}

/*
 * Die if refs is not the main ref store. caller is used in any
 * necessary error messages.
 */
static void files_assert_main_repository(struct files_ref_store *refs,
					 const char *caller)
{
	if (refs->store_flags & REF_STORE_MAIN)
		return;

	die("BUG: operation %s only allowed for main ref store", caller);
}

/*
 * Downcast ref_store to files_ref_store. Die if ref_store is not a
 * files_ref_store. required_flags is compared with ref_store's
 * store_flags to ensure the ref_store has all required capabilities.
 * "caller" is used in any necessary error messages.
 */
static struct files_ref_store *files_downcast(struct ref_store *ref_store,
					      unsigned int required_flags,
					      const char *caller)
{
	struct files_ref_store *refs;

	if (ref_store->be != &refs_be_files)
		die("BUG: ref_store is type \"%s\" not \"files\" in %s",
		    ref_store->be->name, caller);

	refs = (struct files_ref_store *)ref_store;

	if ((refs->store_flags & required_flags) != required_flags)
		die("BUG: operation %s requires abilities 0x%x, but only have 0x%x",
		    caller, required_flags, refs->store_flags);

	return refs;
}

static void files_reflog_path(struct files_ref_store *refs,
			      struct strbuf *sb,
			      const char *refname)
{
	switch (ref_type(refname)) {
	case REF_TYPE_PER_WORKTREE:
	case REF_TYPE_PSEUDOREF:
		strbuf_addf(sb, "%s/logs/%s", refs->gitdir, refname);
		break;
	case REF_TYPE_NORMAL:
		strbuf_addf(sb, "%s/logs/%s", refs->gitcommondir, refname);
		break;
	default:
		die("BUG: unknown ref type %d of ref %s",
		    ref_type(refname), refname);
	}
}

static void files_ref_path(struct files_ref_store *refs,
			   struct strbuf *sb,
			   const char *refname)
{
	switch (ref_type(refname)) {
	case REF_TYPE_PER_WORKTREE:
	case REF_TYPE_PSEUDOREF:
		strbuf_addf(sb, "%s/%s", refs->gitdir, refname);
		break;
	case REF_TYPE_NORMAL:
		strbuf_addf(sb, "%s/%s", refs->gitcommondir, refname);
		break;
	default:
		die("BUG: unknown ref type %d of ref %s",
		    ref_type(refname), refname);
	}
}

/*
 * Read the loose references from the namespace dirname into dir
 * (without recursing).  dirname must end with '/'.  dir must be the
 * directory entry corresponding to dirname.
 */
static void loose_fill_ref_dir(struct ref_store *ref_store,
			       struct ref_dir *dir, const char *dirname)
{
	struct files_ref_store *refs =
		files_downcast(ref_store, REF_STORE_READ, "fill_ref_dir");
	DIR *d;
	struct dirent *de;
	int dirnamelen = strlen(dirname);
	struct strbuf refname;
	struct strbuf path = STRBUF_INIT;
	size_t path_baselen;

	files_ref_path(refs, &path, dirname);
	path_baselen = path.len;

	d = opendir(path.buf);
	if (!d) {
		strbuf_release(&path);
		return;
	}

	strbuf_init(&refname, dirnamelen + 257);
	strbuf_add(&refname, dirname, dirnamelen);

	while ((de = readdir(d)) != NULL) {
		struct object_id oid;
		struct stat st;
		int flag;

		if (de->d_name[0] == '.')
			continue;
		if (ends_with(de->d_name, ".lock"))
			continue;
		strbuf_addstr(&refname, de->d_name);
		strbuf_addstr(&path, de->d_name);
		if (stat(path.buf, &st) < 0) {
			; /* silently ignore */
		} else if (S_ISDIR(st.st_mode)) {
			strbuf_addch(&refname, '/');
			add_entry_to_dir(dir,
					 create_dir_entry(dir->cache, refname.buf,
							  refname.len, 1));
		} else {
			if (!refs_resolve_ref_unsafe(&refs->base,
						     refname.buf,
						     RESOLVE_REF_READING,
						     &oid, &flag)) {
				oidclr(&oid);
				flag |= REF_ISBROKEN;
			} else if (is_null_oid(&oid)) {
				/*
				 * It is so astronomically unlikely
				 * that null_oid is the OID of an
				 * actual object that we consider its
				 * appearance in a loose reference
				 * file to be repo corruption
				 * (probably due to a software bug).
				 */
				flag |= REF_ISBROKEN;
			}

			if (check_refname_format(refname.buf,
						 REFNAME_ALLOW_ONELEVEL)) {
				if (!refname_is_safe(refname.buf))
					die("loose refname is dangerous: %s", refname.buf);
				oidclr(&oid);
				flag |= REF_BAD_NAME | REF_ISBROKEN;
			}
			add_entry_to_dir(dir,
					 create_ref_entry(refname.buf, &oid, flag));
		}
		strbuf_setlen(&refname, dirnamelen);
		strbuf_setlen(&path, path_baselen);
	}
	strbuf_release(&refname);
	strbuf_release(&path);
	closedir(d);

	/*
	 * Manually add refs/bisect, which, being per-worktree, might
	 * not appear in the directory listing for refs/ in the main
	 * repo.
	 */
	if (!strcmp(dirname, "refs/")) {
		int pos = search_ref_dir(dir, "refs/bisect/", 12);

		if (pos < 0) {
			struct ref_entry *child_entry = create_dir_entry(
					dir->cache, "refs/bisect/", 12, 1);
			add_entry_to_dir(dir, child_entry);
		}
	}
}

static struct ref_cache *get_loose_ref_cache(struct files_ref_store *refs)
{
	if (!refs->loose) {
		/*
		 * Mark the top-level directory complete because we
		 * are about to read the only subdirectory that can
		 * hold references:
		 */
		refs->loose = create_ref_cache(&refs->base, loose_fill_ref_dir);

		/* We're going to fill the top level ourselves: */
		refs->loose->root->flag &= ~REF_INCOMPLETE;

		/*
		 * Add an incomplete entry for "refs/" (to be filled
		 * lazily):
		 */
		add_entry_to_dir(get_ref_dir(refs->loose->root),
				 create_dir_entry(refs->loose, "refs/", 5, 1));
	}
	return refs->loose;
}

static int files_read_raw_ref(struct ref_store *ref_store,
			      const char *refname, struct object_id *oid,
			      struct strbuf *referent, unsigned int *type)
{
	struct files_ref_store *refs =
		files_downcast(ref_store, REF_STORE_READ, "read_raw_ref");
	struct strbuf sb_contents = STRBUF_INIT;
	struct strbuf sb_path = STRBUF_INIT;
	const char *path;
	const char *buf;
	const char *p;
	struct stat st;
	int fd;
	int ret = -1;
	int save_errno;
	int remaining_retries = 3;

	*type = 0;
	strbuf_reset(&sb_path);

	files_ref_path(refs, &sb_path, refname);

	path = sb_path.buf;

stat_ref:
	/*
	 * We might have to loop back here to avoid a race
	 * condition: first we lstat() the file, then we try
	 * to read it as a link or as a file.  But if somebody
	 * changes the type of the file (file <-> directory
	 * <-> symlink) between the lstat() and reading, then
	 * we don't want to report that as an error but rather
	 * try again starting with the lstat().
	 *
	 * We'll keep a count of the retries, though, just to avoid
	 * any confusing situation sending us into an infinite loop.
	 */

	if (remaining_retries-- <= 0)
		goto out;

	if (lstat(path, &st) < 0) {
		if (errno != ENOENT)
			goto out;
		if (refs_read_raw_ref(refs->packed_ref_store, refname,
				      oid, referent, type)) {
			errno = ENOENT;
			goto out;
		}
		ret = 0;
		goto out;
	}

	/* Follow "normalized" - ie "refs/.." symlinks by hand */
	if (S_ISLNK(st.st_mode)) {
		strbuf_reset(&sb_contents);
		if (strbuf_readlink(&sb_contents, path, 0) < 0) {
			if (errno == ENOENT || errno == EINVAL)
				/* inconsistent with lstat; retry */
				goto stat_ref;
			else
				goto out;
		}
		if (starts_with(sb_contents.buf, "refs/") &&
		    !check_refname_format(sb_contents.buf, 0)) {
			strbuf_swap(&sb_contents, referent);
			*type |= REF_ISSYMREF;
			ret = 0;
			goto out;
		}
		/*
		 * It doesn't look like a refname; fall through to just
		 * treating it like a non-symlink, and reading whatever it
		 * points to.
		 */
	}

	/* Is it a directory? */
	if (S_ISDIR(st.st_mode)) {
		/*
		 * Even though there is a directory where the loose
		 * ref is supposed to be, there could still be a
		 * packed ref:
		 */
		if (refs_read_raw_ref(refs->packed_ref_store, refname,
				      oid, referent, type)) {
			errno = EISDIR;
			goto out;
		}
		ret = 0;
		goto out;
	}

	/*
	 * Anything else, just open it and try to use it as
	 * a ref
	 */
	fd = open(path, O_RDONLY);
	if (fd < 0) {
		if (errno == ENOENT && !S_ISLNK(st.st_mode))
			/* inconsistent with lstat; retry */
			goto stat_ref;
		else
			goto out;
	}
	strbuf_reset(&sb_contents);
	if (strbuf_read(&sb_contents, fd, 256) < 0) {
		int save_errno = errno;
		close(fd);
		errno = save_errno;
		goto out;
	}
	close(fd);
	strbuf_rtrim(&sb_contents);
	buf = sb_contents.buf;
	if (starts_with(buf, "ref:")) {
		buf += 4;
		while (isspace(*buf))
			buf++;

		strbuf_reset(referent);
		strbuf_addstr(referent, buf);
		*type |= REF_ISSYMREF;
		ret = 0;
		goto out;
	}

	/*
	 * Please note that FETCH_HEAD has additional
	 * data after the sha.
	 */
	if (parse_oid_hex(buf, oid, &p) ||
	    (*p != '\0' && !isspace(*p))) {
		*type |= REF_ISBROKEN;
		errno = EINVAL;
		goto out;
	}

	ret = 0;

out:
	save_errno = errno;
	strbuf_release(&sb_path);
	strbuf_release(&sb_contents);
	errno = save_errno;
	return ret;
}

static void unlock_ref(struct ref_lock *lock)
{
	rollback_lock_file(&lock->lk);
	free(lock->ref_name);
	free(lock);
}

/*
 * Lock refname, without following symrefs, and set *lock_p to point
 * at a newly-allocated lock object. Fill in lock->old_oid, referent,
 * and type similarly to read_raw_ref().
 *
 * The caller must verify that refname is a "safe" reference name (in
 * the sense of refname_is_safe()) before calling this function.
 *
 * If the reference doesn't already exist, verify that refname doesn't
 * have a D/F conflict with any existing references. extras and skip
 * are passed to refs_verify_refname_available() for this check.
 *
 * If mustexist is not set and the reference is not found or is
 * broken, lock the reference anyway but clear old_oid.
 *
 * Return 0 on success. On failure, write an error message to err and
 * return TRANSACTION_NAME_CONFLICT or TRANSACTION_GENERIC_ERROR.
 *
 * Implementation note: This function is basically
 *
 *     lock reference
 *     read_raw_ref()
 *
 * but it includes a lot more code to
 * - Deal with possible races with other processes
 * - Avoid calling refs_verify_refname_available() when it can be
 *   avoided, namely if we were successfully able to read the ref
 * - Generate informative error messages in the case of failure
 */
static int lock_raw_ref(struct files_ref_store *refs,
			const char *refname, int mustexist,
			const struct string_list *extras,
			const struct string_list *skip,
			struct ref_lock **lock_p,
			struct strbuf *referent,
			unsigned int *type,
			struct strbuf *err)
{
	struct ref_lock *lock;
	struct strbuf ref_file = STRBUF_INIT;
	int attempts_remaining = 3;
	int ret = TRANSACTION_GENERIC_ERROR;

	assert(err);
	files_assert_main_repository(refs, "lock_raw_ref");

	*type = 0;

	/* First lock the file so it can't change out from under us. */

	*lock_p = lock = xcalloc(1, sizeof(*lock));

	lock->ref_name = xstrdup(refname);
	files_ref_path(refs, &ref_file, refname);

retry:
	switch (safe_create_leading_directories(ref_file.buf)) {
	case SCLD_OK:
		break; /* success */
	case SCLD_EXISTS:
		/*
		 * Suppose refname is "refs/foo/bar". We just failed
		 * to create the containing directory, "refs/foo",
		 * because there was a non-directory in the way. This
		 * indicates a D/F conflict, probably because of
		 * another reference such as "refs/foo". There is no
		 * reason to expect this error to be transitory.
		 */
		if (refs_verify_refname_available(&refs->base, refname,
						  extras, skip, err)) {
			if (mustexist) {
				/*
				 * To the user the relevant error is
				 * that the "mustexist" reference is
				 * missing:
				 */
				strbuf_reset(err);
				strbuf_addf(err, "unable to resolve reference '%s'",
					    refname);
			} else {
				/*
				 * The error message set by
				 * refs_verify_refname_available() is
				 * OK.
				 */
				ret = TRANSACTION_NAME_CONFLICT;
			}
		} else {
			/*
			 * The file that is in the way isn't a loose
			 * reference. Report it as a low-level
			 * failure.
			 */
			strbuf_addf(err, "unable to create lock file %s.lock; "
				    "non-directory in the way",
				    ref_file.buf);
		}
		goto error_return;
	case SCLD_VANISHED:
		/* Maybe another process was tidying up. Try again. */
		if (--attempts_remaining > 0)
			goto retry;
		/* fall through */
	default:
		strbuf_addf(err, "unable to create directory for %s",
			    ref_file.buf);
		goto error_return;
	}

	if (hold_lock_file_for_update_timeout(
			    &lock->lk, ref_file.buf, LOCK_NO_DEREF,
			    get_files_ref_lock_timeout_ms()) < 0) {
		if (errno == ENOENT && --attempts_remaining > 0) {
			/*
			 * Maybe somebody just deleted one of the
			 * directories leading to ref_file.  Try
			 * again:
			 */
			goto retry;
		} else {
			unable_to_lock_message(ref_file.buf, errno, err);
			goto error_return;
		}
	}

	/*
	 * Now we hold the lock and can read the reference without
	 * fear that its value will change.
	 */

	if (files_read_raw_ref(&refs->base, refname,
			       &lock->old_oid, referent, type)) {
		if (errno == ENOENT) {
			if (mustexist) {
				/* Garden variety missing reference. */
				strbuf_addf(err, "unable to resolve reference '%s'",
					    refname);
				goto error_return;
			} else {
				/*
				 * Reference is missing, but that's OK. We
				 * know that there is not a conflict with
				 * another loose reference because
				 * (supposing that we are trying to lock
				 * reference "refs/foo/bar"):
				 *
				 * - We were successfully able to create
				 *   the lockfile refs/foo/bar.lock, so we
				 *   know there cannot be a loose reference
				 *   named "refs/foo".
				 *
				 * - We got ENOENT and not EISDIR, so we
				 *   know that there cannot be a loose
				 *   reference named "refs/foo/bar/baz".
				 */
			}
		} else if (errno == EISDIR) {
			/*
			 * There is a directory in the way. It might have
			 * contained references that have been deleted. If
			 * we don't require that the reference already
			 * exists, try to remove the directory so that it
			 * doesn't cause trouble when we want to rename the
			 * lockfile into place later.
			 */
			if (mustexist) {
				/* Garden variety missing reference. */
				strbuf_addf(err, "unable to resolve reference '%s'",
					    refname);
				goto error_return;
			} else if (remove_dir_recursively(&ref_file,
							  REMOVE_DIR_EMPTY_ONLY)) {
				if (refs_verify_refname_available(
						    &refs->base, refname,
						    extras, skip, err)) {
					/*
					 * The error message set by
					 * verify_refname_available() is OK.
					 */
					ret = TRANSACTION_NAME_CONFLICT;
					goto error_return;
				} else {
					/*
					 * We can't delete the directory,
					 * but we also don't know of any
					 * references that it should
					 * contain.
					 */
					strbuf_addf(err, "there is a non-empty directory '%s' "
						    "blocking reference '%s'",
						    ref_file.buf, refname);
					goto error_return;
				}
			}
		} else if (errno == EINVAL && (*type & REF_ISBROKEN)) {
			strbuf_addf(err, "unable to resolve reference '%s': "
				    "reference broken", refname);
			goto error_return;
		} else {
			strbuf_addf(err, "unable to resolve reference '%s': %s",
				    refname, strerror(errno));
			goto error_return;
		}

		/*
		 * If the ref did not exist and we are creating it,
		 * make sure there is no existing packed ref that
		 * conflicts with refname:
		 */
		if (refs_verify_refname_available(
				    refs->packed_ref_store, refname,
				    extras, skip, err))
			goto error_return;
	}

	ret = 0;
	goto out;

error_return:
	unlock_ref(lock);
	*lock_p = NULL;

out:
	strbuf_release(&ref_file);
	return ret;
}

struct files_ref_iterator {
	struct ref_iterator base;

	struct ref_iterator *iter0;
	unsigned int flags;
};

static int files_ref_iterator_advance(struct ref_iterator *ref_iterator)
{
	struct files_ref_iterator *iter =
		(struct files_ref_iterator *)ref_iterator;
	int ok;

	while ((ok = ref_iterator_advance(iter->iter0)) == ITER_OK) {
		if (iter->flags & DO_FOR_EACH_PER_WORKTREE_ONLY &&
		    ref_type(iter->iter0->refname) != REF_TYPE_PER_WORKTREE)
			continue;

		if (!(iter->flags & DO_FOR_EACH_INCLUDE_BROKEN) &&
		    !ref_resolves_to_object(iter->iter0->refname,
					    iter->iter0->oid,
					    iter->iter0->flags))
			continue;

		iter->base.refname = iter->iter0->refname;
		iter->base.oid = iter->iter0->oid;
		iter->base.flags = iter->iter0->flags;
		return ITER_OK;
	}

	iter->iter0 = NULL;
	if (ref_iterator_abort(ref_iterator) != ITER_DONE)
		ok = ITER_ERROR;

	return ok;
}

static int files_ref_iterator_peel(struct ref_iterator *ref_iterator,
				   struct object_id *peeled)
{
	struct files_ref_iterator *iter =
		(struct files_ref_iterator *)ref_iterator;

	return ref_iterator_peel(iter->iter0, peeled);
}

static int files_ref_iterator_abort(struct ref_iterator *ref_iterator)
{
	struct files_ref_iterator *iter =
		(struct files_ref_iterator *)ref_iterator;
	int ok = ITER_DONE;

	if (iter->iter0)
		ok = ref_iterator_abort(iter->iter0);

	base_ref_iterator_free(ref_iterator);
	return ok;
}

static struct ref_iterator_vtable files_ref_iterator_vtable = {
	files_ref_iterator_advance,
	files_ref_iterator_peel,
	files_ref_iterator_abort
};

static struct ref_iterator *files_ref_iterator_begin(
		struct ref_store *ref_store,
		const char *prefix, unsigned int flags)
{
	struct files_ref_store *refs;
	struct ref_iterator *loose_iter, *packed_iter, *overlay_iter;
	struct files_ref_iterator *iter;
	struct ref_iterator *ref_iterator;
	unsigned int required_flags = REF_STORE_READ;

	if (!(flags & DO_FOR_EACH_INCLUDE_BROKEN))
		required_flags |= REF_STORE_ODB;

	refs = files_downcast(ref_store, required_flags, "ref_iterator_begin");

	/*
	 * We must make sure that all loose refs are read before
	 * accessing the packed-refs file; this avoids a race
	 * condition if loose refs are migrated to the packed-refs
	 * file by a simultaneous process, but our in-memory view is
	 * from before the migration. We ensure this as follows:
	 * First, we call start the loose refs iteration with its
	 * `prime_ref` argument set to true. This causes the loose
	 * references in the subtree to be pre-read into the cache.
	 * (If they've already been read, that's OK; we only need to
	 * guarantee that they're read before the packed refs, not
	 * *how much* before.) After that, we call
	 * packed_ref_iterator_begin(), which internally checks
	 * whether the packed-ref cache is up to date with what is on
	 * disk, and re-reads it if not.
	 */

	loose_iter = cache_ref_iterator_begin(get_loose_ref_cache(refs),
					      prefix, 1);

	/*
	 * The packed-refs file might contain broken references, for
	 * example an old version of a reference that points at an
	 * object that has since been garbage-collected. This is OK as
	 * long as there is a corresponding loose reference that
	 * overrides it, and we don't want to emit an error message in
	 * this case. So ask the packed_ref_store for all of its
	 * references, and (if needed) do our own check for broken
	 * ones in files_ref_iterator_advance(), after we have merged
	 * the packed and loose references.
	 */
	packed_iter = refs_ref_iterator_begin(
			refs->packed_ref_store, prefix, 0,
			DO_FOR_EACH_INCLUDE_BROKEN);

	overlay_iter = overlay_ref_iterator_begin(loose_iter, packed_iter);

	iter = xcalloc(1, sizeof(*iter));
	ref_iterator = &iter->base;
	base_ref_iterator_init(ref_iterator, &files_ref_iterator_vtable,
			       overlay_iter->ordered);
	iter->iter0 = overlay_iter;
	iter->flags = flags;

	return ref_iterator;
}

/*
 * Verify that the reference locked by lock has the value old_oid
 * (unless it is NULL).  Fail if the reference doesn't exist and
 * mustexist is set. Return 0 on success. On error, write an error
 * message to err, set errno, and return a negative value.
 */
static int verify_lock(struct ref_store *ref_store, struct ref_lock *lock,
		       const struct object_id *old_oid, int mustexist,
		       struct strbuf *err)
{
	assert(err);

	if (refs_read_ref_full(ref_store, lock->ref_name,
			       mustexist ? RESOLVE_REF_READING : 0,
			       &lock->old_oid, NULL)) {
		if (old_oid) {
			int save_errno = errno;
			strbuf_addf(err, "can't verify ref '%s'", lock->ref_name);
			errno = save_errno;
			return -1;
		} else {
			oidclr(&lock->old_oid);
			return 0;
		}
	}
	if (old_oid && oidcmp(&lock->old_oid, old_oid)) {
		strbuf_addf(err, "ref '%s' is at %s but expected %s",
			    lock->ref_name,
			    oid_to_hex(&lock->old_oid),
			    oid_to_hex(old_oid));
		errno = EBUSY;
		return -1;
	}
	return 0;
}

static int remove_empty_directories(struct strbuf *path)
{
	/*
	 * we want to create a file but there is a directory there;
	 * if that is an empty directory (or a directory that contains
	 * only empty directories), remove them.
	 */
	return remove_dir_recursively(path, REMOVE_DIR_EMPTY_ONLY);
}

static int create_reflock(const char *path, void *cb)
{
	struct lock_file *lk = cb;

	return hold_lock_file_for_update_timeout(
			lk, path, LOCK_NO_DEREF,
			get_files_ref_lock_timeout_ms()) < 0 ? -1 : 0;
}

/*
 * Locks a ref returning the lock on success and NULL on failure.
 * On failure errno is set to something meaningful.
 */
static struct ref_lock *lock_ref_oid_basic(struct files_ref_store *refs,
					   const char *refname,
					   const struct object_id *old_oid,
					   const struct string_list *extras,
					   const struct string_list *skip,
					   unsigned int flags, int *type,
					   struct strbuf *err)
{
	struct strbuf ref_file = STRBUF_INIT;
	struct ref_lock *lock;
	int last_errno = 0;
	int mustexist = (old_oid && !is_null_oid(old_oid));
	int resolve_flags = RESOLVE_REF_NO_RECURSE;
	int resolved;

	files_assert_main_repository(refs, "lock_ref_oid_basic");
	assert(err);

	lock = xcalloc(1, sizeof(struct ref_lock));

	if (mustexist)
		resolve_flags |= RESOLVE_REF_READING;
	if (flags & REF_DELETING)
		resolve_flags |= RESOLVE_REF_ALLOW_BAD_NAME;

	files_ref_path(refs, &ref_file, refname);
	resolved = !!refs_resolve_ref_unsafe(&refs->base,
					     refname, resolve_flags,
					     &lock->old_oid, type);
	if (!resolved && errno == EISDIR) {
		/*
		 * we are trying to lock foo but we used to
		 * have foo/bar which now does not exist;
		 * it is normal for the empty directory 'foo'
		 * to remain.
		 */
		if (remove_empty_directories(&ref_file)) {
			last_errno = errno;
			if (!refs_verify_refname_available(
					    &refs->base,
					    refname, extras, skip, err))
				strbuf_addf(err, "there are still refs under '%s'",
					    refname);
			goto error_return;
		}
		resolved = !!refs_resolve_ref_unsafe(&refs->base,
						     refname, resolve_flags,
						     &lock->old_oid, type);
	}
	if (!resolved) {
		last_errno = errno;
		if (last_errno != ENOTDIR ||
		    !refs_verify_refname_available(&refs->base, refname,
						   extras, skip, err))
			strbuf_addf(err, "unable to resolve reference '%s': %s",
				    refname, strerror(last_errno));

		goto error_return;
	}

	/*
	 * If the ref did not exist and we are creating it, make sure
	 * there is no existing packed ref whose name begins with our
	 * refname, nor a packed ref whose name is a proper prefix of
	 * our refname.
	 */
	if (is_null_oid(&lock->old_oid) &&
	    refs_verify_refname_available(refs->packed_ref_store, refname,
					  extras, skip, err)) {
		last_errno = ENOTDIR;
		goto error_return;
	}

	lock->ref_name = xstrdup(refname);

	if (raceproof_create_file(ref_file.buf, create_reflock, &lock->lk)) {
		last_errno = errno;
		unable_to_lock_message(ref_file.buf, errno, err);
		goto error_return;
	}

	if (verify_lock(&refs->base, lock, old_oid, mustexist, err)) {
		last_errno = errno;
		goto error_return;
	}
	goto out;

 error_return:
	unlock_ref(lock);
	lock = NULL;

 out:
	strbuf_release(&ref_file);
	errno = last_errno;
	return lock;
}

struct ref_to_prune {
	struct ref_to_prune *next;
	struct object_id oid;
	char name[FLEX_ARRAY];
};

enum {
	REMOVE_EMPTY_PARENTS_REF = 0x01,
	REMOVE_EMPTY_PARENTS_REFLOG = 0x02
};

/*
 * Remove empty parent directories associated with the specified
 * reference and/or its reflog, but spare [logs/]refs/ and immediate
 * subdirs. flags is a combination of REMOVE_EMPTY_PARENTS_REF and/or
 * REMOVE_EMPTY_PARENTS_REFLOG.
 */
static void try_remove_empty_parents(struct files_ref_store *refs,
				     const char *refname,
				     unsigned int flags)
{
	struct strbuf buf = STRBUF_INIT;
	struct strbuf sb = STRBUF_INIT;
	char *p, *q;
	int i;

	strbuf_addstr(&buf, refname);
	p = buf.buf;
	for (i = 0; i < 2; i++) { /* refs/{heads,tags,...}/ */
		while (*p && *p != '/')
			p++;
		/* tolerate duplicate slashes; see check_refname_format() */
		while (*p == '/')
			p++;
	}
	q = buf.buf + buf.len;
	while (flags & (REMOVE_EMPTY_PARENTS_REF | REMOVE_EMPTY_PARENTS_REFLOG)) {
		while (q > p && *q != '/')
			q--;
		while (q > p && *(q-1) == '/')
			q--;
		if (q == p)
			break;
		strbuf_setlen(&buf, q - buf.buf);

		strbuf_reset(&sb);
		files_ref_path(refs, &sb, buf.buf);
		if ((flags & REMOVE_EMPTY_PARENTS_REF) && rmdir(sb.buf))
			flags &= ~REMOVE_EMPTY_PARENTS_REF;

		strbuf_reset(&sb);
		files_reflog_path(refs, &sb, buf.buf);
		if ((flags & REMOVE_EMPTY_PARENTS_REFLOG) && rmdir(sb.buf))
			flags &= ~REMOVE_EMPTY_PARENTS_REFLOG;
	}
	strbuf_release(&buf);
	strbuf_release(&sb);
}

/* make sure nobody touched the ref, and unlink */
static void prune_ref(struct files_ref_store *refs, struct ref_to_prune *r)
{
	struct ref_transaction *transaction;
	struct strbuf err = STRBUF_INIT;
	int ret = -1;

	if (check_refname_format(r->name, 0))
		return;

	transaction = ref_store_transaction_begin(&refs->base, &err);
<<<<<<< HEAD
	if (!transaction ||
	    ref_transaction_delete(transaction, r->name, &r->oid,
				   REF_ISPRUNING | REF_NODEREF, NULL, &err) ||
	    ref_transaction_commit(transaction, &err)) {
		ref_transaction_free(transaction);
=======
	if (!transaction)
		goto cleanup;
	ref_transaction_add_update(
			transaction, r->name,
			REF_NO_DEREF | REF_HAVE_NEW | REF_HAVE_OLD | REF_IS_PRUNING,
			&null_oid, &r->oid, NULL);
	if (ref_transaction_commit(transaction, &err))
		goto cleanup;

	ret = 0;

cleanup:
	if (ret)
>>>>>>> 78fb4579
		error("%s", err.buf);
	strbuf_release(&err);
	ref_transaction_free(transaction);
	return;
}

/*
 * Prune the loose versions of the references in the linked list
 * `*refs_to_prune`, freeing the entries in the list as we go.
 */
static void prune_refs(struct files_ref_store *refs, struct ref_to_prune **refs_to_prune)
{
	while (*refs_to_prune) {
		struct ref_to_prune *r = *refs_to_prune;
		*refs_to_prune = r->next;
		prune_ref(refs, r);
		free(r);
	}
}

/*
 * Return true if the specified reference should be packed.
 */
static int should_pack_ref(const char *refname,
			   const struct object_id *oid, unsigned int ref_flags,
			   unsigned int pack_flags)
{
	/* Do not pack per-worktree refs: */
	if (ref_type(refname) != REF_TYPE_NORMAL)
		return 0;

	/* Do not pack non-tags unless PACK_REFS_ALL is set: */
	if (!(pack_flags & PACK_REFS_ALL) && !starts_with(refname, "refs/tags/"))
		return 0;

	/* Do not pack symbolic refs: */
	if (ref_flags & REF_ISSYMREF)
		return 0;

	/* Do not pack broken refs: */
	if (!ref_resolves_to_object(refname, oid, ref_flags))
		return 0;

	return 1;
}

static int files_pack_refs(struct ref_store *ref_store, unsigned int flags)
{
	struct files_ref_store *refs =
		files_downcast(ref_store, REF_STORE_WRITE | REF_STORE_ODB,
			       "pack_refs");
	struct ref_iterator *iter;
	int ok;
	struct ref_to_prune *refs_to_prune = NULL;
	struct strbuf err = STRBUF_INIT;
	struct ref_transaction *transaction;

	transaction = ref_store_transaction_begin(refs->packed_ref_store, &err);
	if (!transaction)
		return -1;

	packed_refs_lock(refs->packed_ref_store, LOCK_DIE_ON_ERROR, &err);

	iter = cache_ref_iterator_begin(get_loose_ref_cache(refs), NULL, 0);
	while ((ok = ref_iterator_advance(iter)) == ITER_OK) {
		/*
		 * If the loose reference can be packed, add an entry
		 * in the packed ref cache. If the reference should be
		 * pruned, also add it to refs_to_prune.
		 */
		if (!should_pack_ref(iter->refname, iter->oid, iter->flags,
				     flags))
			continue;

		/*
		 * Add a reference creation for this reference to the
		 * packed-refs transaction:
		 */
		if (ref_transaction_update(transaction, iter->refname,
					   iter->oid, NULL,
<<<<<<< HEAD
					   REF_NODEREF, NULL, &err))
=======
					   REF_NO_DEREF, NULL, &err))
>>>>>>> 78fb4579
			die("failure preparing to create packed reference %s: %s",
			    iter->refname, err.buf);

		/* Schedule the loose reference for pruning if requested. */
		if ((flags & PACK_REFS_PRUNE)) {
			struct ref_to_prune *n;
			FLEX_ALLOC_STR(n, name, iter->refname);
			oidcpy(&n->oid, iter->oid);
			n->next = refs_to_prune;
			refs_to_prune = n;
		}
	}
	if (ok != ITER_DONE)
		die("error while iterating over references");

	if (ref_transaction_commit(transaction, &err))
		die("unable to write new packed-refs: %s", err.buf);

	ref_transaction_free(transaction);

	packed_refs_unlock(refs->packed_ref_store);

	prune_refs(refs, &refs_to_prune);
	strbuf_release(&err);
	return 0;
}

static int files_delete_refs(struct ref_store *ref_store, const char *msg,
			     struct string_list *refnames, unsigned int flags)
{
	struct files_ref_store *refs =
		files_downcast(ref_store, REF_STORE_WRITE, "delete_refs");
	struct strbuf err = STRBUF_INIT;
	int i, result = 0;

	if (!refnames->nr)
		return 0;

	if (packed_refs_lock(refs->packed_ref_store, 0, &err))
		goto error;

	if (refs_delete_refs(refs->packed_ref_store, msg, refnames, flags)) {
		packed_refs_unlock(refs->packed_ref_store);
		goto error;
	}

	packed_refs_unlock(refs->packed_ref_store);

	for (i = 0; i < refnames->nr; i++) {
		const char *refname = refnames->items[i].string;

		if (refs_delete_ref(&refs->base, msg, refname, NULL, flags))
			result |= error(_("could not remove reference %s"), refname);
	}

	strbuf_release(&err);
	return result;

error:
	/*
	 * If we failed to rewrite the packed-refs file, then it is
	 * unsafe to try to remove loose refs, because doing so might
	 * expose an obsolete packed value for a reference that might
	 * even point at an object that has been garbage collected.
	 */
	if (refnames->nr == 1)
		error(_("could not delete reference %s: %s"),
		      refnames->items[0].string, err.buf);
	else
		error(_("could not delete references: %s"), err.buf);

	strbuf_release(&err);
	return -1;
}

/*
 * People using contrib's git-new-workdir have .git/logs/refs ->
 * /some/other/path/.git/logs/refs, and that may live on another device.
 *
 * IOW, to avoid cross device rename errors, the temporary renamed log must
 * live into logs/refs.
 */
#define TMP_RENAMED_LOG  "refs/.tmp-renamed-log"

struct rename_cb {
	const char *tmp_renamed_log;
	int true_errno;
};

static int rename_tmp_log_callback(const char *path, void *cb_data)
{
	struct rename_cb *cb = cb_data;

	if (rename(cb->tmp_renamed_log, path)) {
		/*
		 * rename(a, b) when b is an existing directory ought
		 * to result in ISDIR, but Solaris 5.8 gives ENOTDIR.
		 * Sheesh. Record the true errno for error reporting,
		 * but report EISDIR to raceproof_create_file() so
		 * that it knows to retry.
		 */
		cb->true_errno = errno;
		if (errno == ENOTDIR)
			errno = EISDIR;
		return -1;
	} else {
		return 0;
	}
}

static int rename_tmp_log(struct files_ref_store *refs, const char *newrefname)
{
	struct strbuf path = STRBUF_INIT;
	struct strbuf tmp = STRBUF_INIT;
	struct rename_cb cb;
	int ret;

	files_reflog_path(refs, &path, newrefname);
	files_reflog_path(refs, &tmp, TMP_RENAMED_LOG);
	cb.tmp_renamed_log = tmp.buf;
	ret = raceproof_create_file(path.buf, rename_tmp_log_callback, &cb);
	if (ret) {
		if (errno == EISDIR)
			error("directory not empty: %s", path.buf);
		else
			error("unable to move logfile %s to %s: %s",
			      tmp.buf, path.buf,
			      strerror(cb.true_errno));
	}

	strbuf_release(&path);
	strbuf_release(&tmp);
	return ret;
}

static int write_ref_to_lockfile(struct ref_lock *lock,
				 const struct object_id *oid, struct strbuf *err);
static int commit_ref_update(struct files_ref_store *refs,
			     struct ref_lock *lock,
			     const struct object_id *oid, const char *logmsg,
			     struct strbuf *err);

static int files_copy_or_rename_ref(struct ref_store *ref_store,
			    const char *oldrefname, const char *newrefname,
			    const char *logmsg, int copy)
{
	struct files_ref_store *refs =
		files_downcast(ref_store, REF_STORE_WRITE, "rename_ref");
	struct object_id oid, orig_oid;
	int flag = 0, logmoved = 0;
	struct ref_lock *lock;
	struct stat loginfo;
	struct strbuf sb_oldref = STRBUF_INIT;
	struct strbuf sb_newref = STRBUF_INIT;
	struct strbuf tmp_renamed_log = STRBUF_INIT;
	int log, ret;
	struct strbuf err = STRBUF_INIT;

	files_reflog_path(refs, &sb_oldref, oldrefname);
	files_reflog_path(refs, &sb_newref, newrefname);
	files_reflog_path(refs, &tmp_renamed_log, TMP_RENAMED_LOG);

	log = !lstat(sb_oldref.buf, &loginfo);
	if (log && S_ISLNK(loginfo.st_mode)) {
		ret = error("reflog for %s is a symlink", oldrefname);
		goto out;
	}

	if (!refs_resolve_ref_unsafe(&refs->base, oldrefname,
				     RESOLVE_REF_READING | RESOLVE_REF_NO_RECURSE,
				&orig_oid, &flag)) {
		ret = error("refname %s not found", oldrefname);
		goto out;
	}

	if (flag & REF_ISSYMREF) {
		if (copy)
			ret = error("refname %s is a symbolic ref, copying it is not supported",
				    oldrefname);
		else
			ret = error("refname %s is a symbolic ref, renaming it is not supported",
				    oldrefname);
		goto out;
	}
	if (!refs_rename_ref_available(&refs->base, oldrefname, newrefname)) {
		ret = 1;
		goto out;
	}

	if (!copy && log && rename(sb_oldref.buf, tmp_renamed_log.buf)) {
		ret = error("unable to move logfile logs/%s to logs/"TMP_RENAMED_LOG": %s",
			    oldrefname, strerror(errno));
		goto out;
	}

	if (copy && log && copy_file(tmp_renamed_log.buf, sb_oldref.buf, 0644)) {
		ret = error("unable to copy logfile logs/%s to logs/"TMP_RENAMED_LOG": %s",
			    oldrefname, strerror(errno));
		goto out;
	}

	if (!copy && refs_delete_ref(&refs->base, logmsg, oldrefname,
<<<<<<< HEAD
			    &orig_oid, REF_NODEREF)) {
=======
			    &orig_oid, REF_NO_DEREF)) {
>>>>>>> 78fb4579
		error("unable to delete old %s", oldrefname);
		goto rollback;
	}

	/*
	 * Since we are doing a shallow lookup, oid is not the
	 * correct value to pass to delete_ref as old_oid. But that
	 * doesn't matter, because an old_oid check wouldn't add to
	 * the safety anyway; we want to delete the reference whatever
	 * its current value.
	 */
	if (!copy && !refs_read_ref_full(&refs->base, newrefname,
				RESOLVE_REF_READING | RESOLVE_REF_NO_RECURSE,
				&oid, NULL) &&
	    refs_delete_ref(&refs->base, NULL, newrefname,
			    NULL, REF_NO_DEREF)) {
		if (errno == EISDIR) {
			struct strbuf path = STRBUF_INIT;
			int result;

			files_ref_path(refs, &path, newrefname);
			result = remove_empty_directories(&path);
			strbuf_release(&path);

			if (result) {
				error("Directory not empty: %s", newrefname);
				goto rollback;
			}
		} else {
			error("unable to delete existing %s", newrefname);
			goto rollback;
		}
	}

	if (log && rename_tmp_log(refs, newrefname))
		goto rollback;

	logmoved = log;

	lock = lock_ref_oid_basic(refs, newrefname, NULL, NULL, NULL,
<<<<<<< HEAD
				  REF_NODEREF, NULL, &err);
=======
				  REF_NO_DEREF, NULL, &err);
>>>>>>> 78fb4579
	if (!lock) {
		if (copy)
			error("unable to copy '%s' to '%s': %s", oldrefname, newrefname, err.buf);
		else
			error("unable to rename '%s' to '%s': %s", oldrefname, newrefname, err.buf);
		strbuf_release(&err);
		goto rollback;
	}
	oidcpy(&lock->old_oid, &orig_oid);

	if (write_ref_to_lockfile(lock, &orig_oid, &err) ||
	    commit_ref_update(refs, lock, &orig_oid, logmsg, &err)) {
		error("unable to write current sha1 into %s: %s", newrefname, err.buf);
		strbuf_release(&err);
		goto rollback;
	}

	ret = 0;
	goto out;

 rollback:
	lock = lock_ref_oid_basic(refs, oldrefname, NULL, NULL, NULL,
<<<<<<< HEAD
				  REF_NODEREF, NULL, &err);
=======
				  REF_NO_DEREF, NULL, &err);
>>>>>>> 78fb4579
	if (!lock) {
		error("unable to lock %s for rollback: %s", oldrefname, err.buf);
		strbuf_release(&err);
		goto rollbacklog;
	}

	flag = log_all_ref_updates;
	log_all_ref_updates = LOG_REFS_NONE;
	if (write_ref_to_lockfile(lock, &orig_oid, &err) ||
	    commit_ref_update(refs, lock, &orig_oid, NULL, &err)) {
		error("unable to write current sha1 into %s: %s", oldrefname, err.buf);
		strbuf_release(&err);
	}
	log_all_ref_updates = flag;

 rollbacklog:
	if (logmoved && rename(sb_newref.buf, sb_oldref.buf))
		error("unable to restore logfile %s from %s: %s",
			oldrefname, newrefname, strerror(errno));
	if (!logmoved && log &&
	    rename(tmp_renamed_log.buf, sb_oldref.buf))
		error("unable to restore logfile %s from logs/"TMP_RENAMED_LOG": %s",
			oldrefname, strerror(errno));
	ret = 1;
 out:
	strbuf_release(&sb_newref);
	strbuf_release(&sb_oldref);
	strbuf_release(&tmp_renamed_log);

	return ret;
}

static int files_rename_ref(struct ref_store *ref_store,
			    const char *oldrefname, const char *newrefname,
			    const char *logmsg)
{
	return files_copy_or_rename_ref(ref_store, oldrefname,
				 newrefname, logmsg, 0);
}

static int files_copy_ref(struct ref_store *ref_store,
			    const char *oldrefname, const char *newrefname,
			    const char *logmsg)
{
	return files_copy_or_rename_ref(ref_store, oldrefname,
				 newrefname, logmsg, 1);
}

static int close_ref_gently(struct ref_lock *lock)
{
	if (close_lock_file_gently(&lock->lk))
		return -1;
	return 0;
}

static int commit_ref(struct ref_lock *lock)
{
	char *path = get_locked_file_path(&lock->lk);
	struct stat st;

	if (!lstat(path, &st) && S_ISDIR(st.st_mode)) {
		/*
		 * There is a directory at the path we want to rename
		 * the lockfile to. Hopefully it is empty; try to
		 * delete it.
		 */
		size_t len = strlen(path);
		struct strbuf sb_path = STRBUF_INIT;

		strbuf_attach(&sb_path, path, len, len);

		/*
		 * If this fails, commit_lock_file() will also fail
		 * and will report the problem.
		 */
		remove_empty_directories(&sb_path);
		strbuf_release(&sb_path);
	} else {
		free(path);
	}

	if (commit_lock_file(&lock->lk))
		return -1;
	return 0;
}

static int open_or_create_logfile(const char *path, void *cb)
{
	int *fd = cb;

	*fd = open(path, O_APPEND | O_WRONLY | O_CREAT, 0666);
	return (*fd < 0) ? -1 : 0;
}

/*
 * Create a reflog for a ref. If force_create = 0, only create the
 * reflog for certain refs (those for which should_autocreate_reflog
 * returns non-zero). Otherwise, create it regardless of the reference
 * name. If the logfile already existed or was created, return 0 and
 * set *logfd to the file descriptor opened for appending to the file.
 * If no logfile exists and we decided not to create one, return 0 and
 * set *logfd to -1. On failure, fill in *err, set *logfd to -1, and
 * return -1.
 */
static int log_ref_setup(struct files_ref_store *refs,
			 const char *refname, int force_create,
			 int *logfd, struct strbuf *err)
{
	struct strbuf logfile_sb = STRBUF_INIT;
	char *logfile;

	files_reflog_path(refs, &logfile_sb, refname);
	logfile = strbuf_detach(&logfile_sb, NULL);

	if (force_create || should_autocreate_reflog(refname)) {
		if (raceproof_create_file(logfile, open_or_create_logfile, logfd)) {
			if (errno == ENOENT)
				strbuf_addf(err, "unable to create directory for '%s': "
					    "%s", logfile, strerror(errno));
			else if (errno == EISDIR)
				strbuf_addf(err, "there are still logs under '%s'",
					    logfile);
			else
				strbuf_addf(err, "unable to append to '%s': %s",
					    logfile, strerror(errno));

			goto error;
		}
	} else {
		*logfd = open(logfile, O_APPEND | O_WRONLY, 0666);
		if (*logfd < 0) {
			if (errno == ENOENT || errno == EISDIR) {
				/*
				 * The logfile doesn't already exist,
				 * but that is not an error; it only
				 * means that we won't write log
				 * entries to it.
				 */
				;
			} else {
				strbuf_addf(err, "unable to append to '%s': %s",
					    logfile, strerror(errno));
				goto error;
			}
		}
	}

	if (*logfd >= 0)
		adjust_shared_perm(logfile);

	free(logfile);
	return 0;

error:
	free(logfile);
	return -1;
}

static int files_create_reflog(struct ref_store *ref_store,
			       const char *refname, int force_create,
			       struct strbuf *err)
{
	struct files_ref_store *refs =
		files_downcast(ref_store, REF_STORE_WRITE, "create_reflog");
	int fd;

	if (log_ref_setup(refs, refname, force_create, &fd, err))
		return -1;

	if (fd >= 0)
		close(fd);

	return 0;
}

static int log_ref_write_fd(int fd, const struct object_id *old_oid,
			    const struct object_id *new_oid,
			    const char *committer, const char *msg)
{
	int msglen, written;
	unsigned maxlen, len;
	char *logrec;

	msglen = msg ? strlen(msg) : 0;
	maxlen = strlen(committer) + msglen + 100;
	logrec = xmalloc(maxlen);
	len = xsnprintf(logrec, maxlen, "%s %s %s\n",
			oid_to_hex(old_oid),
			oid_to_hex(new_oid),
			committer);
	if (msglen)
		len += copy_reflog_msg(logrec + len - 1, msg) - 1;

	written = len <= maxlen ? write_in_full(fd, logrec, len) : -1;
	free(logrec);
	if (written < 0)
		return -1;

	return 0;
}

static int files_log_ref_write(struct files_ref_store *refs,
			       const char *refname, const struct object_id *old_oid,
			       const struct object_id *new_oid, const char *msg,
			       int flags, struct strbuf *err)
{
	int logfd, result;

	if (log_all_ref_updates == LOG_REFS_UNSET)
		log_all_ref_updates = is_bare_repository() ? LOG_REFS_NONE : LOG_REFS_NORMAL;

	result = log_ref_setup(refs, refname,
			       flags & REF_FORCE_CREATE_REFLOG,
			       &logfd, err);

	if (result)
		return result;

	if (logfd < 0)
		return 0;
	result = log_ref_write_fd(logfd, old_oid, new_oid,
				  git_committer_info(0), msg);
	if (result) {
		struct strbuf sb = STRBUF_INIT;
		int save_errno = errno;

		files_reflog_path(refs, &sb, refname);
		strbuf_addf(err, "unable to append to '%s': %s",
			    sb.buf, strerror(save_errno));
		strbuf_release(&sb);
		close(logfd);
		return -1;
	}
	if (close(logfd)) {
		struct strbuf sb = STRBUF_INIT;
		int save_errno = errno;

		files_reflog_path(refs, &sb, refname);
		strbuf_addf(err, "unable to append to '%s': %s",
			    sb.buf, strerror(save_errno));
		strbuf_release(&sb);
		return -1;
	}
	return 0;
}

/*
 * Write oid into the open lockfile, then close the lockfile. On
 * errors, rollback the lockfile, fill in *err and return -1.
 */
static int write_ref_to_lockfile(struct ref_lock *lock,
				 const struct object_id *oid, struct strbuf *err)
{
	static char term = '\n';
	struct object *o;
	int fd;

	o = parse_object(oid);
	if (!o) {
		strbuf_addf(err,
			    "trying to write ref '%s' with nonexistent object %s",
			    lock->ref_name, oid_to_hex(oid));
		unlock_ref(lock);
		return -1;
	}
	if (o->type != OBJ_COMMIT && is_branch(lock->ref_name)) {
		strbuf_addf(err,
			    "trying to write non-commit object %s to branch '%s'",
			    oid_to_hex(oid), lock->ref_name);
		unlock_ref(lock);
		return -1;
	}
	fd = get_lock_file_fd(&lock->lk);
	if (write_in_full(fd, oid_to_hex(oid), GIT_SHA1_HEXSZ) < 0 ||
	    write_in_full(fd, &term, 1) < 0 ||
	    close_ref_gently(lock) < 0) {
		strbuf_addf(err,
			    "couldn't write '%s'", get_lock_file_path(&lock->lk));
		unlock_ref(lock);
		return -1;
	}
	return 0;
}

/*
 * Commit a change to a loose reference that has already been written
 * to the loose reference lockfile. Also update the reflogs if
 * necessary, using the specified lockmsg (which can be NULL).
 */
static int commit_ref_update(struct files_ref_store *refs,
			     struct ref_lock *lock,
			     const struct object_id *oid, const char *logmsg,
			     struct strbuf *err)
{
	files_assert_main_repository(refs, "commit_ref_update");

	clear_loose_ref_cache(refs);
	if (files_log_ref_write(refs, lock->ref_name,
				&lock->old_oid, oid,
				logmsg, 0, err)) {
		char *old_msg = strbuf_detach(err, NULL);
		strbuf_addf(err, "cannot update the ref '%s': %s",
			    lock->ref_name, old_msg);
		free(old_msg);
		unlock_ref(lock);
		return -1;
	}

	if (strcmp(lock->ref_name, "HEAD") != 0) {
		/*
		 * Special hack: If a branch is updated directly and HEAD
		 * points to it (may happen on the remote side of a push
		 * for example) then logically the HEAD reflog should be
		 * updated too.
		 * A generic solution implies reverse symref information,
		 * but finding all symrefs pointing to the given branch
		 * would be rather costly for this rare event (the direct
		 * update of a branch) to be worth it.  So let's cheat and
		 * check with HEAD only which should cover 99% of all usage
		 * scenarios (even 100% of the default ones).
		 */
		int head_flag;
		const char *head_ref;

		head_ref = refs_resolve_ref_unsafe(&refs->base, "HEAD",
						   RESOLVE_REF_READING,
						   NULL, &head_flag);
		if (head_ref && (head_flag & REF_ISSYMREF) &&
		    !strcmp(head_ref, lock->ref_name)) {
			struct strbuf log_err = STRBUF_INIT;
			if (files_log_ref_write(refs, "HEAD",
						&lock->old_oid, oid,
						logmsg, 0, &log_err)) {
				error("%s", log_err.buf);
				strbuf_release(&log_err);
			}
		}
	}

	if (commit_ref(lock)) {
		strbuf_addf(err, "couldn't set '%s'", lock->ref_name);
		unlock_ref(lock);
		return -1;
	}

	unlock_ref(lock);
	return 0;
}

static int create_ref_symlink(struct ref_lock *lock, const char *target)
{
	int ret = -1;
#ifndef NO_SYMLINK_HEAD
	char *ref_path = get_locked_file_path(&lock->lk);
	unlink(ref_path);
	ret = symlink(target, ref_path);
	free(ref_path);

	if (ret)
		fprintf(stderr, "no symlink - falling back to symbolic ref\n");
#endif
	return ret;
}

static void update_symref_reflog(struct files_ref_store *refs,
				 struct ref_lock *lock, const char *refname,
				 const char *target, const char *logmsg)
{
	struct strbuf err = STRBUF_INIT;
	struct object_id new_oid;
	if (logmsg &&
	    !refs_read_ref_full(&refs->base, target,
				RESOLVE_REF_READING, &new_oid, NULL) &&
	    files_log_ref_write(refs, refname, &lock->old_oid,
				&new_oid, logmsg, 0, &err)) {
		error("%s", err.buf);
		strbuf_release(&err);
	}
}

static int create_symref_locked(struct files_ref_store *refs,
				struct ref_lock *lock, const char *refname,
				const char *target, const char *logmsg)
{
	if (prefer_symlink_refs && !create_ref_symlink(lock, target)) {
		update_symref_reflog(refs, lock, refname, target, logmsg);
		return 0;
	}

	if (!fdopen_lock_file(&lock->lk, "w"))
		return error("unable to fdopen %s: %s",
			     lock->lk.tempfile->filename.buf, strerror(errno));

	update_symref_reflog(refs, lock, refname, target, logmsg);

	/* no error check; commit_ref will check ferror */
	fprintf(lock->lk.tempfile->fp, "ref: %s\n", target);
	if (commit_ref(lock) < 0)
		return error("unable to write symref for %s: %s", refname,
			     strerror(errno));
	return 0;
}

static int files_create_symref(struct ref_store *ref_store,
			       const char *refname, const char *target,
			       const char *logmsg)
{
	struct files_ref_store *refs =
		files_downcast(ref_store, REF_STORE_WRITE, "create_symref");
	struct strbuf err = STRBUF_INIT;
	struct ref_lock *lock;
	int ret;

	lock = lock_ref_oid_basic(refs, refname, NULL,
<<<<<<< HEAD
				  NULL, NULL, REF_NODEREF, NULL,
=======
				  NULL, NULL, REF_NO_DEREF, NULL,
>>>>>>> 78fb4579
				  &err);
	if (!lock) {
		error("%s", err.buf);
		strbuf_release(&err);
		return -1;
	}

	ret = create_symref_locked(refs, lock, refname, target, logmsg);
	unlock_ref(lock);
	return ret;
}

static int files_reflog_exists(struct ref_store *ref_store,
			       const char *refname)
{
	struct files_ref_store *refs =
		files_downcast(ref_store, REF_STORE_READ, "reflog_exists");
	struct strbuf sb = STRBUF_INIT;
	struct stat st;
	int ret;

	files_reflog_path(refs, &sb, refname);
	ret = !lstat(sb.buf, &st) && S_ISREG(st.st_mode);
	strbuf_release(&sb);
	return ret;
}

static int files_delete_reflog(struct ref_store *ref_store,
			       const char *refname)
{
	struct files_ref_store *refs =
		files_downcast(ref_store, REF_STORE_WRITE, "delete_reflog");
	struct strbuf sb = STRBUF_INIT;
	int ret;

	files_reflog_path(refs, &sb, refname);
	ret = remove_path(sb.buf);
	strbuf_release(&sb);
	return ret;
}

static int show_one_reflog_ent(struct strbuf *sb, each_reflog_ent_fn fn, void *cb_data)
{
	struct object_id ooid, noid;
	char *email_end, *message;
	timestamp_t timestamp;
	int tz;
	const char *p = sb->buf;

	/* old SP new SP name <email> SP time TAB msg LF */
	if (!sb->len || sb->buf[sb->len - 1] != '\n' ||
	    parse_oid_hex(p, &ooid, &p) || *p++ != ' ' ||
	    parse_oid_hex(p, &noid, &p) || *p++ != ' ' ||
	    !(email_end = strchr(p, '>')) ||
	    email_end[1] != ' ' ||
	    !(timestamp = parse_timestamp(email_end + 2, &message, 10)) ||
	    !message || message[0] != ' ' ||
	    (message[1] != '+' && message[1] != '-') ||
	    !isdigit(message[2]) || !isdigit(message[3]) ||
	    !isdigit(message[4]) || !isdigit(message[5]))
		return 0; /* corrupt? */
	email_end[1] = '\0';
	tz = strtol(message + 1, NULL, 10);
	if (message[6] != '\t')
		message += 6;
	else
		message += 7;
	return fn(&ooid, &noid, p, timestamp, tz, message, cb_data);
}

static char *find_beginning_of_line(char *bob, char *scan)
{
	while (bob < scan && *(--scan) != '\n')
		; /* keep scanning backwards */
	/*
	 * Return either beginning of the buffer, or LF at the end of
	 * the previous line.
	 */
	return scan;
}

static int files_for_each_reflog_ent_reverse(struct ref_store *ref_store,
					     const char *refname,
					     each_reflog_ent_fn fn,
					     void *cb_data)
{
	struct files_ref_store *refs =
		files_downcast(ref_store, REF_STORE_READ,
			       "for_each_reflog_ent_reverse");
	struct strbuf sb = STRBUF_INIT;
	FILE *logfp;
	long pos;
	int ret = 0, at_tail = 1;

	files_reflog_path(refs, &sb, refname);
	logfp = fopen(sb.buf, "r");
	strbuf_release(&sb);
	if (!logfp)
		return -1;

	/* Jump to the end */
	if (fseek(logfp, 0, SEEK_END) < 0)
		ret = error("cannot seek back reflog for %s: %s",
			    refname, strerror(errno));
	pos = ftell(logfp);
	while (!ret && 0 < pos) {
		int cnt;
		size_t nread;
		char buf[BUFSIZ];
		char *endp, *scanp;

		/* Fill next block from the end */
		cnt = (sizeof(buf) < pos) ? sizeof(buf) : pos;
		if (fseek(logfp, pos - cnt, SEEK_SET)) {
			ret = error("cannot seek back reflog for %s: %s",
				    refname, strerror(errno));
			break;
		}
		nread = fread(buf, cnt, 1, logfp);
		if (nread != 1) {
			ret = error("cannot read %d bytes from reflog for %s: %s",
				    cnt, refname, strerror(errno));
			break;
		}
		pos -= cnt;

		scanp = endp = buf + cnt;
		if (at_tail && scanp[-1] == '\n')
			/* Looking at the final LF at the end of the file */
			scanp--;
		at_tail = 0;

		while (buf < scanp) {
			/*
			 * terminating LF of the previous line, or the beginning
			 * of the buffer.
			 */
			char *bp;

			bp = find_beginning_of_line(buf, scanp);

			if (*bp == '\n') {
				/*
				 * The newline is the end of the previous line,
				 * so we know we have complete line starting
				 * at (bp + 1). Prefix it onto any prior data
				 * we collected for the line and process it.
				 */
				strbuf_splice(&sb, 0, 0, bp + 1, endp - (bp + 1));
				scanp = bp;
				endp = bp + 1;
				ret = show_one_reflog_ent(&sb, fn, cb_data);
				strbuf_reset(&sb);
				if (ret)
					break;
			} else if (!pos) {
				/*
				 * We are at the start of the buffer, and the
				 * start of the file; there is no previous
				 * line, and we have everything for this one.
				 * Process it, and we can end the loop.
				 */
				strbuf_splice(&sb, 0, 0, buf, endp - buf);
				ret = show_one_reflog_ent(&sb, fn, cb_data);
				strbuf_reset(&sb);
				break;
			}

			if (bp == buf) {
				/*
				 * We are at the start of the buffer, and there
				 * is more file to read backwards. Which means
				 * we are in the middle of a line. Note that we
				 * may get here even if *bp was a newline; that
				 * just means we are at the exact end of the
				 * previous line, rather than some spot in the
				 * middle.
				 *
				 * Save away what we have to be combined with
				 * the data from the next read.
				 */
				strbuf_splice(&sb, 0, 0, buf, endp - buf);
				break;
			}
		}

	}
	if (!ret && sb.len)
		die("BUG: reverse reflog parser had leftover data");

	fclose(logfp);
	strbuf_release(&sb);
	return ret;
}

static int files_for_each_reflog_ent(struct ref_store *ref_store,
				     const char *refname,
				     each_reflog_ent_fn fn, void *cb_data)
{
	struct files_ref_store *refs =
		files_downcast(ref_store, REF_STORE_READ,
			       "for_each_reflog_ent");
	FILE *logfp;
	struct strbuf sb = STRBUF_INIT;
	int ret = 0;

	files_reflog_path(refs, &sb, refname);
	logfp = fopen(sb.buf, "r");
	strbuf_release(&sb);
	if (!logfp)
		return -1;

	while (!ret && !strbuf_getwholeline(&sb, logfp, '\n'))
		ret = show_one_reflog_ent(&sb, fn, cb_data);
	fclose(logfp);
	strbuf_release(&sb);
	return ret;
}

struct files_reflog_iterator {
	struct ref_iterator base;

	struct ref_store *ref_store;
	struct dir_iterator *dir_iterator;
	struct object_id oid;
};

static int files_reflog_iterator_advance(struct ref_iterator *ref_iterator)
{
	struct files_reflog_iterator *iter =
		(struct files_reflog_iterator *)ref_iterator;
	struct dir_iterator *diter = iter->dir_iterator;
	int ok;

	while ((ok = dir_iterator_advance(diter)) == ITER_OK) {
		int flags;

		if (!S_ISREG(diter->st.st_mode))
			continue;
		if (diter->basename[0] == '.')
			continue;
		if (ends_with(diter->basename, ".lock"))
			continue;

		if (refs_read_ref_full(iter->ref_store,
				       diter->relative_path, 0,
				       &iter->oid, &flags)) {
			error("bad ref for %s", diter->path.buf);
			continue;
		}

		iter->base.refname = diter->relative_path;
		iter->base.oid = &iter->oid;
		iter->base.flags = flags;
		return ITER_OK;
	}

	iter->dir_iterator = NULL;
	if (ref_iterator_abort(ref_iterator) == ITER_ERROR)
		ok = ITER_ERROR;
	return ok;
}

static int files_reflog_iterator_peel(struct ref_iterator *ref_iterator,
				   struct object_id *peeled)
{
	die("BUG: ref_iterator_peel() called for reflog_iterator");
}

static int files_reflog_iterator_abort(struct ref_iterator *ref_iterator)
{
	struct files_reflog_iterator *iter =
		(struct files_reflog_iterator *)ref_iterator;
	int ok = ITER_DONE;

	if (iter->dir_iterator)
		ok = dir_iterator_abort(iter->dir_iterator);

	base_ref_iterator_free(ref_iterator);
	return ok;
}

static struct ref_iterator_vtable files_reflog_iterator_vtable = {
	files_reflog_iterator_advance,
	files_reflog_iterator_peel,
	files_reflog_iterator_abort
};

static struct ref_iterator *reflog_iterator_begin(struct ref_store *ref_store,
						  const char *gitdir)
{
	struct files_reflog_iterator *iter = xcalloc(1, sizeof(*iter));
	struct ref_iterator *ref_iterator = &iter->base;
	struct strbuf sb = STRBUF_INIT;

	base_ref_iterator_init(ref_iterator, &files_reflog_iterator_vtable, 0);
	strbuf_addf(&sb, "%s/logs", gitdir);
	iter->dir_iterator = dir_iterator_begin(sb.buf);
	iter->ref_store = ref_store;
	strbuf_release(&sb);

	return ref_iterator;
}

static enum iterator_selection reflog_iterator_select(
	struct ref_iterator *iter_worktree,
	struct ref_iterator *iter_common,
	void *cb_data)
{
	if (iter_worktree) {
		/*
		 * We're a bit loose here. We probably should ignore
		 * common refs if they are accidentally added as
		 * per-worktree refs.
		 */
		return ITER_SELECT_0;
	} else if (iter_common) {
		if (ref_type(iter_common->refname) == REF_TYPE_NORMAL)
			return ITER_SELECT_1;

		/*
		 * The main ref store may contain main worktree's
		 * per-worktree refs, which should be ignored
		 */
		return ITER_SKIP_1;
	} else
		return ITER_DONE;
}

static struct ref_iterator *files_reflog_iterator_begin(struct ref_store *ref_store)
{
	struct files_ref_store *refs =
		files_downcast(ref_store, REF_STORE_READ,
			       "reflog_iterator_begin");

	if (!strcmp(refs->gitdir, refs->gitcommondir)) {
		return reflog_iterator_begin(ref_store, refs->gitcommondir);
	} else {
		return merge_ref_iterator_begin(
			0,
			reflog_iterator_begin(ref_store, refs->gitdir),
			reflog_iterator_begin(ref_store, refs->gitcommondir),
			reflog_iterator_select, refs);
	}
}

/*
 * If update is a direct update of head_ref (the reference pointed to
 * by HEAD), then add an extra REF_LOG_ONLY update for HEAD.
 */
static int split_head_update(struct ref_update *update,
			     struct ref_transaction *transaction,
			     const char *head_ref,
			     struct string_list *affected_refnames,
			     struct strbuf *err)
{
	struct string_list_item *item;
	struct ref_update *new_update;

	if ((update->flags & REF_LOG_ONLY) ||
	    (update->flags & REF_IS_PRUNING) ||
	    (update->flags & REF_UPDATE_VIA_HEAD))
		return 0;

	if (strcmp(update->refname, head_ref))
		return 0;

	/*
	 * First make sure that HEAD is not already in the
	 * transaction. This check is O(lg N) in the transaction
	 * size, but it happens at most once per transaction.
	 */
	if (string_list_has_string(affected_refnames, "HEAD")) {
		/* An entry already existed */
		strbuf_addf(err,
			    "multiple updates for 'HEAD' (including one "
			    "via its referent '%s') are not allowed",
			    update->refname);
		return TRANSACTION_NAME_CONFLICT;
	}

	new_update = ref_transaction_add_update(
			transaction, "HEAD",
<<<<<<< HEAD
			update->flags | REF_LOG_ONLY | REF_NODEREF,
=======
			update->flags | REF_LOG_ONLY | REF_NO_DEREF,
>>>>>>> 78fb4579
			&update->new_oid, &update->old_oid,
			update->msg);

	/*
	 * Add "HEAD". This insertion is O(N) in the transaction
	 * size, but it happens at most once per transaction.
	 * Add new_update->refname instead of a literal "HEAD".
	 */
	if (strcmp(new_update->refname, "HEAD"))
		BUG("%s unexpectedly not 'HEAD'", new_update->refname);
	item = string_list_insert(affected_refnames, new_update->refname);
	item->util = new_update;

	return 0;
}

/*
 * update is for a symref that points at referent and doesn't have
 * REF_NO_DEREF set. Split it into two updates:
 * - The original update, but with REF_LOG_ONLY and REF_NO_DEREF set
 * - A new, separate update for the referent reference
 * Note that the new update will itself be subject to splitting when
 * the iteration gets to it.
 */
static int split_symref_update(struct files_ref_store *refs,
			       struct ref_update *update,
			       const char *referent,
			       struct ref_transaction *transaction,
			       struct string_list *affected_refnames,
			       struct strbuf *err)
{
	struct string_list_item *item;
	struct ref_update *new_update;
	unsigned int new_flags;

	/*
	 * First make sure that referent is not already in the
	 * transaction. This check is O(lg N) in the transaction
	 * size, but it happens at most once per symref in a
	 * transaction.
	 */
	if (string_list_has_string(affected_refnames, referent)) {
		/* An entry already exists */
		strbuf_addf(err,
			    "multiple updates for '%s' (including one "
			    "via symref '%s') are not allowed",
			    referent, update->refname);
		return TRANSACTION_NAME_CONFLICT;
	}

	new_flags = update->flags;
	if (!strcmp(update->refname, "HEAD")) {
		/*
		 * Record that the new update came via HEAD, so that
		 * when we process it, split_head_update() doesn't try
		 * to add another reflog update for HEAD. Note that
		 * this bit will be propagated if the new_update
		 * itself needs to be split.
		 */
		new_flags |= REF_UPDATE_VIA_HEAD;
	}

	new_update = ref_transaction_add_update(
			transaction, referent, new_flags,
			&update->new_oid, &update->old_oid,
			update->msg);

	new_update->parent_update = update;

	/*
	 * Change the symbolic ref update to log only. Also, it
	 * doesn't need to check its old OID value, as that will be
	 * done when new_update is processed.
	 */
	update->flags |= REF_LOG_ONLY | REF_NO_DEREF;
	update->flags &= ~REF_HAVE_OLD;

	/*
	 * Add the referent. This insertion is O(N) in the transaction
	 * size, but it happens at most once per symref in a
	 * transaction. Make sure to add new_update->refname, which will
	 * be valid as long as affected_refnames is in use, and NOT
	 * referent, which might soon be freed by our caller.
	 */
	item = string_list_insert(affected_refnames, new_update->refname);
	if (item->util)
		BUG("%s unexpectedly found in affected_refnames",
		    new_update->refname);
	item->util = new_update;

	return 0;
}

/*
 * Return the refname under which update was originally requested.
 */
static const char *original_update_refname(struct ref_update *update)
{
	while (update->parent_update)
		update = update->parent_update;

	return update->refname;
}

/*
 * Check whether the REF_HAVE_OLD and old_oid values stored in update
 * are consistent with oid, which is the reference's current value. If
 * everything is OK, return 0; otherwise, write an error message to
 * err and return -1.
 */
static int check_old_oid(struct ref_update *update, struct object_id *oid,
			 struct strbuf *err)
{
	if (!(update->flags & REF_HAVE_OLD) ||
		   !oidcmp(oid, &update->old_oid))
		return 0;

	if (is_null_oid(&update->old_oid))
		strbuf_addf(err, "cannot lock ref '%s': "
			    "reference already exists",
			    original_update_refname(update));
	else if (is_null_oid(oid))
		strbuf_addf(err, "cannot lock ref '%s': "
			    "reference is missing but expected %s",
			    original_update_refname(update),
			    oid_to_hex(&update->old_oid));
	else
		strbuf_addf(err, "cannot lock ref '%s': "
			    "is at %s but expected %s",
			    original_update_refname(update),
			    oid_to_hex(oid),
			    oid_to_hex(&update->old_oid));

	return -1;
}

/*
 * Prepare for carrying out update:
 * - Lock the reference referred to by update.
 * - Read the reference under lock.
 * - Check that its old OID value (if specified) is correct, and in
 *   any case record it in update->lock->old_oid for later use when
 *   writing the reflog.
 * - If it is a symref update without REF_NO_DEREF, split it up into a
 *   REF_LOG_ONLY update of the symref and add a separate update for
 *   the referent to transaction.
 * - If it is an update of head_ref, add a corresponding REF_LOG_ONLY
 *   update of HEAD.
 */
static int lock_ref_for_update(struct files_ref_store *refs,
			       struct ref_update *update,
			       struct ref_transaction *transaction,
			       const char *head_ref,
			       struct string_list *affected_refnames,
			       struct strbuf *err)
{
	struct strbuf referent = STRBUF_INIT;
	int mustexist = (update->flags & REF_HAVE_OLD) &&
		!is_null_oid(&update->old_oid);
	int ret = 0;
	struct ref_lock *lock;

	files_assert_main_repository(refs, "lock_ref_for_update");

	if ((update->flags & REF_HAVE_NEW) && is_null_oid(&update->new_oid))
		update->flags |= REF_DELETING;

	if (head_ref) {
		ret = split_head_update(update, transaction, head_ref,
					affected_refnames, err);
		if (ret)
			goto out;
	}

	ret = lock_raw_ref(refs, update->refname, mustexist,
			   affected_refnames, NULL,
			   &lock, &referent,
			   &update->type, err);
	if (ret) {
		char *reason;

		reason = strbuf_detach(err, NULL);
		strbuf_addf(err, "cannot lock ref '%s': %s",
			    original_update_refname(update), reason);
		free(reason);
		goto out;
	}

	update->backend_data = lock;

	if (update->type & REF_ISSYMREF) {
		if (update->flags & REF_NO_DEREF) {
			/*
			 * We won't be reading the referent as part of
			 * the transaction, so we have to read it here
			 * to record and possibly check old_oid:
			 */
			if (refs_read_ref_full(&refs->base,
					       referent.buf, 0,
					       &lock->old_oid, NULL)) {
				if (update->flags & REF_HAVE_OLD) {
					strbuf_addf(err, "cannot lock ref '%s': "
						    "error reading reference",
						    original_update_refname(update));
					ret = TRANSACTION_GENERIC_ERROR;
					goto out;
				}
			} else if (check_old_oid(update, &lock->old_oid, err)) {
				ret = TRANSACTION_GENERIC_ERROR;
				goto out;
			}
		} else {
			/*
			 * Create a new update for the reference this
			 * symref is pointing at. Also, we will record
			 * and verify old_oid for this update as part
			 * of processing the split-off update, so we
			 * don't have to do it here.
			 */
			ret = split_symref_update(refs, update,
						  referent.buf, transaction,
						  affected_refnames, err);
			if (ret)
				goto out;
		}
	} else {
		struct ref_update *parent_update;

		if (check_old_oid(update, &lock->old_oid, err)) {
			ret = TRANSACTION_GENERIC_ERROR;
			goto out;
		}

		/*
		 * If this update is happening indirectly because of a
		 * symref update, record the old OID in the parent
		 * update:
		 */
		for (parent_update = update->parent_update;
		     parent_update;
		     parent_update = parent_update->parent_update) {
			struct ref_lock *parent_lock = parent_update->backend_data;
			oidcpy(&parent_lock->old_oid, &lock->old_oid);
		}
	}

	if ((update->flags & REF_HAVE_NEW) &&
	    !(update->flags & REF_DELETING) &&
	    !(update->flags & REF_LOG_ONLY)) {
		if (!(update->type & REF_ISSYMREF) &&
		    !oidcmp(&lock->old_oid, &update->new_oid)) {
			/*
			 * The reference already has the desired
			 * value, so we don't need to write it.
			 */
		} else if (write_ref_to_lockfile(lock, &update->new_oid,
						 err)) {
			char *write_err = strbuf_detach(err, NULL);

			/*
			 * The lock was freed upon failure of
			 * write_ref_to_lockfile():
			 */
			update->backend_data = NULL;
			strbuf_addf(err,
				    "cannot update ref '%s': %s",
				    update->refname, write_err);
			free(write_err);
			ret = TRANSACTION_GENERIC_ERROR;
			goto out;
		} else {
			update->flags |= REF_NEEDS_COMMIT;
		}
	}
	if (!(update->flags & REF_NEEDS_COMMIT)) {
		/*
		 * We didn't call write_ref_to_lockfile(), so
		 * the lockfile is still open. Close it to
		 * free up the file descriptor:
		 */
		if (close_ref_gently(lock)) {
			strbuf_addf(err, "couldn't close '%s.lock'",
				    update->refname);
			ret = TRANSACTION_GENERIC_ERROR;
			goto out;
		}
	}

out:
	strbuf_release(&referent);
	return ret;
}

struct files_transaction_backend_data {
	struct ref_transaction *packed_transaction;
	int packed_refs_locked;
};

/*
 * Unlock any references in `transaction` that are still locked, and
 * mark the transaction closed.
 */
static void files_transaction_cleanup(struct files_ref_store *refs,
				      struct ref_transaction *transaction)
{
	size_t i;
	struct files_transaction_backend_data *backend_data =
		transaction->backend_data;
	struct strbuf err = STRBUF_INIT;

	for (i = 0; i < transaction->nr; i++) {
		struct ref_update *update = transaction->updates[i];
		struct ref_lock *lock = update->backend_data;

		if (lock) {
			unlock_ref(lock);
			update->backend_data = NULL;
		}
	}

	if (backend_data->packed_transaction &&
	    ref_transaction_abort(backend_data->packed_transaction, &err)) {
		error("error aborting transaction: %s", err.buf);
		strbuf_release(&err);
	}

	if (backend_data->packed_refs_locked)
		packed_refs_unlock(refs->packed_ref_store);

	free(backend_data);

	transaction->state = REF_TRANSACTION_CLOSED;
}

static int files_transaction_prepare(struct ref_store *ref_store,
				     struct ref_transaction *transaction,
				     struct strbuf *err)
{
	struct files_ref_store *refs =
		files_downcast(ref_store, REF_STORE_WRITE,
			       "ref_transaction_prepare");
	size_t i;
	int ret = 0;
	struct string_list affected_refnames = STRING_LIST_INIT_NODUP;
	char *head_ref = NULL;
	int head_type;
	struct files_transaction_backend_data *backend_data;
	struct ref_transaction *packed_transaction = NULL;

	assert(err);

	if (!transaction->nr)
		goto cleanup;

	backend_data = xcalloc(1, sizeof(*backend_data));
	transaction->backend_data = backend_data;

	/*
	 * Fail if a refname appears more than once in the
	 * transaction. (If we end up splitting up any updates using
	 * split_symref_update() or split_head_update(), those
	 * functions will check that the new updates don't have the
	 * same refname as any existing ones.) Also fail if any of the
	 * updates use REF_IS_PRUNING without REF_NO_DEREF.
	 */
	for (i = 0; i < transaction->nr; i++) {
		struct ref_update *update = transaction->updates[i];
		struct string_list_item *item =
			string_list_append(&affected_refnames, update->refname);

		if ((update->flags & REF_IS_PRUNING) &&
		    !(update->flags & REF_NO_DEREF))
			BUG("REF_IS_PRUNING set without REF_NO_DEREF");

		/*
		 * We store a pointer to update in item->util, but at
		 * the moment we never use the value of this field
		 * except to check whether it is non-NULL.
		 */
		item->util = update;
	}
	string_list_sort(&affected_refnames);
	if (ref_update_reject_duplicates(&affected_refnames, err)) {
		ret = TRANSACTION_GENERIC_ERROR;
		goto cleanup;
	}

	/*
	 * Special hack: If a branch is updated directly and HEAD
	 * points to it (may happen on the remote side of a push
	 * for example) then logically the HEAD reflog should be
	 * updated too.
	 *
	 * A generic solution would require reverse symref lookups,
	 * but finding all symrefs pointing to a given branch would be
	 * rather costly for this rare event (the direct update of a
	 * branch) to be worth it. So let's cheat and check with HEAD
	 * only, which should cover 99% of all usage scenarios (even
	 * 100% of the default ones).
	 *
	 * So if HEAD is a symbolic reference, then record the name of
	 * the reference that it points to. If we see an update of
	 * head_ref within the transaction, then split_head_update()
	 * arranges for the reflog of HEAD to be updated, too.
	 */
	head_ref = refs_resolve_refdup(ref_store, "HEAD",
				       RESOLVE_REF_NO_RECURSE,
				       NULL, &head_type);

	if (head_ref && !(head_type & REF_ISSYMREF)) {
		FREE_AND_NULL(head_ref);
	}

	/*
	 * Acquire all locks, verify old values if provided, check
	 * that new values are valid, and write new values to the
	 * lockfiles, ready to be activated. Only keep one lockfile
	 * open at a time to avoid running out of file descriptors.
	 * Note that lock_ref_for_update() might append more updates
	 * to the transaction.
	 */
	for (i = 0; i < transaction->nr; i++) {
		struct ref_update *update = transaction->updates[i];

		ret = lock_ref_for_update(refs, update, transaction,
					  head_ref, &affected_refnames, err);
		if (ret)
			goto cleanup;

		if (update->flags & REF_DELETING &&
		    !(update->flags & REF_LOG_ONLY) &&
		    !(update->flags & REF_IS_PRUNING)) {
			/*
			 * This reference has to be deleted from
			 * packed-refs if it exists there.
			 */
			if (!packed_transaction) {
				packed_transaction = ref_store_transaction_begin(
						refs->packed_ref_store, err);
				if (!packed_transaction) {
					ret = TRANSACTION_GENERIC_ERROR;
					goto cleanup;
				}

				backend_data->packed_transaction =
					packed_transaction;
			}

			ref_transaction_add_update(
					packed_transaction, update->refname,
<<<<<<< HEAD
					update->flags & ~REF_HAVE_OLD,
					&update->new_oid, &update->old_oid,
=======
					REF_HAVE_NEW | REF_NO_DEREF,
					&update->new_oid, NULL,
>>>>>>> 78fb4579
					NULL);
		}
	}

	if (packed_transaction) {
		if (packed_refs_lock(refs->packed_ref_store, 0, err)) {
			ret = TRANSACTION_GENERIC_ERROR;
			goto cleanup;
		}
		backend_data->packed_refs_locked = 1;

		if (is_packed_transaction_needed(refs->packed_ref_store,
						 packed_transaction)) {
			ret = ref_transaction_prepare(packed_transaction, err);
		} else {
			/*
			 * We can skip rewriting the `packed-refs`
			 * file. But we do need to leave it locked, so
			 * that somebody else doesn't pack a reference
			 * that we are trying to delete.
			 */
			if (ref_transaction_abort(packed_transaction, err)) {
				ret = TRANSACTION_GENERIC_ERROR;
				goto cleanup;
			}
			backend_data->packed_transaction = NULL;
		}
	}

cleanup:
	free(head_ref);
	string_list_clear(&affected_refnames, 0);

	if (ret)
		files_transaction_cleanup(refs, transaction);
	else
		transaction->state = REF_TRANSACTION_PREPARED;

	return ret;
}

static int files_transaction_finish(struct ref_store *ref_store,
				    struct ref_transaction *transaction,
				    struct strbuf *err)
{
	struct files_ref_store *refs =
		files_downcast(ref_store, 0, "ref_transaction_finish");
	size_t i;
	int ret = 0;
	struct strbuf sb = STRBUF_INIT;
	struct files_transaction_backend_data *backend_data;
	struct ref_transaction *packed_transaction;


	assert(err);

	if (!transaction->nr) {
		transaction->state = REF_TRANSACTION_CLOSED;
		return 0;
	}

	backend_data = transaction->backend_data;
	packed_transaction = backend_data->packed_transaction;

	/* Perform updates first so live commits remain referenced */
	for (i = 0; i < transaction->nr; i++) {
		struct ref_update *update = transaction->updates[i];
		struct ref_lock *lock = update->backend_data;

		if (update->flags & REF_NEEDS_COMMIT ||
		    update->flags & REF_LOG_ONLY) {
			if (files_log_ref_write(refs,
						lock->ref_name,
						&lock->old_oid,
						&update->new_oid,
						update->msg, update->flags,
						err)) {
				char *old_msg = strbuf_detach(err, NULL);

				strbuf_addf(err, "cannot update the ref '%s': %s",
					    lock->ref_name, old_msg);
				free(old_msg);
				unlock_ref(lock);
				update->backend_data = NULL;
				ret = TRANSACTION_GENERIC_ERROR;
				goto cleanup;
			}
		}
		if (update->flags & REF_NEEDS_COMMIT) {
			clear_loose_ref_cache(refs);
			if (commit_ref(lock)) {
				strbuf_addf(err, "couldn't set '%s'", lock->ref_name);
				unlock_ref(lock);
				update->backend_data = NULL;
				ret = TRANSACTION_GENERIC_ERROR;
				goto cleanup;
			}
		}
	}

	/*
	 * Now that updates are safely completed, we can perform
	 * deletes. First delete the reflogs of any references that
	 * will be deleted, since (in the unexpected event of an
	 * error) leaving a reference without a reflog is less bad
	 * than leaving a reflog without a reference (the latter is a
	 * mildly invalid repository state):
	 */
	for (i = 0; i < transaction->nr; i++) {
		struct ref_update *update = transaction->updates[i];
		if (update->flags & REF_DELETING &&
		    !(update->flags & REF_LOG_ONLY) &&
		    !(update->flags & REF_IS_PRUNING)) {
			strbuf_reset(&sb);
			files_reflog_path(refs, &sb, update->refname);
			if (!unlink_or_warn(sb.buf))
				try_remove_empty_parents(refs, update->refname,
							 REMOVE_EMPTY_PARENTS_REFLOG);
		}
	}

	/*
	 * Perform deletes now that updates are safely completed.
	 *
	 * First delete any packed versions of the references, while
	 * retaining the packed-refs lock:
	 */
	if (packed_transaction) {
		ret = ref_transaction_commit(packed_transaction, err);
		ref_transaction_free(packed_transaction);
		packed_transaction = NULL;
		backend_data->packed_transaction = NULL;
		if (ret)
			goto cleanup;
	}

	/* Now delete the loose versions of the references: */
	for (i = 0; i < transaction->nr; i++) {
		struct ref_update *update = transaction->updates[i];
		struct ref_lock *lock = update->backend_data;

		if (update->flags & REF_DELETING &&
		    !(update->flags & REF_LOG_ONLY)) {
			if (!(update->type & REF_ISPACKED) ||
			    update->type & REF_ISSYMREF) {
				/* It is a loose reference. */
				strbuf_reset(&sb);
				files_ref_path(refs, &sb, lock->ref_name);
				if (unlink_or_msg(sb.buf, err)) {
					ret = TRANSACTION_GENERIC_ERROR;
					goto cleanup;
				}
				update->flags |= REF_DELETED_LOOSE;
			}
		}
	}

	clear_loose_ref_cache(refs);

cleanup:
	files_transaction_cleanup(refs, transaction);

	for (i = 0; i < transaction->nr; i++) {
		struct ref_update *update = transaction->updates[i];

		if (update->flags & REF_DELETED_LOOSE) {
			/*
			 * The loose reference was deleted. Delete any
			 * empty parent directories. (Note that this
			 * can only work because we have already
			 * removed the lockfile.)
			 */
			try_remove_empty_parents(refs, update->refname,
						 REMOVE_EMPTY_PARENTS_REF);
		}
	}

	strbuf_release(&sb);
	return ret;
}

static int files_transaction_abort(struct ref_store *ref_store,
				   struct ref_transaction *transaction,
				   struct strbuf *err)
{
	struct files_ref_store *refs =
		files_downcast(ref_store, 0, "ref_transaction_abort");

	files_transaction_cleanup(refs, transaction);
	return 0;
}

static int ref_present(const char *refname,
		       const struct object_id *oid, int flags, void *cb_data)
{
	struct string_list *affected_refnames = cb_data;

	return string_list_has_string(affected_refnames, refname);
}

static int files_initial_transaction_commit(struct ref_store *ref_store,
					    struct ref_transaction *transaction,
					    struct strbuf *err)
{
	struct files_ref_store *refs =
		files_downcast(ref_store, REF_STORE_WRITE,
			       "initial_ref_transaction_commit");
	size_t i;
	int ret = 0;
	struct string_list affected_refnames = STRING_LIST_INIT_NODUP;
	struct ref_transaction *packed_transaction = NULL;

	assert(err);

	if (transaction->state != REF_TRANSACTION_OPEN)
		die("BUG: commit called for transaction that is not open");

	/* Fail if a refname appears more than once in the transaction: */
	for (i = 0; i < transaction->nr; i++)
		string_list_append(&affected_refnames,
				   transaction->updates[i]->refname);
	string_list_sort(&affected_refnames);
	if (ref_update_reject_duplicates(&affected_refnames, err)) {
		ret = TRANSACTION_GENERIC_ERROR;
		goto cleanup;
	}

	/*
	 * It's really undefined to call this function in an active
	 * repository or when there are existing references: we are
	 * only locking and changing packed-refs, so (1) any
	 * simultaneous processes might try to change a reference at
	 * the same time we do, and (2) any existing loose versions of
	 * the references that we are setting would have precedence
	 * over our values. But some remote helpers create the remote
	 * "HEAD" and "master" branches before calling this function,
	 * so here we really only check that none of the references
	 * that we are creating already exists.
	 */
	if (refs_for_each_rawref(&refs->base, ref_present,
				 &affected_refnames))
		die("BUG: initial ref transaction called with existing refs");

	packed_transaction = ref_store_transaction_begin(refs->packed_ref_store, err);
	if (!packed_transaction) {
		ret = TRANSACTION_GENERIC_ERROR;
		goto cleanup;
	}

	for (i = 0; i < transaction->nr; i++) {
		struct ref_update *update = transaction->updates[i];

		if ((update->flags & REF_HAVE_OLD) &&
		    !is_null_oid(&update->old_oid))
			die("BUG: initial ref transaction with old_sha1 set");
		if (refs_verify_refname_available(&refs->base, update->refname,
						  &affected_refnames, NULL,
						  err)) {
			ret = TRANSACTION_NAME_CONFLICT;
			goto cleanup;
		}

		/*
		 * Add a reference creation for this reference to the
		 * packed-refs transaction:
		 */
		ref_transaction_add_update(packed_transaction, update->refname,
					   update->flags & ~REF_HAVE_OLD,
					   &update->new_oid, &update->old_oid,
					   NULL);
	}

	if (packed_refs_lock(refs->packed_ref_store, 0, err)) {
		ret = TRANSACTION_GENERIC_ERROR;
		goto cleanup;
	}

	if (initial_ref_transaction_commit(packed_transaction, err)) {
		ret = TRANSACTION_GENERIC_ERROR;
		goto cleanup;
	}

cleanup:
	if (packed_transaction)
		ref_transaction_free(packed_transaction);
	packed_refs_unlock(refs->packed_ref_store);
	transaction->state = REF_TRANSACTION_CLOSED;
	string_list_clear(&affected_refnames, 0);
	return ret;
}

struct expire_reflog_cb {
	unsigned int flags;
	reflog_expiry_should_prune_fn *should_prune_fn;
	void *policy_cb;
	FILE *newlog;
	struct object_id last_kept_oid;
};

static int expire_reflog_ent(struct object_id *ooid, struct object_id *noid,
			     const char *email, timestamp_t timestamp, int tz,
			     const char *message, void *cb_data)
{
	struct expire_reflog_cb *cb = cb_data;
	struct expire_reflog_policy_cb *policy_cb = cb->policy_cb;

	if (cb->flags & EXPIRE_REFLOGS_REWRITE)
		ooid = &cb->last_kept_oid;

	if ((*cb->should_prune_fn)(ooid, noid, email, timestamp, tz,
				   message, policy_cb)) {
		if (!cb->newlog)
			printf("would prune %s", message);
		else if (cb->flags & EXPIRE_REFLOGS_VERBOSE)
			printf("prune %s", message);
	} else {
		if (cb->newlog) {
			fprintf(cb->newlog, "%s %s %s %"PRItime" %+05d\t%s",
				oid_to_hex(ooid), oid_to_hex(noid),
				email, timestamp, tz, message);
			oidcpy(&cb->last_kept_oid, noid);
		}
		if (cb->flags & EXPIRE_REFLOGS_VERBOSE)
			printf("keep %s", message);
	}
	return 0;
}

static int files_reflog_expire(struct ref_store *ref_store,
			       const char *refname, const struct object_id *oid,
			       unsigned int flags,
			       reflog_expiry_prepare_fn prepare_fn,
			       reflog_expiry_should_prune_fn should_prune_fn,
			       reflog_expiry_cleanup_fn cleanup_fn,
			       void *policy_cb_data)
{
	struct files_ref_store *refs =
		files_downcast(ref_store, REF_STORE_WRITE, "reflog_expire");
	static struct lock_file reflog_lock;
	struct expire_reflog_cb cb;
	struct ref_lock *lock;
	struct strbuf log_file_sb = STRBUF_INIT;
	char *log_file;
	int status = 0;
	int type;
	struct strbuf err = STRBUF_INIT;

	memset(&cb, 0, sizeof(cb));
	cb.flags = flags;
	cb.policy_cb = policy_cb_data;
	cb.should_prune_fn = should_prune_fn;

	/*
	 * The reflog file is locked by holding the lock on the
	 * reference itself, plus we might need to update the
	 * reference if --updateref was specified:
	 */
	lock = lock_ref_oid_basic(refs, refname, oid,
<<<<<<< HEAD
				  NULL, NULL, REF_NODEREF,
=======
				  NULL, NULL, REF_NO_DEREF,
>>>>>>> 78fb4579
				  &type, &err);
	if (!lock) {
		error("cannot lock ref '%s': %s", refname, err.buf);
		strbuf_release(&err);
		return -1;
	}
	if (!refs_reflog_exists(ref_store, refname)) {
		unlock_ref(lock);
		return 0;
	}

	files_reflog_path(refs, &log_file_sb, refname);
	log_file = strbuf_detach(&log_file_sb, NULL);
	if (!(flags & EXPIRE_REFLOGS_DRY_RUN)) {
		/*
		 * Even though holding $GIT_DIR/logs/$reflog.lock has
		 * no locking implications, we use the lock_file
		 * machinery here anyway because it does a lot of the
		 * work we need, including cleaning up if the program
		 * exits unexpectedly.
		 */
		if (hold_lock_file_for_update(&reflog_lock, log_file, 0) < 0) {
			struct strbuf err = STRBUF_INIT;
			unable_to_lock_message(log_file, errno, &err);
			error("%s", err.buf);
			strbuf_release(&err);
			goto failure;
		}
		cb.newlog = fdopen_lock_file(&reflog_lock, "w");
		if (!cb.newlog) {
			error("cannot fdopen %s (%s)",
			      get_lock_file_path(&reflog_lock), strerror(errno));
			goto failure;
		}
	}

	(*prepare_fn)(refname, oid, cb.policy_cb);
	refs_for_each_reflog_ent(ref_store, refname, expire_reflog_ent, &cb);
	(*cleanup_fn)(cb.policy_cb);

	if (!(flags & EXPIRE_REFLOGS_DRY_RUN)) {
		/*
		 * It doesn't make sense to adjust a reference pointed
		 * to by a symbolic ref based on expiring entries in
		 * the symbolic reference's reflog. Nor can we update
		 * a reference if there are no remaining reflog
		 * entries.
		 */
		int update = (flags & EXPIRE_REFLOGS_UPDATE_REF) &&
			!(type & REF_ISSYMREF) &&
			!is_null_oid(&cb.last_kept_oid);

		if (close_lock_file_gently(&reflog_lock)) {
			status |= error("couldn't write %s: %s", log_file,
					strerror(errno));
			rollback_lock_file(&reflog_lock);
		} else if (update &&
			   (write_in_full(get_lock_file_fd(&lock->lk),
				oid_to_hex(&cb.last_kept_oid), GIT_SHA1_HEXSZ) < 0 ||
			    write_str_in_full(get_lock_file_fd(&lock->lk), "\n") < 0 ||
			    close_ref_gently(lock) < 0)) {
			status |= error("couldn't write %s",
					get_lock_file_path(&lock->lk));
			rollback_lock_file(&reflog_lock);
		} else if (commit_lock_file(&reflog_lock)) {
			status |= error("unable to write reflog '%s' (%s)",
					log_file, strerror(errno));
		} else if (update && commit_ref(lock)) {
			status |= error("couldn't set %s", lock->ref_name);
		}
	}
	free(log_file);
	unlock_ref(lock);
	return status;

 failure:
	rollback_lock_file(&reflog_lock);
	free(log_file);
	unlock_ref(lock);
	return -1;
}

static int files_init_db(struct ref_store *ref_store, struct strbuf *err)
{
	struct files_ref_store *refs =
		files_downcast(ref_store, REF_STORE_WRITE, "init_db");
	struct strbuf sb = STRBUF_INIT;

	/*
	 * Create .git/refs/{heads,tags}
	 */
	files_ref_path(refs, &sb, "refs/heads");
	safe_create_dir(sb.buf, 1);

	strbuf_reset(&sb);
	files_ref_path(refs, &sb, "refs/tags");
	safe_create_dir(sb.buf, 1);

	strbuf_release(&sb);
	return 0;
}

struct ref_storage_be refs_be_files = {
	NULL,
	"files",
	files_ref_store_create,
	files_init_db,
	files_transaction_prepare,
	files_transaction_finish,
	files_transaction_abort,
	files_initial_transaction_commit,

	files_pack_refs,
	files_create_symref,
	files_delete_refs,
	files_rename_ref,
	files_copy_ref,

	files_ref_iterator_begin,
	files_read_raw_ref,

	files_reflog_iterator_begin,
	files_for_each_reflog_ent,
	files_for_each_reflog_ent_reverse,
	files_reflog_exists,
	files_create_reflog,
	files_delete_reflog,
	files_reflog_expire
};<|MERGE_RESOLUTION|>--- conflicted
+++ resolved
@@ -1040,13 +1040,6 @@
 		return;
 
 	transaction = ref_store_transaction_begin(&refs->base, &err);
-<<<<<<< HEAD
-	if (!transaction ||
-	    ref_transaction_delete(transaction, r->name, &r->oid,
-				   REF_ISPRUNING | REF_NODEREF, NULL, &err) ||
-	    ref_transaction_commit(transaction, &err)) {
-		ref_transaction_free(transaction);
-=======
 	if (!transaction)
 		goto cleanup;
 	ref_transaction_add_update(
@@ -1060,7 +1053,6 @@
 
 cleanup:
 	if (ret)
->>>>>>> 78fb4579
 		error("%s", err.buf);
 	strbuf_release(&err);
 	ref_transaction_free(transaction);
@@ -1141,11 +1133,7 @@
 		 */
 		if (ref_transaction_update(transaction, iter->refname,
 					   iter->oid, NULL,
-<<<<<<< HEAD
-					   REF_NODEREF, NULL, &err))
-=======
 					   REF_NO_DEREF, NULL, &err))
->>>>>>> 78fb4579
 			die("failure preparing to create packed reference %s: %s",
 			    iter->refname, err.buf);
 
@@ -1348,11 +1336,7 @@
 	}
 
 	if (!copy && refs_delete_ref(&refs->base, logmsg, oldrefname,
-<<<<<<< HEAD
-			    &orig_oid, REF_NODEREF)) {
-=======
 			    &orig_oid, REF_NO_DEREF)) {
->>>>>>> 78fb4579
 		error("unable to delete old %s", oldrefname);
 		goto rollback;
 	}
@@ -1393,11 +1377,7 @@
 	logmoved = log;
 
 	lock = lock_ref_oid_basic(refs, newrefname, NULL, NULL, NULL,
-<<<<<<< HEAD
-				  REF_NODEREF, NULL, &err);
-=======
 				  REF_NO_DEREF, NULL, &err);
->>>>>>> 78fb4579
 	if (!lock) {
 		if (copy)
 			error("unable to copy '%s' to '%s': %s", oldrefname, newrefname, err.buf);
@@ -1420,11 +1400,7 @@
 
  rollback:
 	lock = lock_ref_oid_basic(refs, oldrefname, NULL, NULL, NULL,
-<<<<<<< HEAD
-				  REF_NODEREF, NULL, &err);
-=======
 				  REF_NO_DEREF, NULL, &err);
->>>>>>> 78fb4579
 	if (!lock) {
 		error("unable to lock %s for rollback: %s", oldrefname, err.buf);
 		strbuf_release(&err);
@@ -1839,11 +1815,7 @@
 	int ret;
 
 	lock = lock_ref_oid_basic(refs, refname, NULL,
-<<<<<<< HEAD
-				  NULL, NULL, REF_NODEREF, NULL,
-=======
 				  NULL, NULL, REF_NO_DEREF, NULL,
->>>>>>> 78fb4579
 				  &err);
 	if (!lock) {
 		error("%s", err.buf);
@@ -2227,11 +2199,7 @@
 
 	new_update = ref_transaction_add_update(
 			transaction, "HEAD",
-<<<<<<< HEAD
-			update->flags | REF_LOG_ONLY | REF_NODEREF,
-=======
 			update->flags | REF_LOG_ONLY | REF_NO_DEREF,
->>>>>>> 78fb4579
 			&update->new_oid, &update->old_oid,
 			update->msg);
 
@@ -2682,13 +2650,8 @@
 
 			ref_transaction_add_update(
 					packed_transaction, update->refname,
-<<<<<<< HEAD
-					update->flags & ~REF_HAVE_OLD,
-					&update->new_oid, &update->old_oid,
-=======
 					REF_HAVE_NEW | REF_NO_DEREF,
 					&update->new_oid, NULL,
->>>>>>> 78fb4579
 					NULL);
 		}
 	}
@@ -3047,11 +3010,7 @@
 	 * reference if --updateref was specified:
 	 */
 	lock = lock_ref_oid_basic(refs, refname, oid,
-<<<<<<< HEAD
-				  NULL, NULL, REF_NODEREF,
-=======
 				  NULL, NULL, REF_NO_DEREF,
->>>>>>> 78fb4579
 				  &type, &err);
 	if (!lock) {
 		error("cannot lock ref '%s': %s", refname, err.buf);
