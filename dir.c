/*
 * This handles recursive filename detection with exclude
 * files, index knowledge etc..
 *
 * See Documentation/technical/api-directory-listing.txt
 *
 * Copyright (C) Linus Torvalds, 2005-2006
 *		 Junio Hamano, 2005-2006
 */
#include "cache.h"
#include "config.h"
#include "dir.h"
#include "object-store.h"
#include "attr.h"
#include "refs.h"
#include "wildmatch.h"
#include "pathspec.h"
#include "utf8.h"
#include "varint.h"
#include "ewah/ewok.h"
#include "fsmonitor.h"
#include "submodule-config.h"
#include "virtualfilesystem.h"

/*
 * Tells read_directory_recursive how a file or directory should be treated.
 * Values are ordered by significance, e.g. if a directory contains both
 * excluded and untracked files, it is listed as untracked because
 * path_untracked > path_excluded.
 */
enum path_treatment {
	path_none = 0,
	path_recurse,
	path_excluded,
	path_untracked
};

/*
 * Support data structure for our opendir/readdir/closedir wrappers
 */
struct cached_dir {
	DIR *fdir;
	struct untracked_cache_dir *untracked;
	int nr_files;
	int nr_dirs;

	struct dirent *de;
	const char *file;
	struct untracked_cache_dir *ucd;
};

static enum path_treatment read_directory_recursive(struct dir_struct *dir,
	struct index_state *istate, const char *path, int len,
	struct untracked_cache_dir *untracked,
	int check_only, int stop_at_first_file, const struct pathspec *pathspec);
static int get_dtype(struct dirent *de, struct index_state *istate,
		     const char *path, int len);

int count_slashes(const char *s)
{
	int cnt = 0;
	while (*s)
		if (*s++ == '/')
			cnt++;
	return cnt;
}

int fspathcmp(const char *a, const char *b)
{
	return ignore_case ? strcasecmp(a, b) : strcmp(a, b);
}

int fspathncmp(const char *a, const char *b, size_t count)
{
	return ignore_case ? strncasecmp(a, b, count) : strncmp(a, b, count);
}

int git_fnmatch(const struct pathspec_item *item,
		const char *pattern, const char *string,
		int prefix)
{
	if (prefix > 0) {
		if (ps_strncmp(item, pattern, string, prefix))
			return WM_NOMATCH;
		pattern += prefix;
		string += prefix;
	}
	if (item->flags & PATHSPEC_ONESTAR) {
		int pattern_len = strlen(++pattern);
		int string_len = strlen(string);
		return string_len < pattern_len ||
			ps_strcmp(item, pattern,
				  string + string_len - pattern_len);
	}
	if (item->magic & PATHSPEC_GLOB)
		return wildmatch(pattern, string,
				 WM_PATHNAME |
				 (item->magic & PATHSPEC_ICASE ? WM_CASEFOLD : 0));
	else
		/* wildmatch has not learned no FNM_PATHNAME mode yet */
		return wildmatch(pattern, string,
				 item->magic & PATHSPEC_ICASE ? WM_CASEFOLD : 0);
}

static int fnmatch_icase_mem(const char *pattern, int patternlen,
			     const char *string, int stringlen,
			     int flags)
{
	int match_status;
	struct strbuf pat_buf = STRBUF_INIT;
	struct strbuf str_buf = STRBUF_INIT;
	const char *use_pat = pattern;
	const char *use_str = string;

	if (pattern[patternlen]) {
		strbuf_add(&pat_buf, pattern, patternlen);
		use_pat = pat_buf.buf;
	}
	if (string[stringlen]) {
		strbuf_add(&str_buf, string, stringlen);
		use_str = str_buf.buf;
	}

	if (ignore_case)
		flags |= WM_CASEFOLD;
	match_status = wildmatch(use_pat, use_str, flags);

	strbuf_release(&pat_buf);
	strbuf_release(&str_buf);

	return match_status;
}

static size_t common_prefix_len(const struct pathspec *pathspec)
{
	int n;
	size_t max = 0;

	/*
	 * ":(icase)path" is treated as a pathspec full of
	 * wildcard. In other words, only prefix is considered common
	 * prefix. If the pathspec is abc/foo abc/bar, running in
	 * subdir xyz, the common prefix is still xyz, not xyz/abc as
	 * in non-:(icase).
	 */
	GUARD_PATHSPEC(pathspec,
		       PATHSPEC_FROMTOP |
		       PATHSPEC_MAXDEPTH |
		       PATHSPEC_LITERAL |
		       PATHSPEC_GLOB |
		       PATHSPEC_ICASE |
		       PATHSPEC_EXCLUDE |
		       PATHSPEC_ATTR);

	for (n = 0; n < pathspec->nr; n++) {
		size_t i = 0, len = 0, item_len;
		if (pathspec->items[n].magic & PATHSPEC_EXCLUDE)
			continue;
		if (pathspec->items[n].magic & PATHSPEC_ICASE)
			item_len = pathspec->items[n].prefix;
		else
			item_len = pathspec->items[n].nowildcard_len;
		while (i < item_len && (n == 0 || i < max)) {
			char c = pathspec->items[n].match[i];
			if (c != pathspec->items[0].match[i])
				break;
			if (c == '/')
				len = i + 1;
			i++;
		}
		if (n == 0 || len < max) {
			max = len;
			if (!max)
				break;
		}
	}
	return max;
}

/*
 * Returns a copy of the longest leading path common among all
 * pathspecs.
 */
char *common_prefix(const struct pathspec *pathspec)
{
	unsigned long len = common_prefix_len(pathspec);

	return len ? xmemdupz(pathspec->items[0].match, len) : NULL;
}

int fill_directory(struct dir_struct *dir,
		   struct index_state *istate,
		   const struct pathspec *pathspec)
{
	const char *prefix;
	size_t prefix_len;

	/*
	 * Calculate common prefix for the pathspec, and
	 * use that to optimize the directory walk
	 */
	prefix_len = common_prefix_len(pathspec);
	prefix = prefix_len ? pathspec->items[0].match : "";

	/* Read the directory and prune it */
	read_directory(dir, istate, prefix, prefix_len, pathspec);

	return prefix_len;
}

int within_depth(const char *name, int namelen,
			int depth, int max_depth)
{
	const char *cp = name, *cpe = name + namelen;

	while (cp < cpe) {
		if (*cp++ != '/')
			continue;
		depth++;
		if (depth > max_depth)
			return 0;
	}
	return 1;
}

/*
 * Read the contents of the blob with the given OID into a buffer.
 * Append a trailing LF to the end if the last line doesn't have one.
 *
 * Returns:
 *    -1 when the OID is invalid or unknown or does not refer to a blob.
 *     0 when the blob is empty.
 *     1 along with { data, size } of the (possibly augmented) buffer
 *       when successful.
 *
 * Optionally updates the given oid_stat with the given OID (when valid).
 */
static int do_read_blob(const struct object_id *oid, struct oid_stat *oid_stat,
			size_t *size_out, char **data_out)
{
	enum object_type type;
	unsigned long sz;
	char *data;

	*size_out = 0;
	*data_out = NULL;

	data = read_object_file(oid, &type, &sz);
	if (!data || type != OBJ_BLOB) {
		free(data);
		return -1;
	}

	if (oid_stat) {
		memset(&oid_stat->stat, 0, sizeof(oid_stat->stat));
		oidcpy(&oid_stat->oid, oid);
	}

	if (sz == 0) {
		free(data);
		return 0;
	}

	if (data[sz - 1] != '\n') {
		data = xrealloc(data, st_add(sz, 1));
		data[sz++] = '\n';
	}

	*size_out = xsize_t(sz);
	*data_out = data;

	return 1;
}

#define DO_MATCH_EXCLUDE   (1<<0)
#define DO_MATCH_DIRECTORY (1<<1)
#define DO_MATCH_LEADING_PATHSPEC (1<<2)

/*
 * Does the given pathspec match the given name?  A match is found if
 *
 * (1) the pathspec string is leading directory of 'name' ("RECURSIVELY"), or
 * (2) the pathspec string has a leading part matching 'name' ("LEADING"), or
 * (3) the pathspec string is a wildcard and matches 'name' ("WILDCARD"), or
 * (4) the pathspec string is exactly the same as 'name' ("EXACT").
 *
 * Return value tells which case it was (1-4), or 0 when there is no match.
 *
 * It may be instructive to look at a small table of concrete examples
 * to understand the differences between 1, 2, and 4:
 *
 *                              Pathspecs
 *                |    a/b    |   a/b/    |   a/b/c
 *          ------+-----------+-----------+------------
 *          a/b   |  EXACT    |  EXACT[1] | LEADING[2]
 *  Names   a/b/  | RECURSIVE |   EXACT   | LEADING[2]
 *          a/b/c | RECURSIVE | RECURSIVE |   EXACT
 *
 * [1] Only if DO_MATCH_DIRECTORY is passed; otherwise, this is NOT a match.
 * [2] Only if DO_MATCH_LEADING_PATHSPEC is passed; otherwise, not a match.
 */
static int match_pathspec_item(const struct index_state *istate,
			       const struct pathspec_item *item, int prefix,
			       const char *name, int namelen, unsigned flags)
{
	/* name/namelen has prefix cut off by caller */
	const char *match = item->match + prefix;
	int matchlen = item->len - prefix;

	/*
	 * The normal call pattern is:
	 * 1. prefix = common_prefix_len(ps);
	 * 2. prune something, or fill_directory
	 * 3. match_pathspec()
	 *
	 * 'prefix' at #1 may be shorter than the command's prefix and
	 * it's ok for #2 to match extra files. Those extras will be
	 * trimmed at #3.
	 *
	 * Suppose the pathspec is 'foo' and '../bar' running from
	 * subdir 'xyz'. The common prefix at #1 will be empty, thanks
	 * to "../". We may have xyz/foo _and_ XYZ/foo after #2. The
	 * user does not want XYZ/foo, only the "foo" part should be
	 * case-insensitive. We need to filter out XYZ/foo here. In
	 * other words, we do not trust the caller on comparing the
	 * prefix part when :(icase) is involved. We do exact
	 * comparison ourselves.
	 *
	 * Normally the caller (common_prefix_len() in fact) does
	 * _exact_ matching on name[-prefix+1..-1] and we do not need
	 * to check that part. Be defensive and check it anyway, in
	 * case common_prefix_len is changed, or a new caller is
	 * introduced that does not use common_prefix_len.
	 *
	 * If the penalty turns out too high when prefix is really
	 * long, maybe change it to
	 * strncmp(match, name, item->prefix - prefix)
	 */
	if (item->prefix && (item->magic & PATHSPEC_ICASE) &&
	    strncmp(item->match, name - prefix, item->prefix))
		return 0;

	if (item->attr_match_nr &&
	    !match_pathspec_attrs(istate, name, namelen, item))
		return 0;

	/* If the match was just the prefix, we matched */
	if (!*match)
		return MATCHED_RECURSIVELY;

	if (matchlen <= namelen && !ps_strncmp(item, match, name, matchlen)) {
		if (matchlen == namelen)
			return MATCHED_EXACTLY;

		if (match[matchlen-1] == '/' || name[matchlen] == '/')
			return MATCHED_RECURSIVELY;
	} else if ((flags & DO_MATCH_DIRECTORY) &&
		   match[matchlen - 1] == '/' &&
		   namelen == matchlen - 1 &&
		   !ps_strncmp(item, match, name, namelen))
		return MATCHED_EXACTLY;

	if (item->nowildcard_len < item->len &&
	    !git_fnmatch(item, match, name,
			 item->nowildcard_len - prefix))
		return MATCHED_FNMATCH;

	/* Perform checks to see if "name" is a leading string of the pathspec */
	if (flags & DO_MATCH_LEADING_PATHSPEC) {
		/* name is a literal prefix of the pathspec */
		int offset = name[namelen-1] == '/' ? 1 : 0;
		if ((namelen < matchlen) &&
		    (match[namelen-offset] == '/') &&
		    !ps_strncmp(item, match, name, namelen))
			return MATCHED_RECURSIVELY_LEADING_PATHSPEC;

		/* name" doesn't match up to the first wild character */
		if (item->nowildcard_len < item->len &&
		    ps_strncmp(item, match, name,
			       item->nowildcard_len - prefix))
			return 0;

		/*
		 * Here is where we would perform a wildmatch to check if
		 * "name" can be matched as a directory (or a prefix) against
		 * the pathspec.  Since wildmatch doesn't have this capability
		 * at the present we have to punt and say that it is a match,
		 * potentially returning a false positive
		 * The submodules themselves will be able to perform more
		 * accurate matching to determine if the pathspec matches.
		 */
		return MATCHED_RECURSIVELY_LEADING_PATHSPEC;
	}

	return 0;
}

/*
 * Given a name and a list of pathspecs, returns the nature of the
 * closest (i.e. most specific) match of the name to any of the
 * pathspecs.
 *
 * The caller typically calls this multiple times with the same
 * pathspec and seen[] array but with different name/namelen
 * (e.g. entries from the index) and is interested in seeing if and
 * how each pathspec matches all the names it calls this function
 * with.  A mark is left in the seen[] array for each pathspec element
 * indicating the closest type of match that element achieved, so if
 * seen[n] remains zero after multiple invocations, that means the nth
 * pathspec did not match any names, which could indicate that the
 * user mistyped the nth pathspec.
 */
static int do_match_pathspec(const struct index_state *istate,
			     const struct pathspec *ps,
			     const char *name, int namelen,
			     int prefix, char *seen,
			     unsigned flags)
{
	int i, retval = 0, exclude = flags & DO_MATCH_EXCLUDE;

	GUARD_PATHSPEC(ps,
		       PATHSPEC_FROMTOP |
		       PATHSPEC_MAXDEPTH |
		       PATHSPEC_LITERAL |
		       PATHSPEC_GLOB |
		       PATHSPEC_ICASE |
		       PATHSPEC_EXCLUDE |
		       PATHSPEC_ATTR);

	if (!ps->nr) {
		if (!ps->recursive ||
		    !(ps->magic & PATHSPEC_MAXDEPTH) ||
		    ps->max_depth == -1)
			return MATCHED_RECURSIVELY;

		if (within_depth(name, namelen, 0, ps->max_depth))
			return MATCHED_EXACTLY;
		else
			return 0;
	}

	name += prefix;
	namelen -= prefix;

	for (i = ps->nr - 1; i >= 0; i--) {
		int how;

		if ((!exclude &&   ps->items[i].magic & PATHSPEC_EXCLUDE) ||
		    ( exclude && !(ps->items[i].magic & PATHSPEC_EXCLUDE)))
			continue;

		if (seen && seen[i] == MATCHED_EXACTLY)
			continue;
		/*
		 * Make exclude patterns optional and never report
		 * "pathspec ':(exclude)foo' matches no files"
		 */
		if (seen && ps->items[i].magic & PATHSPEC_EXCLUDE)
			seen[i] = MATCHED_FNMATCH;
		how = match_pathspec_item(istate, ps->items+i, prefix, name,
					  namelen, flags);
		if (ps->recursive &&
		    (ps->magic & PATHSPEC_MAXDEPTH) &&
		    ps->max_depth != -1 &&
		    how && how != MATCHED_FNMATCH) {
			int len = ps->items[i].len;
			if (name[len] == '/')
				len++;
			if (within_depth(name+len, namelen-len, 0, ps->max_depth))
				how = MATCHED_EXACTLY;
			else
				how = 0;
		}
		if (how) {
			if (retval < how)
				retval = how;
			if (seen && seen[i] < how)
				seen[i] = how;
		}
	}
	return retval;
}

int match_pathspec(const struct index_state *istate,
		   const struct pathspec *ps,
		   const char *name, int namelen,
		   int prefix, char *seen, int is_dir)
{
	int positive, negative;
	unsigned flags = is_dir ? DO_MATCH_DIRECTORY : 0;
	positive = do_match_pathspec(istate, ps, name, namelen,
				     prefix, seen, flags);
	if (!(ps->magic & PATHSPEC_EXCLUDE) || !positive)
		return positive;
	negative = do_match_pathspec(istate, ps, name, namelen,
				     prefix, seen,
				     flags | DO_MATCH_EXCLUDE);
	return negative ? 0 : positive;
}

/**
 * Check if a submodule is a superset of the pathspec
 */
int submodule_path_match(const struct index_state *istate,
			 const struct pathspec *ps,
			 const char *submodule_name,
			 char *seen)
{
	int matched = do_match_pathspec(istate, ps, submodule_name,
					strlen(submodule_name),
					0, seen,
					DO_MATCH_DIRECTORY |
					DO_MATCH_LEADING_PATHSPEC);
	return matched;
}

int report_path_error(const char *ps_matched,
		      const struct pathspec *pathspec)
{
	/*
	 * Make sure all pathspec matched; otherwise it is an error.
	 */
	int num, errors = 0;
	for (num = 0; num < pathspec->nr; num++) {
		int other, found_dup;

		if (ps_matched[num])
			continue;
		/*
		 * The caller might have fed identical pathspec
		 * twice.  Do not barf on such a mistake.
		 * FIXME: parse_pathspec should have eliminated
		 * duplicate pathspec.
		 */
		for (found_dup = other = 0;
		     !found_dup && other < pathspec->nr;
		     other++) {
			if (other == num || !ps_matched[other])
				continue;
			if (!strcmp(pathspec->items[other].original,
				    pathspec->items[num].original))
				/*
				 * Ok, we have a match already.
				 */
				found_dup = 1;
		}
		if (found_dup)
			continue;

		error(_("pathspec '%s' did not match any file(s) known to git"),
		      pathspec->items[num].original);
		errors++;
	}
	return errors;
}

/*
 * Return the length of the "simple" part of a path match limiter.
 */
int simple_length(const char *match)
{
	int len = -1;

	for (;;) {
		unsigned char c = *match++;
		len++;
		if (c == '\0' || is_glob_special(c))
			return len;
	}
}

int no_wildcard(const char *string)
{
	return string[simple_length(string)] == '\0';
}

void parse_path_pattern(const char **pattern,
			   int *patternlen,
			   unsigned *flags,
			   int *nowildcardlen)
{
	const char *p = *pattern;
	size_t i, len;

	*flags = 0;
	if (*p == '!') {
		*flags |= PATTERN_FLAG_NEGATIVE;
		p++;
	}
	len = strlen(p);
	if (len && p[len - 1] == '/') {
		len--;
		*flags |= PATTERN_FLAG_MUSTBEDIR;
	}
	for (i = 0; i < len; i++) {
		if (p[i] == '/')
			break;
	}
	if (i == len)
		*flags |= PATTERN_FLAG_NODIR;
	*nowildcardlen = simple_length(p);
	/*
	 * we should have excluded the trailing slash from 'p' too,
	 * but that's one more allocation. Instead just make sure
	 * nowildcardlen does not exceed real patternlen
	 */
	if (*nowildcardlen > len)
		*nowildcardlen = len;
	if (*p == '*' && no_wildcard(p + 1))
		*flags |= PATTERN_FLAG_ENDSWITH;
	*pattern = p;
	*patternlen = len;
}

int pl_hashmap_cmp(const void *unused_cmp_data,
		   const struct hashmap_entry *a,
		   const struct hashmap_entry *b,
		   const void *key)
{
	const struct pattern_entry *ee1 =
			container_of(a, struct pattern_entry, ent);
	const struct pattern_entry *ee2 =
			container_of(b, struct pattern_entry, ent);

	size_t min_len = ee1->patternlen <= ee2->patternlen
			 ? ee1->patternlen
			 : ee2->patternlen;

	return strncmp(ee1->pattern, ee2->pattern, min_len);
}

static void add_pattern_to_hashsets(struct pattern_list *pl, struct path_pattern *given)
{
	struct pattern_entry *translated;
	char *truncated;
	char *data = NULL;

	if (!pl->use_cone_patterns)
		return;

	if (given->flags & PATTERN_FLAG_NEGATIVE &&
	    given->flags & PATTERN_FLAG_MUSTBEDIR &&
	    !strcmp(given->pattern, "/*")) {
		pl->full_cone = 0;
		return;
	}

	if (!given->flags && !strcmp(given->pattern, "/*")) {
		pl->full_cone = 1;
		return;
	}

	if (given->patternlen > 2 &&
	    !strcmp(given->pattern + given->patternlen - 2, "/*")) {
		if (!(given->flags & PATTERN_FLAG_NEGATIVE)) {
			/* Not a cone pattern. */
			pl->use_cone_patterns = 0;
			warning(_("unrecognized pattern: '%s'"), given->pattern);
			goto clear_hashmaps;
		}

		truncated = xstrdup(given->pattern);
		truncated[given->patternlen - 2] = 0;

		translated = xmalloc(sizeof(struct pattern_entry));
		translated->pattern = truncated;
		translated->patternlen = given->patternlen - 2;
		hashmap_entry_init(&translated->ent,
				   memhash(translated->pattern, translated->patternlen));

		if (!hashmap_get_entry(&pl->recursive_hashmap,
				       translated, ent, NULL)) {
			/* We did not see the "parent" included */
			warning(_("unrecognized negative pattern: '%s'"),
				given->pattern);
			free(truncated);
			free(translated);
			goto clear_hashmaps;
		}

		hashmap_add(&pl->parent_hashmap, &translated->ent);
		hashmap_remove(&pl->recursive_hashmap, &translated->ent, &data);
		free(data);
		return;
	}

	if (given->flags & PATTERN_FLAG_NEGATIVE) {
		warning(_("unrecognized negative pattern: '%s'"),
			given->pattern);
		goto clear_hashmaps;
	}

	translated = xmalloc(sizeof(struct pattern_entry));

	translated->pattern = xstrdup(given->pattern);
	translated->patternlen = given->patternlen;
	hashmap_entry_init(&translated->ent,
			   memhash(translated->pattern, translated->patternlen));

	hashmap_add(&pl->recursive_hashmap, &translated->ent);

	if (hashmap_get_entry(&pl->parent_hashmap, translated, ent, NULL)) {
		/* we already included this at the parent level */
		warning(_("your sparse-checkout file may have issues: pattern '%s' is repeated"),
			given->pattern);
		hashmap_remove(&pl->parent_hashmap, &translated->ent, &data);
		free(data);
		free(translated);
	}

	return;

clear_hashmaps:
	warning(_("disabling cone pattern matching"));
	hashmap_free_entries(&pl->parent_hashmap, struct pattern_entry, ent);
	hashmap_free_entries(&pl->recursive_hashmap, struct pattern_entry, ent);
	pl->use_cone_patterns = 0;
}

static int hashmap_contains_path(struct hashmap *map,
				 struct strbuf *pattern)
{
	struct pattern_entry p;

	/* Check straight mapping */
	p.pattern = pattern->buf;
	p.patternlen = pattern->len;
	hashmap_entry_init(&p.ent, memhash(p.pattern, p.patternlen));
	return !!hashmap_get_entry(map, &p, ent, NULL);
}

int hashmap_contains_parent(struct hashmap *map,
			    const char *path,
			    struct strbuf *buffer)
{
	char *slash_pos;

	strbuf_setlen(buffer, 0);

	if (path[0] != '/')
		strbuf_addch(buffer, '/');

	strbuf_addstr(buffer, path);

	slash_pos = strrchr(buffer->buf, '/');

	while (slash_pos > buffer->buf) {
		strbuf_setlen(buffer, slash_pos - buffer->buf);

		if (hashmap_contains_path(map, buffer))
			return 1;

		slash_pos = strrchr(buffer->buf, '/');
	}

	return 0;
}

void add_pattern(const char *string, const char *base,
		 int baselen, struct pattern_list *pl, int srcpos)
{
	struct path_pattern *pattern;
	int patternlen;
	unsigned flags;
	int nowildcardlen;

	parse_path_pattern(&string, &patternlen, &flags, &nowildcardlen);
	if (flags & PATTERN_FLAG_MUSTBEDIR) {
		FLEXPTR_ALLOC_MEM(pattern, pattern, string, patternlen);
	} else {
		pattern = xmalloc(sizeof(*pattern));
		pattern->pattern = string;
	}
	pattern->patternlen = patternlen;
	pattern->nowildcardlen = nowildcardlen;
	pattern->base = base;
	pattern->baselen = baselen;
	pattern->flags = flags;
	pattern->srcpos = srcpos;
	ALLOC_GROW(pl->patterns, pl->nr + 1, pl->alloc);
	pl->patterns[pl->nr++] = pattern;
	pattern->pl = pl;

	add_pattern_to_hashsets(pl, pattern);
}

static int read_skip_worktree_file_from_index(const struct index_state *istate,
					      const char *path,
					      size_t *size_out, char **data_out,
					      struct oid_stat *oid_stat)
{
	int pos, len;

	len = strlen(path);
	pos = index_name_pos(istate, path, len);
	if (pos < 0)
		return -1;
	if (!ce_skip_worktree(istate->cache[pos]))
		return -1;

	return do_read_blob(&istate->cache[pos]->oid, oid_stat, size_out, data_out);
}

/*
 * Frees memory within pl which was allocated for exclude patterns and
 * the file buffer.  Does not free pl itself.
 */
void clear_pattern_list(struct pattern_list *pl)
{
	int i;

	for (i = 0; i < pl->nr; i++)
		free(pl->patterns[i]);
	free(pl->patterns);
	free(pl->filebuf);

	memset(pl, 0, sizeof(*pl));
}

static void trim_trailing_spaces(char *buf)
{
	char *p, *last_space = NULL;

	for (p = buf; *p; p++)
		switch (*p) {
		case ' ':
			if (!last_space)
				last_space = p;
			break;
		case '\\':
			p++;
			if (!*p)
				return;
			/* fallthrough */
		default:
			last_space = NULL;
		}

	if (last_space)
		*last_space = '\0';
}

/*
 * Given a subdirectory name and "dir" of the current directory,
 * search the subdir in "dir" and return it, or create a new one if it
 * does not exist in "dir".
 *
 * If "name" has the trailing slash, it'll be excluded in the search.
 */
static struct untracked_cache_dir *lookup_untracked(struct untracked_cache *uc,
						    struct untracked_cache_dir *dir,
						    const char *name, int len)
{
	int first, last;
	struct untracked_cache_dir *d;
	if (!dir)
		return NULL;
	if (len && name[len - 1] == '/')
		len--;
	first = 0;
	last = dir->dirs_nr;
	while (last > first) {
		int cmp, next = first + ((last - first) >> 1);
		d = dir->dirs[next];
		cmp = strncmp(name, d->name, len);
		if (!cmp && strlen(d->name) > len)
			cmp = -1;
		if (!cmp)
			return d;
		if (cmp < 0) {
			last = next;
			continue;
		}
		first = next+1;
	}

	uc->dir_created++;
	FLEX_ALLOC_MEM(d, name, name, len);

	ALLOC_GROW(dir->dirs, dir->dirs_nr + 1, dir->dirs_alloc);
	MOVE_ARRAY(dir->dirs + first + 1, dir->dirs + first,
		   dir->dirs_nr - first);
	dir->dirs_nr++;
	dir->dirs[first] = d;
	return d;
}

static void do_invalidate_gitignore(struct untracked_cache_dir *dir)
{
	int i;
	dir->valid = 0;
	dir->untracked_nr = 0;
	for (i = 0; i < dir->dirs_nr; i++)
		do_invalidate_gitignore(dir->dirs[i]);
}

static void invalidate_gitignore(struct untracked_cache *uc,
				 struct untracked_cache_dir *dir)
{
	uc->gitignore_invalidated++;
	do_invalidate_gitignore(dir);
}

static void invalidate_directory(struct untracked_cache *uc,
				 struct untracked_cache_dir *dir)
{
	int i;

	/*
	 * Invalidation increment here is just roughly correct. If
	 * untracked_nr or any of dirs[].recurse is non-zero, we
	 * should increment dir_invalidated too. But that's more
	 * expensive to do.
	 */
	if (dir->valid)
		uc->dir_invalidated++;

	dir->valid = 0;
	dir->untracked_nr = 0;
	for (i = 0; i < dir->dirs_nr; i++)
		dir->dirs[i]->recurse = 0;
}

static int add_patterns_from_buffer(char *buf, size_t size,
				    const char *base, int baselen,
				    struct pattern_list *pl);

/*
 * Given a file with name "fname", read it (either from disk, or from
 * an index if 'istate' is non-null), parse it and store the
 * exclude rules in "pl".
 *
 * If "ss" is not NULL, compute SHA-1 of the exclude file and fill
 * stat data from disk (only valid if add_patterns returns zero). If
 * ss_valid is non-zero, "ss" must contain good value as input.
 */
static int add_patterns(const char *fname, const char *base, int baselen,
			struct pattern_list *pl, struct index_state *istate,
			struct oid_stat *oid_stat)
{
	struct stat st;
	int r;
	int fd;
	size_t size = 0;
	char *buf;

	/*
	 * A performance optimization for status.
	 *
	 * During a status scan, git looks in each directory for a .gitignore
	 * file before scanning the directory.  Since .gitignore files are not
	 * that common, we can waste a lot of time looking for files that are
	 * not there.  Fortunately, the fscache already knows if the directory
	 * contains a .gitignore file, since it has already read the directory
	 * and it already has the stat-data.
	 *
	 * If the fscache is enabled, use the fscache-lstat() interlude to see
	 * if the file exists (in the fscache hash maps) before trying to open()
	 * it.
	 *
	 * This causes problem when the .gitignore file is a symlink, because
	 * we call lstat() rather than stat() on the symlnk and the resulting
	 * stat-data is for the symlink itself rather than the target file.
	 * We CANNOT use stat() here because the fscache DOES NOT install an
	 * interlude for stat() and mingw_stat() always calls "open-fstat-close"
	 * on the file and defeats the purpose of the optimization here.  Since
	 * symlinks are even more rare than .gitignore files, we force a fstat()
	 * after our open() to get stat-data for the target file.
	 */
	if (is_fscache_enabled(fname)) {
		if (lstat(fname, &st) < 0) {
			fd = -1;
		} else {
			fd = open(fname, O_RDONLY);
			if (fd < 0)
				warn_on_fopen_errors(fname);
			else if (S_ISLNK(st.st_mode) && fstat(fd, &st) < 0) {
				warn_on_fopen_errors(fname);
				close(fd);
				fd = -1;
			}
		}
	} else {
		fd = open(fname, O_RDONLY);
		if (fd < 0 || fstat(fd, &st) < 0) {
			if (fd < 0)
				warn_on_fopen_errors(fname);
			else {
				close(fd);
				fd = -1;
			}
		}
	}

	if (fd < 0) {
		if (!istate)
			return -1;
		r = read_skip_worktree_file_from_index(istate, fname,
						       &size, &buf,
						       oid_stat);
		if (r != 1)
			return r;
	} else {
		size = xsize_t(st.st_size);
		if (size == 0) {
			if (oid_stat) {
				fill_stat_data(&oid_stat->stat, &st);
				oidcpy(&oid_stat->oid, the_hash_algo->empty_blob);
				oid_stat->valid = 1;
			}
			close(fd);
			return 0;
		}
		buf = xmallocz(size);
		if (read_in_full(fd, buf, size) != size) {
			free(buf);
			close(fd);
			return -1;
		}
		buf[size++] = '\n';
		close(fd);
		if (oid_stat) {
			int pos;
			if (oid_stat->valid &&
			    !match_stat_data_racy(istate, &oid_stat->stat, &st))
				; /* no content change, ss->sha1 still good */
			else if (istate &&
				 (pos = index_name_pos(istate, fname, strlen(fname))) >= 0 &&
				 !ce_stage(istate->cache[pos]) &&
				 ce_uptodate(istate->cache[pos]) &&
				 !would_convert_to_git(istate, fname))
				oidcpy(&oid_stat->oid,
				       &istate->cache[pos]->oid);
			else
				hash_object_file(buf, size, "blob",
						 &oid_stat->oid);
			fill_stat_data(&oid_stat->stat, &st);
			oid_stat->valid = 1;
		}
	}

	add_patterns_from_buffer(buf, size, base, baselen, pl);
	return 0;
}

static int add_patterns_from_buffer(char *buf, size_t size,
				    const char *base, int baselen,
				    struct pattern_list *pl)
{
	int i, lineno = 1;
	char *entry;

	hashmap_init(&pl->recursive_hashmap, pl_hashmap_cmp, NULL, 0);
	hashmap_init(&pl->parent_hashmap, pl_hashmap_cmp, NULL, 0);

	pl->filebuf = buf;

	if (skip_utf8_bom(&buf, size))
		size -= buf - pl->filebuf;

	entry = buf;

	for (i = 0; i < size; i++) {
		if (buf[i] == '\n') {
			if (entry != buf + i && entry[0] != '#') {
				buf[i - (i && buf[i-1] == '\r')] = 0;
				trim_trailing_spaces(entry);
				add_pattern(entry, base, baselen, pl, lineno);
			}
			lineno++;
			entry = buf + i + 1;
		}
	}
	return 0;
}

int add_patterns_from_file_to_list(const char *fname, const char *base,
				   int baselen, struct pattern_list *pl,
				   struct index_state *istate)
{
	return add_patterns(fname, base, baselen, pl, istate, NULL);
}

int add_patterns_from_blob_to_list(
	struct object_id *oid,
	const char *base, int baselen,
	struct pattern_list *pl)
{
	char *buf;
	size_t size;
	int r;

	r = do_read_blob(oid, NULL, &size, &buf);
	if (r != 1)
		return r;

	add_patterns_from_buffer(buf, size, base, baselen, pl);
	return 0;
}

struct pattern_list *add_pattern_list(struct dir_struct *dir,
				      int group_type, const char *src)
{
	struct pattern_list *pl;
	struct exclude_list_group *group;

	group = &dir->exclude_list_group[group_type];
	ALLOC_GROW(group->pl, group->nr + 1, group->alloc);
	pl = &group->pl[group->nr++];
	memset(pl, 0, sizeof(*pl));
	pl->src = src;
	return pl;
}

/*
 * Used to set up core.excludesfile and .git/info/exclude lists.
 */
static void add_patterns_from_file_1(struct dir_struct *dir, const char *fname,
				     struct oid_stat *oid_stat)
{
	struct pattern_list *pl;
	/*
	 * catch setup_standard_excludes() that's called before
	 * dir->untracked is assigned. That function behaves
	 * differently when dir->untracked is non-NULL.
	 */
	if (!dir->untracked)
		dir->unmanaged_exclude_files++;
	pl = add_pattern_list(dir, EXC_FILE, fname);
	if (add_patterns(fname, "", 0, pl, NULL, oid_stat) < 0)
		die(_("cannot use %s as an exclude file"), fname);
}

void add_patterns_from_file(struct dir_struct *dir, const char *fname)
{
	dir->unmanaged_exclude_files++; /* see validate_untracked_cache() */
	add_patterns_from_file_1(dir, fname, NULL);
}

int match_basename(const char *basename, int basenamelen,
		   const char *pattern, int prefix, int patternlen,
		   unsigned flags)
{
	if (prefix == patternlen) {
		if (patternlen == basenamelen &&
		    !fspathncmp(pattern, basename, basenamelen))
			return 1;
	} else if (flags & PATTERN_FLAG_ENDSWITH) {
		/* "*literal" matching against "fooliteral" */
		if (patternlen - 1 <= basenamelen &&
		    !fspathncmp(pattern + 1,
				   basename + basenamelen - (patternlen - 1),
				   patternlen - 1))
			return 1;
	} else {
		if (fnmatch_icase_mem(pattern, patternlen,
				      basename, basenamelen,
				      0) == 0)
			return 1;
	}
	return 0;
}

int match_pathname(const char *pathname, int pathlen,
		   const char *base, int baselen,
		   const char *pattern, int prefix, int patternlen,
		   unsigned flags)
{
	const char *name;
	int namelen;

	/*
	 * match with FNM_PATHNAME; the pattern has base implicitly
	 * in front of it.
	 */
	if (*pattern == '/') {
		pattern++;
		patternlen--;
		prefix--;
	}

	/*
	 * baselen does not count the trailing slash. base[] may or
	 * may not end with a trailing slash though.
	 */
	if (pathlen < baselen + 1 ||
	    (baselen && pathname[baselen] != '/') ||
	    fspathncmp(pathname, base, baselen))
		return 0;

	namelen = baselen ? pathlen - baselen - 1 : pathlen;
	name = pathname + pathlen - namelen;

	if (prefix) {
		/*
		 * if the non-wildcard part is longer than the
		 * remaining pathname, surely it cannot match.
		 */
		if (prefix > namelen)
			return 0;

		if (fspathncmp(pattern, name, prefix))
			return 0;
		pattern += prefix;
		patternlen -= prefix;
		name    += prefix;
		namelen -= prefix;

		/*
		 * If the whole pattern did not have a wildcard,
		 * then our prefix match is all we need; we
		 * do not need to call fnmatch at all.
		 */
		if (!patternlen && !namelen)
			return 1;
	}

	return fnmatch_icase_mem(pattern, patternlen,
				 name, namelen,
				 WM_PATHNAME) == 0;
}

/*
 * Scan the given exclude list in reverse to see whether pathname
 * should be ignored.  The first match (i.e. the last on the list), if
 * any, determines the fate.  Returns the exclude_list element which
 * matched, or NULL for undecided.
 */
static struct path_pattern *last_matching_pattern_from_list(const char *pathname,
						       int pathlen,
						       const char *basename,
						       int *dtype,
						       struct pattern_list *pl,
						       struct index_state *istate)
{
	struct path_pattern *res = NULL; /* undecided */
	int i;

	if (!pl->nr)
		return NULL;	/* undefined */

	for (i = pl->nr - 1; 0 <= i; i--) {
		struct path_pattern *pattern = pl->patterns[i];
		const char *exclude = pattern->pattern;
		int prefix = pattern->nowildcardlen;

		if (pattern->flags & PATTERN_FLAG_MUSTBEDIR) {
			if (*dtype == DT_UNKNOWN)
				*dtype = get_dtype(NULL, istate, pathname, pathlen);
			if (*dtype != DT_DIR)
				continue;
		}

		if (pattern->flags & PATTERN_FLAG_NODIR) {
			if (match_basename(basename,
					   pathlen - (basename - pathname),
					   exclude, prefix, pattern->patternlen,
					   pattern->flags)) {
				res = pattern;
				break;
			}
			continue;
		}

		assert(pattern->baselen == 0 ||
		       pattern->base[pattern->baselen - 1] == '/');
		if (match_pathname(pathname, pathlen,
				   pattern->base,
				   pattern->baselen ? pattern->baselen - 1 : 0,
				   exclude, prefix, pattern->patternlen,
				   pattern->flags)) {
			res = pattern;
			break;
		}
	}
	return res;
}

/*
 * Scan the list of patterns to determine if the ordered list
 * of patterns matches on 'pathname'.
 *
 * Return 1 for a match, 0 for not matched and -1 for undecided.
 */
enum pattern_match_result path_matches_pattern_list(
				const char *pathname, int pathlen,
				const char *basename, int *dtype,
				struct pattern_list *pl,
				struct index_state *istate)
{
	struct path_pattern *pattern;
<<<<<<< HEAD
=======
	struct strbuf parent_pathname = STRBUF_INIT;
	int result = NOT_MATCHED;
	const char *slash_pos;
>>>>>>> a5cf005a

	/*
	 * The virtual file system data is used to prevent git from traversing
	 * any part of the tree that is not in the virtual file system.  Return
	 * 1 to exclude the entry if it is not found in the virtual file system,
	 * else fall through to the regular excludes logic as it may further exclude.
	 */
	if (*dtype == DT_UNKNOWN)
		*dtype = get_dtype(NULL, istate, pathname, pathlen);
	if (is_excluded_from_virtualfilesystem(pathname, pathlen, *dtype) > 0)
		return 1;

<<<<<<< HEAD
	pattern = last_matching_pattern_from_list(pathname, pathlen, basename,
						  dtype, pl, istate);
	if (pattern) {
		if (pattern->flags & PATTERN_FLAG_NEGATIVE)
			return NOT_MATCHED;
		else
			return MATCHED;
=======
	if (!pl->use_cone_patterns) {
		pattern = last_matching_pattern_from_list(pathname, pathlen, basename,
							dtype, pl, istate);
		if (pattern) {
			if (pattern->flags & PATTERN_FLAG_NEGATIVE)
				return NOT_MATCHED;
			else
				return MATCHED;
		}

		return UNDECIDED;
>>>>>>> a5cf005a
	}

	if (pl->full_cone)
		return MATCHED;

	strbuf_addch(&parent_pathname, '/');
	strbuf_add(&parent_pathname, pathname, pathlen);

	if (hashmap_contains_path(&pl->recursive_hashmap,
				  &parent_pathname)) {
		result = MATCHED_RECURSIVE;
		goto done;
	}

	slash_pos = strrchr(parent_pathname.buf, '/');

	if (slash_pos == parent_pathname.buf) {
		/* include every file in root */
		result = MATCHED;
		goto done;
	}

	strbuf_setlen(&parent_pathname, slash_pos - parent_pathname.buf);

	if (hashmap_contains_path(&pl->parent_hashmap, &parent_pathname)) {
		result = MATCHED;
		goto done;
	}

	if (hashmap_contains_parent(&pl->recursive_hashmap,
				    pathname,
				    &parent_pathname))
		result = MATCHED_RECURSIVE;

done:
	strbuf_release(&parent_pathname);
	return result;
}

static struct path_pattern *last_matching_pattern_from_lists(
		struct dir_struct *dir, struct index_state *istate,
		const char *pathname, int pathlen,
		const char *basename, int *dtype_p)
{
	int i, j;
	struct exclude_list_group *group;
	struct path_pattern *pattern;
	for (i = EXC_CMDL; i <= EXC_FILE; i++) {
		group = &dir->exclude_list_group[i];
		for (j = group->nr - 1; j >= 0; j--) {
			pattern = last_matching_pattern_from_list(
				pathname, pathlen, basename, dtype_p,
				&group->pl[j], istate);
			if (pattern)
				return pattern;
		}
	}
	return NULL;
}

/*
 * Loads the per-directory exclude list for the substring of base
 * which has a char length of baselen.
 */
static void prep_exclude(struct dir_struct *dir,
			 struct index_state *istate,
			 const char *base, int baselen)
{
	struct exclude_list_group *group;
	struct pattern_list *pl;
	struct exclude_stack *stk = NULL;
	struct untracked_cache_dir *untracked;
	int current;

	group = &dir->exclude_list_group[EXC_DIRS];

	/*
	 * Pop the exclude lists from the EXCL_DIRS exclude_list_group
	 * which originate from directories not in the prefix of the
	 * path being checked.
	 */
	while ((stk = dir->exclude_stack) != NULL) {
		if (stk->baselen <= baselen &&
		    !strncmp(dir->basebuf.buf, base, stk->baselen))
			break;
		pl = &group->pl[dir->exclude_stack->exclude_ix];
		dir->exclude_stack = stk->prev;
		dir->pattern = NULL;
		free((char *)pl->src); /* see strbuf_detach() below */
		clear_pattern_list(pl);
		free(stk);
		group->nr--;
	}

	/* Skip traversing into sub directories if the parent is excluded */
	if (dir->pattern)
		return;

	/*
	 * Lazy initialization. All call sites currently just
	 * memset(dir, 0, sizeof(*dir)) before use. Changing all of
	 * them seems lots of work for little benefit.
	 */
	if (!dir->basebuf.buf)
		strbuf_init(&dir->basebuf, PATH_MAX);

	/* Read from the parent directories and push them down. */
	current = stk ? stk->baselen : -1;
	strbuf_setlen(&dir->basebuf, current < 0 ? 0 : current);
	if (dir->untracked)
		untracked = stk ? stk->ucd : dir->untracked->root;
	else
		untracked = NULL;

	while (current < baselen) {
		const char *cp;
		struct oid_stat oid_stat;

		stk = xcalloc(1, sizeof(*stk));
		if (current < 0) {
			cp = base;
			current = 0;
		} else {
			cp = strchr(base + current + 1, '/');
			if (!cp)
				die("oops in prep_exclude");
			cp++;
			untracked =
				lookup_untracked(dir->untracked, untracked,
						 base + current,
						 cp - base - current);
		}
		stk->prev = dir->exclude_stack;
		stk->baselen = cp - base;
		stk->exclude_ix = group->nr;
		stk->ucd = untracked;
		pl = add_pattern_list(dir, EXC_DIRS, NULL);
		strbuf_add(&dir->basebuf, base + current, stk->baselen - current);
		assert(stk->baselen == dir->basebuf.len);

		/* Abort if the directory is excluded */
		if (stk->baselen) {
			int dt = DT_DIR;
			dir->basebuf.buf[stk->baselen - 1] = 0;
			dir->pattern = last_matching_pattern_from_lists(dir,
									istate,
				dir->basebuf.buf, stk->baselen - 1,
				dir->basebuf.buf + current, &dt);
			dir->basebuf.buf[stk->baselen - 1] = '/';
			if (dir->pattern &&
			    dir->pattern->flags & PATTERN_FLAG_NEGATIVE)
				dir->pattern = NULL;
			if (dir->pattern) {
				dir->exclude_stack = stk;
				return;
			}
		}

		/* Try to read per-directory file */
		oidclr(&oid_stat.oid);
		oid_stat.valid = 0;
		if (dir->exclude_per_dir &&
		    /*
		     * If we know that no files have been added in
		     * this directory (i.e. valid_cached_dir() has
		     * been executed and set untracked->valid) ..
		     */
		    (!untracked || !untracked->valid ||
		     /*
		      * .. and .gitignore does not exist before
		      * (i.e. null exclude_oid). Then we can skip
		      * loading .gitignore, which would result in
		      * ENOENT anyway.
		      */
		     !is_null_oid(&untracked->exclude_oid))) {
			/*
			 * dir->basebuf gets reused by the traversal, but we
			 * need fname to remain unchanged to ensure the src
			 * member of each struct path_pattern correctly
			 * back-references its source file.  Other invocations
			 * of add_pattern_list provide stable strings, so we
			 * strbuf_detach() and free() here in the caller.
			 */
			struct strbuf sb = STRBUF_INIT;
			strbuf_addbuf(&sb, &dir->basebuf);
			strbuf_addstr(&sb, dir->exclude_per_dir);
			pl->src = strbuf_detach(&sb, NULL);
			add_patterns(pl->src, pl->src, stk->baselen, pl, istate,
				     untracked ? &oid_stat : NULL);
		}
		/*
		 * NEEDSWORK: when untracked cache is enabled, prep_exclude()
		 * will first be called in valid_cached_dir() then maybe many
		 * times more in last_matching_pattern(). When the cache is
		 * used, last_matching_pattern() will not be called and
		 * reading .gitignore content will be a waste.
		 *
		 * So when it's called by valid_cached_dir() and we can get
		 * .gitignore SHA-1 from the index (i.e. .gitignore is not
		 * modified on work tree), we could delay reading the
		 * .gitignore content until we absolutely need it in
		 * last_matching_pattern(). Be careful about ignore rule
		 * order, though, if you do that.
		 */
		if (untracked &&
		    !oideq(&oid_stat.oid, &untracked->exclude_oid)) {
			invalidate_gitignore(dir->untracked, untracked);
			oidcpy(&untracked->exclude_oid, &oid_stat.oid);
		}
		dir->exclude_stack = stk;
		current = stk->baselen;
	}
	strbuf_setlen(&dir->basebuf, baselen);
}

/*
 * Loads the exclude lists for the directory containing pathname, then
 * scans all exclude lists to determine whether pathname is excluded.
 * Returns the exclude_list element which matched, or NULL for
 * undecided.
 */
struct path_pattern *last_matching_pattern(struct dir_struct *dir,
				      struct index_state *istate,
				      const char *pathname,
				      int *dtype_p)
{
	int pathlen = strlen(pathname);
	const char *basename = strrchr(pathname, '/');
	basename = (basename) ? basename+1 : pathname;

	prep_exclude(dir, istate, pathname, basename-pathname);

	if (dir->pattern)
		return dir->pattern;

	return last_matching_pattern_from_lists(dir, istate, pathname, pathlen,
			basename, dtype_p);
}

/*
 * Loads the exclude lists for the directory containing pathname, then
 * scans all exclude lists to determine whether pathname is excluded.
 * Returns 1 if true, otherwise 0.
 */
int is_excluded(struct dir_struct *dir, struct index_state *istate,
		const char *pathname, int *dtype_p)
{
	struct path_pattern *pattern;

	/*
	 * The virtual file system data is used to prevent git from traversing
	 * any part of the tree that is not in the virtual file system.  Return
	 * 1 to exclude the entry if it is not found in the virtual file system,
	 * else fall through to the regular excludes logic as it may further exclude.
	 */
	if (*dtype_p == DT_UNKNOWN)
		*dtype_p = get_dtype(NULL, istate, pathname, strlen(pathname));
	if (is_excluded_from_virtualfilesystem(pathname, strlen(pathname), *dtype_p) > 0)
		return 1;

	pattern = last_matching_pattern(dir, istate, pathname, dtype_p);
	if (pattern)
		return pattern->flags & PATTERN_FLAG_NEGATIVE ? 0 : 1;
	return 0;
}

static struct dir_entry *dir_entry_new(const char *pathname, int len)
{
	struct dir_entry *ent;

	FLEX_ALLOC_MEM(ent, name, pathname, len);
	ent->len = len;
	return ent;
}

static struct dir_entry *dir_add_name(struct dir_struct *dir,
				      struct index_state *istate,
				      const char *pathname, int len)
{
	if (index_file_exists(istate, pathname, len, ignore_case))
		return NULL;

	ALLOC_GROW(dir->entries, dir->nr+1, dir->alloc);
	return dir->entries[dir->nr++] = dir_entry_new(pathname, len);
}

struct dir_entry *dir_add_ignored(struct dir_struct *dir,
				  struct index_state *istate,
				  const char *pathname, int len)
{
	if (!index_name_is_other(istate, pathname, len))
		return NULL;

	ALLOC_GROW(dir->ignored, dir->ignored_nr+1, dir->ignored_alloc);
	return dir->ignored[dir->ignored_nr++] = dir_entry_new(pathname, len);
}

enum exist_status {
	index_nonexistent = 0,
	index_directory,
	index_gitdir
};

/*
 * Do not use the alphabetically sorted index to look up
 * the directory name; instead, use the case insensitive
 * directory hash.
 */
static enum exist_status directory_exists_in_index_icase(struct index_state *istate,
							 const char *dirname, int len)
{
	struct cache_entry *ce;

	if (index_dir_exists(istate, dirname, len))
		return index_directory;

	ce = index_file_exists(istate, dirname, len, ignore_case);
	if (ce && S_ISGITLINK(ce->ce_mode))
		return index_gitdir;

	return index_nonexistent;
}

/*
 * The index sorts alphabetically by entry name, which
 * means that a gitlink sorts as '\0' at the end, while
 * a directory (which is defined not as an entry, but as
 * the files it contains) will sort with the '/' at the
 * end.
 */
static enum exist_status directory_exists_in_index(struct index_state *istate,
						   const char *dirname, int len)
{
	int pos;

	if (ignore_case)
		return directory_exists_in_index_icase(istate, dirname, len);

	pos = index_name_pos(istate, dirname, len);
	if (pos < 0)
		pos = -pos-1;
	while (pos < istate->cache_nr) {
		const struct cache_entry *ce = istate->cache[pos++];
		unsigned char endchar;

		if (strncmp(ce->name, dirname, len))
			break;
		endchar = ce->name[len];
		if (endchar > '/')
			break;
		if (endchar == '/')
			return index_directory;
		if (!endchar && S_ISGITLINK(ce->ce_mode))
			return index_gitdir;
	}
	return index_nonexistent;
}

/*
 * When we find a directory when traversing the filesystem, we
 * have three distinct cases:
 *
 *  - ignore it
 *  - see it as a directory
 *  - recurse into it
 *
 * and which one we choose depends on a combination of existing
 * git index contents and the flags passed into the directory
 * traversal routine.
 *
 * Case 1: If we *already* have entries in the index under that
 * directory name, we always recurse into the directory to see
 * all the files.
 *
 * Case 2: If we *already* have that directory name as a gitlink,
 * we always continue to see it as a gitlink, regardless of whether
 * there is an actual git directory there or not (it might not
 * be checked out as a subproject!)
 *
 * Case 3: if we didn't have it in the index previously, we
 * have a few sub-cases:
 *
 *  (a) if "show_other_directories" is true, we show it as
 *      just a directory, unless "hide_empty_directories" is
 *      also true, in which case we need to check if it contains any
 *      untracked and / or ignored files.
 *  (b) if it looks like a git directory, and we don't have
 *      'no_gitlinks' set we treat it as a gitlink, and show it
 *      as a directory.
 *  (c) otherwise, we recurse into it.
 */
static enum path_treatment treat_directory(struct dir_struct *dir,
	struct index_state *istate,
	struct untracked_cache_dir *untracked,
	const char *dirname, int len, int baselen, int exclude,
	const struct pathspec *pathspec)
{
	/* The "len-1" is to strip the final '/' */
	switch (directory_exists_in_index(istate, dirname, len-1)) {
	case index_directory:
		return path_recurse;

	case index_gitdir:
		return path_none;

	case index_nonexistent:
		if (dir->flags & DIR_SKIP_NESTED_GIT) {
			int nested_repo;
			struct strbuf sb = STRBUF_INIT;
			strbuf_addstr(&sb, dirname);
			nested_repo = is_nonbare_repository_dir(&sb);
			strbuf_release(&sb);
			if (nested_repo)
				return path_none;
		}

		if (dir->flags & DIR_SHOW_OTHER_DIRECTORIES)
			break;
		if (exclude &&
			(dir->flags & DIR_SHOW_IGNORED_TOO) &&
			(dir->flags & DIR_SHOW_IGNORED_TOO_MODE_MATCHING)) {

			/*
			 * This is an excluded directory and we are
			 * showing ignored paths that match an exclude
			 * pattern.  (e.g. show directory as ignored
			 * only if it matches an exclude pattern).
			 * This path will either be 'path_excluded`
			 * (if we are showing empty directories or if
			 * the directory is not empty), or will be
			 * 'path_none' (empty directory, and we are
			 * not showing empty directories).
			 */
			if (!(dir->flags & DIR_HIDE_EMPTY_DIRECTORIES))
				return path_excluded;

			if (read_directory_recursive(dir, istate, dirname, len,
						     untracked, 1, 1, pathspec) == path_excluded)
				return path_excluded;

			return path_none;
		}
		if (!(dir->flags & DIR_NO_GITLINKS)) {
			struct strbuf sb = STRBUF_INIT;
			strbuf_addstr(&sb, dirname);
			if (is_nonbare_repository_dir(&sb))
				return exclude ? path_excluded : path_untracked;
			strbuf_release(&sb);
		}
		return path_recurse;
	}

	/* This is the "show_other_directories" case */

	if (!(dir->flags & DIR_HIDE_EMPTY_DIRECTORIES))
		return exclude ? path_excluded : path_untracked;

	untracked = lookup_untracked(dir->untracked, untracked,
				     dirname + baselen, len - baselen);

	/*
	 * If this is an excluded directory, then we only need to check if
	 * the directory contains any files.
	 */
	return read_directory_recursive(dir, istate, dirname, len,
					untracked, 1, exclude, pathspec);
}

/*
 * This is an inexact early pruning of any recursive directory
 * reading - if the path cannot possibly be in the pathspec,
 * return true, and we'll skip it early.
 */
static int simplify_away(const char *path, int pathlen,
			 const struct pathspec *pathspec)
{
	int i;

	if (!pathspec || !pathspec->nr)
		return 0;

	GUARD_PATHSPEC(pathspec,
		       PATHSPEC_FROMTOP |
		       PATHSPEC_MAXDEPTH |
		       PATHSPEC_LITERAL |
		       PATHSPEC_GLOB |
		       PATHSPEC_ICASE |
		       PATHSPEC_EXCLUDE |
		       PATHSPEC_ATTR);

	for (i = 0; i < pathspec->nr; i++) {
		const struct pathspec_item *item = &pathspec->items[i];
		int len = item->nowildcard_len;

		if (len > pathlen)
			len = pathlen;
		if (!ps_strncmp(item, item->match, path, len))
			return 0;
	}

	return 1;
}

/*
 * This function tells us whether an excluded path matches a
 * list of "interesting" pathspecs. That is, whether a path matched
 * by any of the pathspecs could possibly be ignored by excluding
 * the specified path. This can happen if:
 *
 *   1. the path is mentioned explicitly in the pathspec
 *
 *   2. the path is a directory prefix of some element in the
 *      pathspec
 */
static int exclude_matches_pathspec(const char *path, int pathlen,
				    const struct pathspec *pathspec)
{
	int i;

	if (!pathspec || !pathspec->nr)
		return 0;

	GUARD_PATHSPEC(pathspec,
		       PATHSPEC_FROMTOP |
		       PATHSPEC_MAXDEPTH |
		       PATHSPEC_LITERAL |
		       PATHSPEC_GLOB |
		       PATHSPEC_ICASE |
		       PATHSPEC_EXCLUDE);

	for (i = 0; i < pathspec->nr; i++) {
		const struct pathspec_item *item = &pathspec->items[i];
		int len = item->nowildcard_len;

		if (len == pathlen &&
		    !ps_strncmp(item, item->match, path, pathlen))
			return 1;
		if (len > pathlen &&
		    item->match[pathlen] == '/' &&
		    !ps_strncmp(item, item->match, path, pathlen))
			return 1;
	}
	return 0;
}

static int get_index_dtype(struct index_state *istate,
			   const char *path, int len)
{
	int pos;
	const struct cache_entry *ce;

	ce = index_file_exists(istate, path, len, 0);
	if (ce) {
		if (!ce_uptodate(ce))
			return DT_UNKNOWN;
		if (S_ISGITLINK(ce->ce_mode))
			return DT_DIR;
		/*
		 * Nobody actually cares about the
		 * difference between DT_LNK and DT_REG
		 */
		return DT_REG;
	}

	/* Try to look it up as a directory */
	pos = index_name_pos(istate, path, len);
	if (pos >= 0)
		return DT_UNKNOWN;
	pos = -pos-1;
	while (pos < istate->cache_nr) {
		ce = istate->cache[pos++];
		if (strncmp(ce->name, path, len))
			break;
		if (ce->name[len] > '/')
			break;
		if (ce->name[len] < '/')
			continue;
		if (!ce_uptodate(ce))
			break;	/* continue? */
		return DT_DIR;
	}
	return DT_UNKNOWN;
}

static int get_dtype(struct dirent *de, struct index_state *istate,
		     const char *path, int len)
{
	int dtype = de ? DTYPE(de) : DT_UNKNOWN;
	struct stat st;

	if (dtype != DT_UNKNOWN)
		return dtype;
	dtype = get_index_dtype(istate, path, len);
	if (dtype != DT_UNKNOWN)
		return dtype;
	if (lstat(path, &st))
		return dtype;
	if (S_ISREG(st.st_mode))
		return DT_REG;
	if (S_ISDIR(st.st_mode))
		return DT_DIR;
	if (S_ISLNK(st.st_mode))
		return DT_LNK;
	return dtype;
}

static enum path_treatment treat_one_path(struct dir_struct *dir,
					  struct untracked_cache_dir *untracked,
					  struct index_state *istate,
					  struct strbuf *path,
					  int baselen,
					  const struct pathspec *pathspec,
					  int dtype, struct dirent *de)
{
	int exclude;
	int has_path_in_index = !!index_file_exists(istate, path->buf, path->len, ignore_case);
	enum path_treatment path_treatment;

	if (dtype == DT_UNKNOWN)
		dtype = get_dtype(de, istate, path->buf, path->len);

	/* Always exclude indexed files */
	if (dtype != DT_DIR && has_path_in_index)
		return path_none;

	if (is_excluded_from_virtualfilesystem(path->buf, path->len, dtype) > 0)
		return path_excluded;

	/*
	 * When we are looking at a directory P in the working tree,
	 * there are three cases:
	 *
	 * (1) P exists in the index.  Everything inside the directory P in
	 * the working tree needs to go when P is checked out from the
	 * index.
	 *
	 * (2) P does not exist in the index, but there is P/Q in the index.
	 * We know P will stay a directory when we check out the contents
	 * of the index, but we do not know yet if there is a directory
	 * P/Q in the working tree to be killed, so we need to recurse.
	 *
	 * (3) P does not exist in the index, and there is no P/Q in the index
	 * to require P to be a directory, either.  Only in this case, we
	 * know that everything inside P will not be killed without
	 * recursing.
	 */
	if ((dir->flags & DIR_COLLECT_KILLED_ONLY) &&
	    (dtype == DT_DIR) &&
	    !has_path_in_index &&
	    (directory_exists_in_index(istate, path->buf, path->len) == index_nonexistent))
		return path_none;

	exclude = is_excluded(dir, istate, path->buf, &dtype);

	/*
	 * Excluded? If we don't explicitly want to show
	 * ignored files, ignore it
	 */
	if (exclude && !(dir->flags & (DIR_SHOW_IGNORED|DIR_SHOW_IGNORED_TOO)))
		return path_excluded;

	switch (dtype) {
	default:
		return path_none;
	case DT_DIR:
		strbuf_addch(path, '/');
		path_treatment = treat_directory(dir, istate, untracked,
						 path->buf, path->len,
						 baselen, exclude, pathspec);
		/*
		 * If 1) we only want to return directories that
		 * match an exclude pattern and 2) this directory does
		 * not match an exclude pattern but all of its
		 * contents are excluded, then indicate that we should
		 * recurse into this directory (instead of marking the
		 * directory itself as an ignored path).
		 */
		if (!exclude &&
		    path_treatment == path_excluded &&
		    (dir->flags & DIR_SHOW_IGNORED_TOO) &&
		    (dir->flags & DIR_SHOW_IGNORED_TOO_MODE_MATCHING))
			return path_recurse;
		return path_treatment;
	case DT_REG:
	case DT_LNK:
		return exclude ? path_excluded : path_untracked;
	}
}

static enum path_treatment treat_path_fast(struct dir_struct *dir,
					   struct untracked_cache_dir *untracked,
					   struct cached_dir *cdir,
					   struct index_state *istate,
					   struct strbuf *path,
					   int baselen,
					   const struct pathspec *pathspec)
{
	strbuf_setlen(path, baselen);
	if (!cdir->ucd) {
		strbuf_addstr(path, cdir->file);
		return path_untracked;
	}
	strbuf_addstr(path, cdir->ucd->name);
	/* treat_one_path() does this before it calls treat_directory() */
	strbuf_complete(path, '/');
	if (cdir->ucd->check_only)
		/*
		 * check_only is set as a result of treat_directory() getting
		 * to its bottom. Verify again the same set of directories
		 * with check_only set.
		 */
		return read_directory_recursive(dir, istate, path->buf, path->len,
						cdir->ucd, 1, 0, pathspec);
	/*
	 * We get path_recurse in the first run when
	 * directory_exists_in_index() returns index_nonexistent. We
	 * are sure that new changes in the index does not impact the
	 * outcome. Return now.
	 */
	return path_recurse;
}

static enum path_treatment treat_path(struct dir_struct *dir,
				      struct untracked_cache_dir *untracked,
				      struct cached_dir *cdir,
				      struct index_state *istate,
				      struct strbuf *path,
				      int baselen,
				      const struct pathspec *pathspec)
{
	int dtype;
	struct dirent *de = cdir->de;

	if (!de)
		return treat_path_fast(dir, untracked, cdir, istate, path,
				       baselen, pathspec);
	if (is_dot_or_dotdot(de->d_name) || !fspathcmp(de->d_name, ".git"))
		return path_none;
	strbuf_setlen(path, baselen);
	strbuf_addstr(path, de->d_name);
	if (simplify_away(path->buf, path->len, pathspec))
		return path_none;

	dtype = DTYPE(de);
	return treat_one_path(dir, untracked, istate, path, baselen, pathspec, dtype, de);
}

static void add_untracked(struct untracked_cache_dir *dir, const char *name)
{
	if (!dir)
		return;
	ALLOC_GROW(dir->untracked, dir->untracked_nr + 1,
		   dir->untracked_alloc);
	dir->untracked[dir->untracked_nr++] = xstrdup(name);
}

static int valid_cached_dir(struct dir_struct *dir,
			    struct untracked_cache_dir *untracked,
			    struct index_state *istate,
			    struct strbuf *path,
			    int check_only)
{
	struct stat st;

	if (!untracked)
		return 0;

	/*
	 * With fsmonitor, we can trust the untracked cache's valid field.
	 */
	refresh_fsmonitor(istate);
	if (!(dir->untracked->use_fsmonitor && untracked->valid)) {
		if (lstat(path->len ? path->buf : ".", &st)) {
			memset(&untracked->stat_data, 0, sizeof(untracked->stat_data));
			return 0;
		}
		if (!untracked->valid ||
			match_stat_data_racy(istate, &untracked->stat_data, &st)) {
			fill_stat_data(&untracked->stat_data, &st);
			return 0;
		}
	}

	if (untracked->check_only != !!check_only)
		return 0;

	/*
	 * prep_exclude will be called eventually on this directory,
	 * but it's called much later in last_matching_pattern(). We
	 * need it now to determine the validity of the cache for this
	 * path. The next calls will be nearly no-op, the way
	 * prep_exclude() is designed.
	 */
	if (path->len && path->buf[path->len - 1] != '/') {
		strbuf_addch(path, '/');
		prep_exclude(dir, istate, path->buf, path->len);
		strbuf_setlen(path, path->len - 1);
	} else
		prep_exclude(dir, istate, path->buf, path->len);

	/* hopefully prep_exclude() haven't invalidated this entry... */
	return untracked->valid;
}

static int open_cached_dir(struct cached_dir *cdir,
			   struct dir_struct *dir,
			   struct untracked_cache_dir *untracked,
			   struct index_state *istate,
			   struct strbuf *path,
			   int check_only)
{
	const char *c_path;

	memset(cdir, 0, sizeof(*cdir));
	cdir->untracked = untracked;
	if (valid_cached_dir(dir, untracked, istate, path, check_only))
		return 0;
	c_path = path->len ? path->buf : ".";
	cdir->fdir = opendir(c_path);
	if (!cdir->fdir)
		warning_errno(_("could not open directory '%s'"), c_path);
	if (dir->untracked) {
		invalidate_directory(dir->untracked, untracked);
		dir->untracked->dir_opened++;
	}
	if (!cdir->fdir)
		return -1;
	return 0;
}

static int read_cached_dir(struct cached_dir *cdir)
{
	if (cdir->fdir) {
		cdir->de = readdir(cdir->fdir);
		if (!cdir->de)
			return -1;
		return 0;
	}
	while (cdir->nr_dirs < cdir->untracked->dirs_nr) {
		struct untracked_cache_dir *d = cdir->untracked->dirs[cdir->nr_dirs];
		if (!d->recurse) {
			cdir->nr_dirs++;
			continue;
		}
		cdir->ucd = d;
		cdir->nr_dirs++;
		return 0;
	}
	cdir->ucd = NULL;
	if (cdir->nr_files < cdir->untracked->untracked_nr) {
		struct untracked_cache_dir *d = cdir->untracked;
		cdir->file = d->untracked[cdir->nr_files++];
		return 0;
	}
	return -1;
}

static void close_cached_dir(struct cached_dir *cdir)
{
	if (cdir->fdir)
		closedir(cdir->fdir);
	/*
	 * We have gone through this directory and found no untracked
	 * entries. Mark it valid.
	 */
	if (cdir->untracked) {
		cdir->untracked->valid = 1;
		cdir->untracked->recurse = 1;
	}
}

/*
 * Read a directory tree. We currently ignore anything but
 * directories, regular files and symlinks. That's because git
 * doesn't handle them at all yet. Maybe that will change some
 * day.
 *
 * Also, we ignore the name ".git" (even if it is not a directory).
 * That likely will not change.
 *
 * If 'stop_at_first_file' is specified, 'path_excluded' is returned
 * to signal that a file was found. This is the least significant value that
 * indicates that a file was encountered that does not depend on the order of
 * whether an untracked or exluded path was encountered first.
 *
 * Returns the most significant path_treatment value encountered in the scan.
 * If 'stop_at_first_file' is specified, `path_excluded` is the most
 * significant path_treatment value that will be returned.
 */

static enum path_treatment read_directory_recursive(struct dir_struct *dir,
	struct index_state *istate, const char *base, int baselen,
	struct untracked_cache_dir *untracked, int check_only,
	int stop_at_first_file, const struct pathspec *pathspec)
{
	struct cached_dir cdir;
	enum path_treatment state, subdir_state, dir_state = path_none;
	struct strbuf path = STRBUF_INIT;

	strbuf_add(&path, base, baselen);

	if (open_cached_dir(&cdir, dir, untracked, istate, &path, check_only))
		goto out;

	if (untracked)
		untracked->check_only = !!check_only;

	while (!read_cached_dir(&cdir)) {
		/* check how the file or directory should be treated */
		state = treat_path(dir, untracked, &cdir, istate, &path,
				   baselen, pathspec);

		if (state > dir_state)
			dir_state = state;

		/* recurse into subdir if instructed by treat_path */
		if ((state == path_recurse) ||
			((state == path_untracked) &&
			 (get_dtype(cdir.de, istate, path.buf, path.len) == DT_DIR) &&
			 ((dir->flags & DIR_SHOW_IGNORED_TOO) ||
			  (pathspec &&
			   do_match_pathspec(istate, pathspec, path.buf, path.len,
					     baselen, NULL, DO_MATCH_LEADING_PATHSPEC) == MATCHED_RECURSIVELY_LEADING_PATHSPEC)))) {
			struct untracked_cache_dir *ud;
			ud = lookup_untracked(dir->untracked, untracked,
					      path.buf + baselen,
					      path.len - baselen);
			subdir_state =
				read_directory_recursive(dir, istate, path.buf,
							 path.len, ud,
							 check_only, stop_at_first_file, pathspec);
			if (subdir_state > dir_state)
				dir_state = subdir_state;

			if (pathspec &&
			    !match_pathspec(istate, pathspec, path.buf, path.len,
					    0 /* prefix */, NULL,
					    0 /* do NOT special case dirs */))
				state = path_none;
		}

		if (check_only) {
			if (stop_at_first_file) {
				/*
				 * If stopping at first file, then
				 * signal that a file was found by
				 * returning `path_excluded`. This is
				 * to return a consistent value
				 * regardless of whether an ignored or
				 * excluded file happened to be
				 * encountered 1st.
				 *
				 * In current usage, the
				 * `stop_at_first_file` is passed when
				 * an ancestor directory has matched
				 * an exclude pattern, so any found
				 * files will be excluded.
				 */
				if (dir_state >= path_excluded) {
					dir_state = path_excluded;
					break;
				}
			}

			/* abort early if maximum state has been reached */
			if (dir_state == path_untracked) {
				if (cdir.fdir)
					add_untracked(untracked, path.buf + baselen);
				break;
			}
			/* skip the dir_add_* part */
			continue;
		}

		/* add the path to the appropriate result list */
		switch (state) {
		case path_excluded:
			if (is_excluded_from_virtualfilesystem(path.buf, path.len, DT_DIR) > 0)
				break;
			if (dir->flags & DIR_SHOW_IGNORED)
				dir_add_name(dir, istate, path.buf, path.len);
			else if ((dir->flags & DIR_SHOW_IGNORED_TOO) ||
				((dir->flags & DIR_COLLECT_IGNORED) &&
				exclude_matches_pathspec(path.buf, path.len,
							 pathspec)))
				dir_add_ignored(dir, istate, path.buf, path.len);
			break;

		case path_untracked:
			if (dir->flags & DIR_SHOW_IGNORED)
				break;
			dir_add_name(dir, istate, path.buf, path.len);
			if (cdir.fdir)
				add_untracked(untracked, path.buf + baselen);
			break;

		default:
			break;
		}
	}
	close_cached_dir(&cdir);
 out:
	strbuf_release(&path);

	return dir_state;
}

int cmp_dir_entry(const void *p1, const void *p2)
{
	const struct dir_entry *e1 = *(const struct dir_entry **)p1;
	const struct dir_entry *e2 = *(const struct dir_entry **)p2;

	return name_compare(e1->name, e1->len, e2->name, e2->len);
}

/* check if *out lexically strictly contains *in */
int check_dir_entry_contains(const struct dir_entry *out, const struct dir_entry *in)
{
	return (out->len < in->len) &&
		(out->name[out->len - 1] == '/') &&
		!memcmp(out->name, in->name, out->len);
}

static int treat_leading_path(struct dir_struct *dir,
			      struct index_state *istate,
			      const char *path, int len,
			      const struct pathspec *pathspec)
{
	struct strbuf sb = STRBUF_INIT;
	int baselen, rc = 0;
	const char *cp;
	int old_flags = dir->flags;

	while (len && path[len - 1] == '/')
		len--;
	if (!len)
		return 1;
	baselen = 0;
	dir->flags &= ~DIR_SHOW_OTHER_DIRECTORIES;
	while (1) {
		cp = path + baselen + !!baselen;
		cp = memchr(cp, '/', path + len - cp);
		if (!cp)
			baselen = len;
		else
			baselen = cp - path;
		strbuf_setlen(&sb, 0);
		strbuf_add(&sb, path, baselen);
		if (!is_directory(sb.buf))
			break;
		if (simplify_away(sb.buf, sb.len, pathspec))
			break;
		if (treat_one_path(dir, NULL, istate, &sb, baselen, pathspec,
				   DT_DIR, NULL) == path_none)
			break; /* do not recurse into it */
		if (len <= baselen) {
			rc = 1;
			break; /* finished checking */
		}
	}
	strbuf_release(&sb);
	dir->flags = old_flags;
	return rc;
}

static const char *get_ident_string(void)
{
	static struct strbuf sb = STRBUF_INIT;
	struct utsname uts;

	if (sb.len)
		return sb.buf;
	if (uname(&uts) < 0)
		die_errno(_("failed to get kernel name and information"));
	strbuf_addf(&sb, "Location %s, system %s", get_git_work_tree(),
		    uts.sysname);
	return sb.buf;
}

static int ident_in_untracked(const struct untracked_cache *uc)
{
	/*
	 * Previous git versions may have saved many NUL separated
	 * strings in the "ident" field, but it is insane to manage
	 * many locations, so just take care of the first one.
	 */

	return !strcmp(uc->ident.buf, get_ident_string());
}

static void set_untracked_ident(struct untracked_cache *uc)
{
	strbuf_reset(&uc->ident);
	strbuf_addstr(&uc->ident, get_ident_string());

	/*
	 * This strbuf used to contain a list of NUL separated
	 * strings, so save NUL too for backward compatibility.
	 */
	strbuf_addch(&uc->ident, 0);
}

static void new_untracked_cache(struct index_state *istate)
{
	struct untracked_cache *uc = xcalloc(1, sizeof(*uc));
	strbuf_init(&uc->ident, 100);
	uc->exclude_per_dir = ".gitignore";
	/* should be the same flags used by git-status */
	uc->dir_flags = DIR_SHOW_OTHER_DIRECTORIES | DIR_HIDE_EMPTY_DIRECTORIES;
	set_untracked_ident(uc);
	istate->untracked = uc;
	istate->cache_changed |= UNTRACKED_CHANGED;
}

void add_untracked_cache(struct index_state *istate)
{
	if (!istate->untracked) {
		new_untracked_cache(istate);
	} else {
		if (!ident_in_untracked(istate->untracked)) {
			free_untracked_cache(istate->untracked);
			new_untracked_cache(istate);
		}
	}
}

void remove_untracked_cache(struct index_state *istate)
{
	if (istate->untracked) {
		free_untracked_cache(istate->untracked);
		istate->untracked = NULL;
		istate->cache_changed |= UNTRACKED_CHANGED;
	}
}

static struct untracked_cache_dir *validate_untracked_cache(struct dir_struct *dir,
						      int base_len,
						      const struct pathspec *pathspec)
{
	struct untracked_cache_dir *root;
	static int untracked_cache_disabled = -1;

	if (!dir->untracked)
		return NULL;
	if (untracked_cache_disabled < 0)
		untracked_cache_disabled = git_env_bool("GIT_DISABLE_UNTRACKED_CACHE", 0);
	if (untracked_cache_disabled)
		return NULL;

	/*
	 * We only support $GIT_DIR/info/exclude and core.excludesfile
	 * as the global ignore rule files. Any other additions
	 * (e.g. from command line) invalidate the cache. This
	 * condition also catches running setup_standard_excludes()
	 * before setting dir->untracked!
	 */
	if (dir->unmanaged_exclude_files)
		return NULL;

	/*
	 * Optimize for the main use case only: whole-tree git
	 * status. More work involved in treat_leading_path() if we
	 * use cache on just a subset of the worktree. pathspec
	 * support could make the matter even worse.
	 */
	if (base_len || (pathspec && pathspec->nr))
		return NULL;

	/* Different set of flags may produce different results */
	if (dir->flags != dir->untracked->dir_flags ||
	    /*
	     * See treat_directory(), case index_nonexistent. Without
	     * this flag, we may need to also cache .git file content
	     * for the resolve_gitlink_ref() call, which we don't.
	     */
	    !(dir->flags & DIR_SHOW_OTHER_DIRECTORIES) ||
	    /* We don't support collecting ignore files */
	    (dir->flags & (DIR_SHOW_IGNORED | DIR_SHOW_IGNORED_TOO |
			   DIR_COLLECT_IGNORED)))
		return NULL;

	/*
	 * If we use .gitignore in the cache and now you change it to
	 * .gitexclude, everything will go wrong.
	 */
	if (dir->exclude_per_dir != dir->untracked->exclude_per_dir &&
	    strcmp(dir->exclude_per_dir, dir->untracked->exclude_per_dir))
		return NULL;

	/*
	 * EXC_CMDL is not considered in the cache. If people set it,
	 * skip the cache.
	 */
	if (dir->exclude_list_group[EXC_CMDL].nr)
		return NULL;

	if (!ident_in_untracked(dir->untracked)) {
		warning(_("untracked cache is disabled on this system or location"));
		return NULL;
	}

	if (!dir->untracked->root) {
		const int len = sizeof(*dir->untracked->root);
		dir->untracked->root = xmalloc(len);
		memset(dir->untracked->root, 0, len);
	}

	/* Validate $GIT_DIR/info/exclude and core.excludesfile */
	root = dir->untracked->root;
	if (!oideq(&dir->ss_info_exclude.oid,
		   &dir->untracked->ss_info_exclude.oid)) {
		invalidate_gitignore(dir->untracked, root);
		dir->untracked->ss_info_exclude = dir->ss_info_exclude;
	}
	if (!oideq(&dir->ss_excludes_file.oid,
		   &dir->untracked->ss_excludes_file.oid)) {
		invalidate_gitignore(dir->untracked, root);
		dir->untracked->ss_excludes_file = dir->ss_excludes_file;
	}

	/* Make sure this directory is not dropped out at saving phase */
	root->recurse = 1;
	return root;
}

int read_directory(struct dir_struct *dir, struct index_state *istate,
		   const char *path, int len, const struct pathspec *pathspec)
{
	struct untracked_cache_dir *untracked;

	trace_performance_enter();

	if (has_symlink_leading_path(path, len)) {
		trace_performance_leave("read directory %.*s", len, path);
		return dir->nr;
	}

	untracked = validate_untracked_cache(dir, len, pathspec);
	if (!untracked)
		/*
		 * make sure untracked cache code path is disabled,
		 * e.g. prep_exclude()
		 */
		dir->untracked = NULL;
	if (!len || treat_leading_path(dir, istate, path, len, pathspec))
		read_directory_recursive(dir, istate, path, len, untracked, 0, 0, pathspec);
	QSORT(dir->entries, dir->nr, cmp_dir_entry);
	QSORT(dir->ignored, dir->ignored_nr, cmp_dir_entry);

	/*
	 * If DIR_SHOW_IGNORED_TOO is set, read_directory_recursive() will
	 * also pick up untracked contents of untracked dirs; by default
	 * we discard these, but given DIR_KEEP_UNTRACKED_CONTENTS we do not.
	 */
	if ((dir->flags & DIR_SHOW_IGNORED_TOO) &&
		     !(dir->flags & DIR_KEEP_UNTRACKED_CONTENTS)) {
		int i, j;

		/* remove from dir->entries untracked contents of untracked dirs */
		for (i = j = 0; j < dir->nr; j++) {
			if (i &&
			    check_dir_entry_contains(dir->entries[i - 1], dir->entries[j])) {
				FREE_AND_NULL(dir->entries[j]);
			} else {
				dir->entries[i++] = dir->entries[j];
			}
		}

		dir->nr = i;
	}

	trace_performance_leave("read directory %.*s", len, path);
	if (dir->untracked) {
		static int force_untracked_cache = -1;
		static struct trace_key trace_untracked_stats = TRACE_KEY_INIT(UNTRACKED_STATS);

		if (force_untracked_cache < 0)
			force_untracked_cache =
				git_env_bool("GIT_FORCE_UNTRACKED_CACHE", 0);
		trace_printf_key(&trace_untracked_stats,
				 "node creation: %u\n"
				 "gitignore invalidation: %u\n"
				 "directory invalidation: %u\n"
				 "opendir: %u\n",
				 dir->untracked->dir_created,
				 dir->untracked->gitignore_invalidated,
				 dir->untracked->dir_invalidated,
				 dir->untracked->dir_opened);
		if (force_untracked_cache &&
			dir->untracked == istate->untracked &&
		    (dir->untracked->dir_opened ||
		     dir->untracked->gitignore_invalidated ||
		     dir->untracked->dir_invalidated))
			istate->cache_changed |= UNTRACKED_CHANGED;
		if (dir->untracked != istate->untracked) {
			FREE_AND_NULL(dir->untracked);
		}
	}
	return dir->nr;
}

int file_exists(const char *f)
{
	struct stat sb;
	return lstat(f, &sb) == 0;
}

int repo_file_exists(struct repository *repo, const char *path)
{
	if (repo != the_repository)
		BUG("do not know how to check file existence in arbitrary repo");

	return file_exists(path);
}

static int cmp_icase(char a, char b)
{
	if (a == b)
		return 0;
	if (ignore_case)
		return toupper(a) - toupper(b);
	return a - b;
}

/*
 * Given two normalized paths (a trailing slash is ok), if subdir is
 * outside dir, return -1.  Otherwise return the offset in subdir that
 * can be used as relative path to dir.
 */
int dir_inside_of(const char *subdir, const char *dir)
{
	int offset = 0;

	assert(dir && subdir && *dir && *subdir);

	while (*dir && *subdir && !cmp_icase(*dir, *subdir)) {
		dir++;
		subdir++;
		offset++;
	}

	/* hel[p]/me vs hel[l]/yeah */
	if (*dir && *subdir)
		return -1;

	if (!*subdir)
		return !*dir ? offset : -1; /* same dir */

	/* foo/[b]ar vs foo/[] */
	if (is_dir_sep(dir[-1]))
		return is_dir_sep(subdir[-1]) ? offset : -1;

	/* foo[/]bar vs foo[] */
	return is_dir_sep(*subdir) ? offset + 1 : -1;
}

int is_inside_dir(const char *dir)
{
	char *cwd;
	int rc;

	if (!dir)
		return 0;

	cwd = xgetcwd();
	rc = (dir_inside_of(cwd, dir) >= 0);
	free(cwd);
	return rc;
}

int is_empty_dir(const char *path)
{
	DIR *dir = opendir(path);
	struct dirent *e;
	int ret = 1;

	if (!dir)
		return 0;

	while ((e = readdir(dir)) != NULL)
		if (!is_dot_or_dotdot(e->d_name)) {
			ret = 0;
			break;
		}

	closedir(dir);
	return ret;
}

static int remove_dir_recurse(struct strbuf *path, int flag, int *kept_up)
{
	DIR *dir;
	struct dirent *e;
	int ret = 0, original_len = path->len, len, kept_down = 0;
	int only_empty = (flag & REMOVE_DIR_EMPTY_ONLY);
	int keep_toplevel = (flag & REMOVE_DIR_KEEP_TOPLEVEL);
	struct object_id submodule_head;

	if ((flag & REMOVE_DIR_KEEP_NESTED_GIT) &&
	    !resolve_gitlink_ref(path->buf, "HEAD", &submodule_head)) {
		/* Do not descend and nuke a nested git work tree. */
		if (kept_up)
			*kept_up = 1;
		return 0;
	}

	flag &= ~REMOVE_DIR_KEEP_TOPLEVEL;
	dir = opendir(path->buf);
	if (!dir) {
		if (errno == ENOENT)
			return keep_toplevel ? -1 : 0;
		else if (errno == EACCES && !keep_toplevel)
			/*
			 * An empty dir could be removable even if it
			 * is unreadable:
			 */
			return rmdir(path->buf);
		else
			return -1;
	}
	strbuf_complete(path, '/');

	len = path->len;
	while ((e = readdir(dir)) != NULL) {
		struct stat st;
		if (is_dot_or_dotdot(e->d_name))
			continue;

		strbuf_setlen(path, len);
		strbuf_addstr(path, e->d_name);
		if (lstat(path->buf, &st)) {
			if (errno == ENOENT)
				/*
				 * file disappeared, which is what we
				 * wanted anyway
				 */
				continue;
			/* fall thru */
		} else if (S_ISDIR(st.st_mode)) {
			if (!remove_dir_recurse(path, flag, &kept_down))
				continue; /* happy */
		} else if (!only_empty &&
			   (!unlink(path->buf) || errno == ENOENT)) {
			continue; /* happy, too */
		}

		/* path too long, stat fails, or non-directory still exists */
		ret = -1;
		break;
	}
	closedir(dir);

	strbuf_setlen(path, original_len);
	if (!ret && !keep_toplevel && !kept_down)
		ret = (!rmdir(path->buf) || errno == ENOENT) ? 0 : -1;
	else if (kept_up)
		/*
		 * report the uplevel that it is not an error that we
		 * did not rmdir() our directory.
		 */
		*kept_up = !ret;
	return ret;
}

int remove_dir_recursively(struct strbuf *path, int flag)
{
	return remove_dir_recurse(path, flag, NULL);
}

static GIT_PATH_FUNC(git_path_info_exclude, "info/exclude")

void setup_standard_excludes(struct dir_struct *dir)
{
	dir->exclude_per_dir = ".gitignore";

	/* core.excludesfile defaulting to $XDG_CONFIG_HOME/git/ignore */
	if (!excludes_file)
		excludes_file = xdg_config_home("ignore");
	if (excludes_file && !access_or_warn(excludes_file, R_OK, 0))
		add_patterns_from_file_1(dir, excludes_file,
					 dir->untracked ? &dir->ss_excludes_file : NULL);

	/* per repository user preference */
	if (startup_info->have_repository) {
		const char *path = git_path_info_exclude();
		if (!access_or_warn(path, R_OK, 0))
			add_patterns_from_file_1(dir, path,
						 dir->untracked ? &dir->ss_info_exclude : NULL);
	}
}

int remove_path(const char *name)
{
	char *slash;

	if (unlink(name) && !is_missing_file_error(errno))
		return -1;

	slash = strrchr(name, '/');
	if (slash) {
		char *dirs = xstrdup(name);
		slash = dirs + (slash - name);
		do {
			*slash = '\0';
		} while (rmdir(dirs) == 0 && (slash = strrchr(dirs, '/')));
		free(dirs);
	}
	return 0;
}

/*
 * Frees memory within dir which was allocated for exclude lists and
 * the exclude_stack.  Does not free dir itself.
 */
void clear_directory(struct dir_struct *dir)
{
	int i, j;
	struct exclude_list_group *group;
	struct pattern_list *pl;
	struct exclude_stack *stk;

	for (i = EXC_CMDL; i <= EXC_FILE; i++) {
		group = &dir->exclude_list_group[i];
		for (j = 0; j < group->nr; j++) {
			pl = &group->pl[j];
			if (i == EXC_DIRS)
				free((char *)pl->src);
			clear_pattern_list(pl);
		}
		free(group->pl);
	}

	stk = dir->exclude_stack;
	while (stk) {
		struct exclude_stack *prev = stk->prev;
		free(stk);
		stk = prev;
	}
	strbuf_release(&dir->basebuf);
}

struct ondisk_untracked_cache {
	struct stat_data info_exclude_stat;
	struct stat_data excludes_file_stat;
	uint32_t dir_flags;
};

#define ouc_offset(x) offsetof(struct ondisk_untracked_cache, x)

struct write_data {
	int index;	   /* number of written untracked_cache_dir */
	struct ewah_bitmap *check_only; /* from untracked_cache_dir */
	struct ewah_bitmap *valid;	/* from untracked_cache_dir */
	struct ewah_bitmap *sha1_valid; /* set if exclude_sha1 is not null */
	struct strbuf out;
	struct strbuf sb_stat;
	struct strbuf sb_sha1;
};

static void stat_data_to_disk(struct stat_data *to, const struct stat_data *from)
{
	to->sd_ctime.sec  = htonl(from->sd_ctime.sec);
	to->sd_ctime.nsec = htonl(from->sd_ctime.nsec);
	to->sd_mtime.sec  = htonl(from->sd_mtime.sec);
	to->sd_mtime.nsec = htonl(from->sd_mtime.nsec);
	to->sd_dev	  = htonl(from->sd_dev);
	to->sd_ino	  = htonl(from->sd_ino);
	to->sd_uid	  = htonl(from->sd_uid);
	to->sd_gid	  = htonl(from->sd_gid);
	to->sd_size	  = htonl(from->sd_size);
}

static void write_one_dir(struct untracked_cache_dir *untracked,
			  struct write_data *wd)
{
	struct stat_data stat_data;
	struct strbuf *out = &wd->out;
	unsigned char intbuf[16];
	unsigned int intlen, value;
	int i = wd->index++;

	/*
	 * untracked_nr should be reset whenever valid is clear, but
	 * for safety..
	 */
	if (!untracked->valid) {
		untracked->untracked_nr = 0;
		untracked->check_only = 0;
	}

	if (untracked->check_only)
		ewah_set(wd->check_only, i);
	if (untracked->valid) {
		ewah_set(wd->valid, i);
		stat_data_to_disk(&stat_data, &untracked->stat_data);
		strbuf_add(&wd->sb_stat, &stat_data, sizeof(stat_data));
	}
	if (!is_null_oid(&untracked->exclude_oid)) {
		ewah_set(wd->sha1_valid, i);
		strbuf_add(&wd->sb_sha1, untracked->exclude_oid.hash,
			   the_hash_algo->rawsz);
	}

	intlen = encode_varint(untracked->untracked_nr, intbuf);
	strbuf_add(out, intbuf, intlen);

	/* skip non-recurse directories */
	for (i = 0, value = 0; i < untracked->dirs_nr; i++)
		if (untracked->dirs[i]->recurse)
			value++;
	intlen = encode_varint(value, intbuf);
	strbuf_add(out, intbuf, intlen);

	strbuf_add(out, untracked->name, strlen(untracked->name) + 1);

	for (i = 0; i < untracked->untracked_nr; i++)
		strbuf_add(out, untracked->untracked[i],
			   strlen(untracked->untracked[i]) + 1);

	for (i = 0; i < untracked->dirs_nr; i++)
		if (untracked->dirs[i]->recurse)
			write_one_dir(untracked->dirs[i], wd);
}

void write_untracked_extension(struct strbuf *out, struct untracked_cache *untracked)
{
	struct ondisk_untracked_cache *ouc;
	struct write_data wd;
	unsigned char varbuf[16];
	int varint_len;
	const unsigned hashsz = the_hash_algo->rawsz;

	ouc = xcalloc(1, sizeof(*ouc));
	stat_data_to_disk(&ouc->info_exclude_stat, &untracked->ss_info_exclude.stat);
	stat_data_to_disk(&ouc->excludes_file_stat, &untracked->ss_excludes_file.stat);
	ouc->dir_flags = htonl(untracked->dir_flags);

	varint_len = encode_varint(untracked->ident.len, varbuf);
	strbuf_add(out, varbuf, varint_len);
	strbuf_addbuf(out, &untracked->ident);

	strbuf_add(out, ouc, sizeof(*ouc));
	strbuf_add(out, untracked->ss_info_exclude.oid.hash, hashsz);
	strbuf_add(out, untracked->ss_excludes_file.oid.hash, hashsz);
	strbuf_add(out, untracked->exclude_per_dir, strlen(untracked->exclude_per_dir) + 1);
	FREE_AND_NULL(ouc);

	if (!untracked->root) {
		varint_len = encode_varint(0, varbuf);
		strbuf_add(out, varbuf, varint_len);
		return;
	}

	wd.index      = 0;
	wd.check_only = ewah_new();
	wd.valid      = ewah_new();
	wd.sha1_valid = ewah_new();
	strbuf_init(&wd.out, 1024);
	strbuf_init(&wd.sb_stat, 1024);
	strbuf_init(&wd.sb_sha1, 1024);
	write_one_dir(untracked->root, &wd);

	varint_len = encode_varint(wd.index, varbuf);
	strbuf_add(out, varbuf, varint_len);
	strbuf_addbuf(out, &wd.out);
	ewah_serialize_strbuf(wd.valid, out);
	ewah_serialize_strbuf(wd.check_only, out);
	ewah_serialize_strbuf(wd.sha1_valid, out);
	strbuf_addbuf(out, &wd.sb_stat);
	strbuf_addbuf(out, &wd.sb_sha1);
	strbuf_addch(out, '\0'); /* safe guard for string lists */

	ewah_free(wd.valid);
	ewah_free(wd.check_only);
	ewah_free(wd.sha1_valid);
	strbuf_release(&wd.out);
	strbuf_release(&wd.sb_stat);
	strbuf_release(&wd.sb_sha1);
}

static void free_untracked(struct untracked_cache_dir *ucd)
{
	int i;
	if (!ucd)
		return;
	for (i = 0; i < ucd->dirs_nr; i++)
		free_untracked(ucd->dirs[i]);
	for (i = 0; i < ucd->untracked_nr; i++)
		free(ucd->untracked[i]);
	free(ucd->untracked);
	free(ucd->dirs);
	free(ucd);
}

void free_untracked_cache(struct untracked_cache *uc)
{
	if (uc)
		free_untracked(uc->root);
	free(uc);
}

struct read_data {
	int index;
	struct untracked_cache_dir **ucd;
	struct ewah_bitmap *check_only;
	struct ewah_bitmap *valid;
	struct ewah_bitmap *sha1_valid;
	const unsigned char *data;
	const unsigned char *end;
};

static void stat_data_from_disk(struct stat_data *to, const unsigned char *data)
{
	memcpy(to, data, sizeof(*to));
	to->sd_ctime.sec  = ntohl(to->sd_ctime.sec);
	to->sd_ctime.nsec = ntohl(to->sd_ctime.nsec);
	to->sd_mtime.sec  = ntohl(to->sd_mtime.sec);
	to->sd_mtime.nsec = ntohl(to->sd_mtime.nsec);
	to->sd_dev	  = ntohl(to->sd_dev);
	to->sd_ino	  = ntohl(to->sd_ino);
	to->sd_uid	  = ntohl(to->sd_uid);
	to->sd_gid	  = ntohl(to->sd_gid);
	to->sd_size	  = ntohl(to->sd_size);
}

static int read_one_dir(struct untracked_cache_dir **untracked_,
			struct read_data *rd)
{
	struct untracked_cache_dir ud, *untracked;
	const unsigned char *data = rd->data, *end = rd->end;
	const unsigned char *eos;
	unsigned int value;
	int i;

	memset(&ud, 0, sizeof(ud));

	value = decode_varint(&data);
	if (data > end)
		return -1;
	ud.recurse	   = 1;
	ud.untracked_alloc = value;
	ud.untracked_nr	   = value;
	if (ud.untracked_nr)
		ALLOC_ARRAY(ud.untracked, ud.untracked_nr);

	ud.dirs_alloc = ud.dirs_nr = decode_varint(&data);
	if (data > end)
		return -1;
	ALLOC_ARRAY(ud.dirs, ud.dirs_nr);

	eos = memchr(data, '\0', end - data);
	if (!eos || eos == end)
		return -1;

	*untracked_ = untracked = xmalloc(st_add3(sizeof(*untracked), eos - data, 1));
	memcpy(untracked, &ud, sizeof(ud));
	memcpy(untracked->name, data, eos - data + 1);
	data = eos + 1;

	for (i = 0; i < untracked->untracked_nr; i++) {
		eos = memchr(data, '\0', end - data);
		if (!eos || eos == end)
			return -1;
		untracked->untracked[i] = xmemdupz(data, eos - data);
		data = eos + 1;
	}

	rd->ucd[rd->index++] = untracked;
	rd->data = data;

	for (i = 0; i < untracked->dirs_nr; i++) {
		if (read_one_dir(untracked->dirs + i, rd) < 0)
			return -1;
	}
	return 0;
}

static void set_check_only(size_t pos, void *cb)
{
	struct read_data *rd = cb;
	struct untracked_cache_dir *ud = rd->ucd[pos];
	ud->check_only = 1;
}

static void read_stat(size_t pos, void *cb)
{
	struct read_data *rd = cb;
	struct untracked_cache_dir *ud = rd->ucd[pos];
	if (rd->data + sizeof(struct stat_data) > rd->end) {
		rd->data = rd->end + 1;
		return;
	}
	stat_data_from_disk(&ud->stat_data, rd->data);
	rd->data += sizeof(struct stat_data);
	ud->valid = 1;
}

static void read_oid(size_t pos, void *cb)
{
	struct read_data *rd = cb;
	struct untracked_cache_dir *ud = rd->ucd[pos];
	if (rd->data + the_hash_algo->rawsz > rd->end) {
		rd->data = rd->end + 1;
		return;
	}
	hashcpy(ud->exclude_oid.hash, rd->data);
	rd->data += the_hash_algo->rawsz;
}

static void load_oid_stat(struct oid_stat *oid_stat, const unsigned char *data,
			  const unsigned char *sha1)
{
	stat_data_from_disk(&oid_stat->stat, data);
	hashcpy(oid_stat->oid.hash, sha1);
	oid_stat->valid = 1;
}

struct untracked_cache *read_untracked_extension(const void *data, unsigned long sz)
{
	struct untracked_cache *uc;
	struct read_data rd;
	const unsigned char *next = data, *end = (const unsigned char *)data + sz;
	const char *ident;
	int ident_len;
	ssize_t len;
	const char *exclude_per_dir;
	const unsigned hashsz = the_hash_algo->rawsz;
	const unsigned offset = sizeof(struct ondisk_untracked_cache);
	const unsigned exclude_per_dir_offset = offset + 2 * hashsz;

	if (sz <= 1 || end[-1] != '\0')
		return NULL;
	end--;

	ident_len = decode_varint(&next);
	if (next + ident_len > end)
		return NULL;
	ident = (const char *)next;
	next += ident_len;

	if (next + exclude_per_dir_offset + 1 > end)
		return NULL;

	uc = xcalloc(1, sizeof(*uc));
	strbuf_init(&uc->ident, ident_len);
	strbuf_add(&uc->ident, ident, ident_len);
	load_oid_stat(&uc->ss_info_exclude,
		      next + ouc_offset(info_exclude_stat),
		      next + offset);
	load_oid_stat(&uc->ss_excludes_file,
		      next + ouc_offset(excludes_file_stat),
		      next + offset + hashsz);
	uc->dir_flags = get_be32(next + ouc_offset(dir_flags));
	exclude_per_dir = (const char *)next + exclude_per_dir_offset;
	uc->exclude_per_dir = xstrdup(exclude_per_dir);
	/* NUL after exclude_per_dir is covered by sizeof(*ouc) */
	next += exclude_per_dir_offset + strlen(exclude_per_dir) + 1;
	if (next >= end)
		goto done2;

	len = decode_varint(&next);
	if (next > end || len == 0)
		goto done2;

	rd.valid      = ewah_new();
	rd.check_only = ewah_new();
	rd.sha1_valid = ewah_new();
	rd.data	      = next;
	rd.end	      = end;
	rd.index      = 0;
	ALLOC_ARRAY(rd.ucd, len);

	if (read_one_dir(&uc->root, &rd) || rd.index != len)
		goto done;

	next = rd.data;
	len = ewah_read_mmap(rd.valid, next, end - next);
	if (len < 0)
		goto done;

	next += len;
	len = ewah_read_mmap(rd.check_only, next, end - next);
	if (len < 0)
		goto done;

	next += len;
	len = ewah_read_mmap(rd.sha1_valid, next, end - next);
	if (len < 0)
		goto done;

	ewah_each_bit(rd.check_only, set_check_only, &rd);
	rd.data = next + len;
	ewah_each_bit(rd.valid, read_stat, &rd);
	ewah_each_bit(rd.sha1_valid, read_oid, &rd);
	next = rd.data;

done:
	free(rd.ucd);
	ewah_free(rd.valid);
	ewah_free(rd.check_only);
	ewah_free(rd.sha1_valid);
done2:
	if (next != end) {
		free_untracked_cache(uc);
		uc = NULL;
	}
	return uc;
}

static void invalidate_one_directory(struct untracked_cache *uc,
				     struct untracked_cache_dir *ucd)
{
	uc->dir_invalidated++;
	ucd->valid = 0;
	ucd->untracked_nr = 0;
}

/*
 * Normally when an entry is added or removed from a directory,
 * invalidating that directory is enough. No need to touch its
 * ancestors. When a directory is shown as "foo/bar/" in git-status
 * however, deleting or adding an entry may have cascading effect.
 *
 * Say the "foo/bar/file" has become untracked, we need to tell the
 * untracked_cache_dir of "foo" that "bar/" is not an untracked
 * directory any more (because "bar" is managed by foo as an untracked
 * "file").
 *
 * Similarly, if "foo/bar/file" moves from untracked to tracked and it
 * was the last untracked entry in the entire "foo", we should show
 * "foo/" instead. Which means we have to invalidate past "bar" up to
 * "foo".
 *
 * This function traverses all directories from root to leaf. If there
 * is a chance of one of the above cases happening, we invalidate back
 * to root. Otherwise we just invalidate the leaf. There may be a more
 * sophisticated way than checking for SHOW_OTHER_DIRECTORIES to
 * detect these cases and avoid unnecessary invalidation, for example,
 * checking for the untracked entry named "bar/" in "foo", but for now
 * stick to something safe and simple.
 */
static int invalidate_one_component(struct untracked_cache *uc,
				    struct untracked_cache_dir *dir,
				    const char *path, int len)
{
	const char *rest = strchr(path, '/');

	if (rest) {
		int component_len = rest - path;
		struct untracked_cache_dir *d =
			lookup_untracked(uc, dir, path, component_len);
		int ret =
			invalidate_one_component(uc, d, rest + 1,
						 len - (component_len + 1));
		if (ret)
			invalidate_one_directory(uc, dir);
		return ret;
	}

	invalidate_one_directory(uc, dir);
	return uc->dir_flags & DIR_SHOW_OTHER_DIRECTORIES;
}

void untracked_cache_invalidate_path(struct index_state *istate,
				     const char *path, int safe_path)
{
	if (!istate->untracked || !istate->untracked->root)
		return;
	if (!safe_path && !verify_path(path, 0))
		return;
	invalidate_one_component(istate->untracked, istate->untracked->root,
				 path, strlen(path));
}

void untracked_cache_remove_from_index(struct index_state *istate,
				       const char *path)
{
	untracked_cache_invalidate_path(istate, path, 1);
}

void untracked_cache_add_to_index(struct index_state *istate,
				  const char *path)
{
	untracked_cache_invalidate_path(istate, path, 1);
}

static void connect_wt_gitdir_in_nested(const char *sub_worktree,
					const char *sub_gitdir)
{
	int i;
	struct repository subrepo;
	struct strbuf sub_wt = STRBUF_INIT;
	struct strbuf sub_gd = STRBUF_INIT;

	const struct submodule *sub;

	/* If the submodule has no working tree, we can ignore it. */
	if (repo_init(&subrepo, sub_gitdir, sub_worktree))
		return;

	if (repo_read_index(&subrepo) < 0)
		die(_("index file corrupt in repo %s"), subrepo.gitdir);

	for (i = 0; i < subrepo.index->cache_nr; i++) {
		const struct cache_entry *ce = subrepo.index->cache[i];

		if (!S_ISGITLINK(ce->ce_mode))
			continue;

		while (i + 1 < subrepo.index->cache_nr &&
		       !strcmp(ce->name, subrepo.index->cache[i + 1]->name))
			/*
			 * Skip entries with the same name in different stages
			 * to make sure an entry is returned only once.
			 */
			i++;

		sub = submodule_from_path(&subrepo, &null_oid, ce->name);
		if (!sub || !is_submodule_active(&subrepo, ce->name))
			/* .gitmodules broken or inactive sub */
			continue;

		strbuf_reset(&sub_wt);
		strbuf_reset(&sub_gd);
		strbuf_addf(&sub_wt, "%s/%s", sub_worktree, sub->path);
		strbuf_addf(&sub_gd, "%s/modules/%s", sub_gitdir, sub->name);

		connect_work_tree_and_git_dir(sub_wt.buf, sub_gd.buf, 1);
	}
	strbuf_release(&sub_wt);
	strbuf_release(&sub_gd);
	repo_clear(&subrepo);
}

void connect_work_tree_and_git_dir(const char *work_tree_,
				   const char *git_dir_,
				   int recurse_into_nested)
{
	struct strbuf gitfile_sb = STRBUF_INIT;
	struct strbuf cfg_sb = STRBUF_INIT;
	struct strbuf rel_path = STRBUF_INIT;
	char *git_dir, *work_tree;

	/* Prepare .git file */
	strbuf_addf(&gitfile_sb, "%s/.git", work_tree_);
	if (safe_create_leading_directories_const(gitfile_sb.buf))
		die(_("could not create directories for %s"), gitfile_sb.buf);

	/* Prepare config file */
	strbuf_addf(&cfg_sb, "%s/config", git_dir_);
	if (safe_create_leading_directories_const(cfg_sb.buf))
		die(_("could not create directories for %s"), cfg_sb.buf);

	git_dir = real_pathdup(git_dir_, 1);
	work_tree = real_pathdup(work_tree_, 1);

	/* Write .git file */
	write_file(gitfile_sb.buf, "gitdir: %s",
		   relative_path(git_dir, work_tree, &rel_path));
	/* Update core.worktree setting */
	git_config_set_in_file(cfg_sb.buf, "core.worktree",
			       relative_path(work_tree, git_dir, &rel_path));

	strbuf_release(&gitfile_sb);
	strbuf_release(&cfg_sb);
	strbuf_release(&rel_path);

	if (recurse_into_nested)
		connect_wt_gitdir_in_nested(work_tree, git_dir);

	free(work_tree);
	free(git_dir);
}

/*
 * Migrate the git directory of the given path from old_git_dir to new_git_dir.
 */
void relocate_gitdir(const char *path, const char *old_git_dir, const char *new_git_dir)
{
	if (rename(old_git_dir, new_git_dir) < 0)
		die_errno(_("could not migrate git directory from '%s' to '%s'"),
			old_git_dir, new_git_dir);

	connect_work_tree_and_git_dir(path, new_git_dir, 0);
}<|MERGE_RESOLUTION|>--- conflicted
+++ resolved
@@ -1289,12 +1289,9 @@
 				struct index_state *istate)
 {
 	struct path_pattern *pattern;
-<<<<<<< HEAD
-=======
 	struct strbuf parent_pathname = STRBUF_INIT;
 	int result = NOT_MATCHED;
 	const char *slash_pos;
->>>>>>> a5cf005a
 
 	/*
 	 * The virtual file system data is used to prevent git from traversing
@@ -1307,15 +1304,6 @@
 	if (is_excluded_from_virtualfilesystem(pathname, pathlen, *dtype) > 0)
 		return 1;
 
-<<<<<<< HEAD
-	pattern = last_matching_pattern_from_list(pathname, pathlen, basename,
-						  dtype, pl, istate);
-	if (pattern) {
-		if (pattern->flags & PATTERN_FLAG_NEGATIVE)
-			return NOT_MATCHED;
-		else
-			return MATCHED;
-=======
 	if (!pl->use_cone_patterns) {
 		pattern = last_matching_pattern_from_list(pathname, pathlen, basename,
 							dtype, pl, istate);
@@ -1327,7 +1315,6 @@
 		}
 
 		return UNDECIDED;
->>>>>>> a5cf005a
 	}
 
 	if (pl->full_cone)
