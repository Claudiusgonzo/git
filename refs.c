#include "cache.h"
#include "refs.h"
#include "object.h"
#include "tag.h"
#include "dir.h"

/* ISSYMREF=0x01, ISPACKED=0x02 and ISBROKEN=0x04 are public interfaces */
#define REF_KNOWS_PEELED 0x10

struct ref_entry {
	unsigned char flag; /* ISSYMREF? ISPACKED? */
	unsigned char sha1[20];
	unsigned char peeled[20];
	/* The full name of the reference (e.g., "refs/heads/master"): */
	char name[FLEX_ARRAY];
};

struct ref_array {
	int nr, alloc;
	struct ref_entry **refs;
};

/*
 * Parse one line from a packed-refs file.  Write the SHA1 to sha1.
 * Return a pointer to the refname within the line (null-terminated),
 * or NULL if there was a problem.
 */
static const char *parse_ref_line(char *line, unsigned char *sha1)
{
	/*
	 * 42: the answer to everything.
	 *
	 * In this case, it happens to be the answer to
	 *  40 (length of sha1 hex representation)
	 *  +1 (space in between hex and name)
	 *  +1 (newline at the end of the line)
	 */
	int len = strlen(line) - 42;

	if (len <= 0)
		return NULL;
	if (get_sha1_hex(line, sha1) < 0)
		return NULL;
	if (!isspace(line[40]))
		return NULL;
	line += 41;
	if (isspace(*line))
		return NULL;
	if (line[len] != '\n')
		return NULL;
	line[len] = 0;

	if (check_refname_format(line, REFNAME_ALLOW_ONELEVEL))
		return NULL;

	return line;
}

<<<<<<< HEAD
static struct ref_entry *create_ref_entry(const char *refname,
					  const unsigned char *sha1, int flag)
{
	int len;
	struct ref_entry *ref;

	if (check_refname_format(refname, REFNAME_ALLOW_ONELEVEL|REFNAME_DOT_COMPONENT))
		die("Reference has invalid format: '%s'", refname);
	len = strlen(refname) + 1;
	ref = xmalloc(sizeof(struct ref_entry) + len);
	hashcpy(ref->sha1, sha1);
	hashclr(ref->peeled);
	memcpy(ref->name, refname, len);
	ref->flag = flag;
	return ref;
}

/* Add a ref_entry to the end of the ref_array (unsorted). */
static void add_ref(struct ref_array *refs, struct ref_entry *ref)
{
=======
static void add_ref(const char *name, const unsigned char *sha1,
		    int flag, int check_name, struct ref_array *refs,
		    struct ref_entry **new_entry)
{
	int len;
	struct ref_entry *entry;

	/* Allocate it and add it in.. */
	len = strlen(name) + 1;
	entry = xmalloc(sizeof(struct ref_entry) + len);
	hashcpy(entry->sha1, sha1);
	hashclr(entry->peeled);
	if (check_name &&
	    check_refname_format(name, REFNAME_ALLOW_ONELEVEL|REFNAME_DOT_COMPONENT))
		die("Reference has invalid format: '%s'", name);
	memcpy(entry->name, name, len);
	entry->flag = flag;
	if (new_entry)
		*new_entry = entry;
>>>>>>> 09116a1c
	ALLOC_GROW(refs->refs, refs->nr + 1, refs->alloc);
	refs->refs[refs->nr++] = ref;
}

static int ref_entry_cmp(const void *a, const void *b)
{
	struct ref_entry *one = *(struct ref_entry **)a;
	struct ref_entry *two = *(struct ref_entry **)b;
	return strcmp(one->name, two->name);
}

/*
 * Emit a warning and return true iff ref1 and ref2 have the same name
 * and the same sha1.  Die if they have the same name but different
 * sha1s.
 */
static int is_dup_ref(const struct ref_entry *ref1, const struct ref_entry *ref2)
{
	if (!strcmp(ref1->name, ref2->name)) {
		/* Duplicate name; make sure that the SHA1s match: */
		if (hashcmp(ref1->sha1, ref2->sha1))
			die("Duplicated ref, and SHA1s don't match: %s",
			    ref1->name);
		warning("Duplicated ref: %s", ref1->name);
		return 1;
	} else {
		return 0;
	}
}

static void sort_ref_array(struct ref_array *array)
{
	int i = 0, j = 1;

	/* Nothing to sort unless there are at least two entries */
	if (array->nr < 2)
		return;

	qsort(array->refs, array->nr, sizeof(*array->refs), ref_entry_cmp);

	/* Remove any duplicates from the ref_array */
	for (; j < array->nr; j++) {
		struct ref_entry *a = array->refs[i];
		struct ref_entry *b = array->refs[j];
		if (is_dup_ref(a, b)) {
			free(b);
			continue;
		}
		i++;
		array->refs[i] = array->refs[j];
	}
	array->nr = i + 1;
}

static struct ref_entry *search_ref_array(struct ref_array *array, const char *refname)
{
	struct ref_entry *e, **r;
	int len;

	if (refname == NULL)
		return NULL;

	if (!array->nr)
		return NULL;

	len = strlen(refname) + 1;
	e = xmalloc(sizeof(struct ref_entry) + len);
	memcpy(e->name, refname, len);

	r = bsearch(&e, array->refs, array->nr, sizeof(*array->refs), ref_entry_cmp);

	free(e);

	if (r == NULL)
		return NULL;

	return *r;
}

/*
 * Future: need to be in "struct repository"
 * when doing a full libification.
 */
static struct ref_cache {
	struct ref_cache *next;
	char did_loose;
	char did_packed;
	struct ref_array loose;
	struct ref_array packed;
	/* The submodule name, or "" for the main repo. */
	char name[FLEX_ARRAY];
} *ref_cache;

static struct ref_entry *current_ref;

static struct ref_array extra_refs;

static void clear_ref_array(struct ref_array *array)
{
	int i;
	for (i = 0; i < array->nr; i++)
		free(array->refs[i]);
	free(array->refs);
	array->nr = array->alloc = 0;
	array->refs = NULL;
}

static void clear_packed_ref_cache(struct ref_cache *refs)
{
	if (refs->did_packed)
		clear_ref_array(&refs->packed);
	refs->did_packed = 0;
}

static void clear_loose_ref_cache(struct ref_cache *refs)
{
	if (refs->did_loose)
		clear_ref_array(&refs->loose);
	refs->did_loose = 0;
}

static struct ref_cache *create_ref_cache(const char *submodule)
{
	int len;
	struct ref_cache *refs;
	if (!submodule)
		submodule = "";
	len = strlen(submodule) + 1;
	refs = xcalloc(1, sizeof(struct ref_cache) + len);
	memcpy(refs->name, submodule, len);
	return refs;
}

/*
 * Return a pointer to a ref_cache for the specified submodule. For
 * the main repository, use submodule==NULL. The returned structure
 * will be allocated and initialized but not necessarily populated; it
 * should not be freed.
 */
static struct ref_cache *get_ref_cache(const char *submodule)
{
	struct ref_cache *refs = ref_cache;
	if (!submodule)
		submodule = "";
	while (refs) {
		if (!strcmp(submodule, refs->name))
			return refs;
		refs = refs->next;
	}

	refs = create_ref_cache(submodule);
	refs->next = ref_cache;
	ref_cache = refs;
	return refs;
}

void invalidate_ref_cache(const char *submodule)
{
	struct ref_cache *refs = get_ref_cache(submodule);
	clear_packed_ref_cache(refs);
	clear_loose_ref_cache(refs);
}

static void read_packed_refs(FILE *f, struct ref_array *array)
{
	struct ref_entry *last = NULL;
	char refline[PATH_MAX];
	int flag = REF_ISPACKED;

	while (fgets(refline, sizeof(refline), f)) {
		unsigned char sha1[20];
		const char *refname;
		static const char header[] = "# pack-refs with:";

		if (!strncmp(refline, header, sizeof(header)-1)) {
			const char *traits = refline + sizeof(header) - 1;
			if (strstr(traits, " peeled "))
				flag |= REF_KNOWS_PEELED;
			/* perhaps other traits later as well */
			continue;
		}

<<<<<<< HEAD
		refname = parse_ref_line(refline, sha1);
		if (refname) {
			last = create_ref_entry(refname, sha1, flag);
			add_ref(array, last);
=======
		name = parse_ref_line(refline, sha1);
		if (name) {
			add_ref(name, sha1, flag, 1, array, &last);
>>>>>>> 09116a1c
			continue;
		}
		if (last &&
		    refline[0] == '^' &&
		    strlen(refline) == 42 &&
		    refline[41] == '\n' &&
		    !get_sha1_hex(refline + 1, sha1))
			hashcpy(last->peeled, sha1);
	}
	sort_ref_array(array);
}

void add_extra_ref(const char *refname, const unsigned char *sha1, int flag)
{
<<<<<<< HEAD
	add_ref(&extra_refs, create_ref_entry(refname, sha1, flag));
=======
	add_ref(name, sha1, flag, 0, &extra_refs, NULL);
>>>>>>> 09116a1c
}

void clear_extra_refs(void)
{
	clear_ref_array(&extra_refs);
}

static struct ref_array *get_packed_refs(struct ref_cache *refs)
{
	if (!refs->did_packed) {
		const char *packed_refs_file;
		FILE *f;

		if (*refs->name)
			packed_refs_file = git_path_submodule(refs->name, "packed-refs");
		else
			packed_refs_file = git_path("packed-refs");
		f = fopen(packed_refs_file, "r");
		if (f) {
			read_packed_refs(f, &refs->packed);
			fclose(f);
		}
		refs->did_packed = 1;
	}
	return &refs->packed;
}

static void get_ref_dir(struct ref_cache *refs, const char *base,
			struct ref_array *array)
{
	DIR *dir;
	const char *path;

	if (*refs->name)
		path = git_path_submodule(refs->name, "%s", base);
	else
		path = git_path("%s", base);


	dir = opendir(path);

	if (dir) {
		struct dirent *de;
		int baselen = strlen(base);
		char *refname = xmalloc(baselen + 257);

		memcpy(refname, base, baselen);
		if (baselen && base[baselen-1] != '/')
			refname[baselen++] = '/';

		while ((de = readdir(dir)) != NULL) {
			unsigned char sha1[20];
			struct stat st;
			int flag;
			int namelen;
			const char *refdir;

			if (de->d_name[0] == '.')
				continue;
			namelen = strlen(de->d_name);
			if (namelen > 255)
				continue;
			if (has_extension(de->d_name, ".lock"))
				continue;
			memcpy(refname + baselen, de->d_name, namelen+1);
			refdir = *refs->name
				? git_path_submodule(refs->name, "%s", refname)
				: git_path("%s", refname);
			if (stat(refdir, &st) < 0)
				continue;
			if (S_ISDIR(st.st_mode)) {
				get_ref_dir(refs, refname, array);
				continue;
			}
			if (*refs->name) {
				hashclr(sha1);
				flag = 0;
				if (resolve_gitlink_ref(refs->name, refname, sha1) < 0) {
					hashclr(sha1);
					flag |= REF_ISBROKEN;
				}
<<<<<<< HEAD
			} else
				if (!resolve_ref(refname, sha1, 1, &flag)) {
					hashclr(sha1);
					flag |= REF_ISBROKEN;
				}
			add_ref(array, create_ref_entry(refname, sha1, flag));
=======
			} else if (!resolve_ref(ref, sha1, 1, &flag)) {
				hashclr(sha1);
				flag |= REF_ISBROKEN;
			}
			add_ref(ref, sha1, flag, 1, array, NULL);
>>>>>>> 09116a1c
		}
		free(refname);
		closedir(dir);
	}
}

struct warn_if_dangling_data {
	FILE *fp;
	const char *refname;
	const char *msg_fmt;
};

static int warn_if_dangling_symref(const char *refname, const unsigned char *sha1,
				   int flags, void *cb_data)
{
	struct warn_if_dangling_data *d = cb_data;
	const char *resolves_to;
	unsigned char junk[20];

	if (!(flags & REF_ISSYMREF))
		return 0;

	resolves_to = resolve_ref(refname, junk, 0, NULL);
	if (!resolves_to || strcmp(resolves_to, d->refname))
		return 0;

	fprintf(d->fp, d->msg_fmt, refname);
	return 0;
}

void warn_dangling_symref(FILE *fp, const char *msg_fmt, const char *refname)
{
	struct warn_if_dangling_data data;

	data.fp = fp;
	data.refname = refname;
	data.msg_fmt = msg_fmt;
	for_each_rawref(warn_if_dangling_symref, &data);
}

static struct ref_array *get_loose_refs(struct ref_cache *refs)
{
	if (!refs->did_loose) {
		get_ref_dir(refs, "refs", &refs->loose);
		sort_ref_array(&refs->loose);
		refs->did_loose = 1;
	}
	return &refs->loose;
}

/* We allow "recursive" symbolic refs. Only within reason, though */
#define MAXDEPTH 5
#define MAXREFLEN (1024)

static int resolve_gitlink_packed_ref(struct ref_cache *refs,
				      const char *refname, unsigned char *sha1)
{
	int retval = -1;
	struct ref_entry *ref;
	struct ref_array *array = get_packed_refs(refs);

	ref = search_ref_array(array, refname);
	if (ref != NULL) {
		memcpy(sha1, ref->sha1, 20);
		retval = 0;
	}
	return retval;
}

static int resolve_gitlink_ref_recursive(struct ref_cache *refs,
					 const char *refname, unsigned char *sha1,
					 int recursion)
{
	int fd, len;
	char buffer[128], *p;
	char *path;

	if (recursion > MAXDEPTH || strlen(refname) > MAXREFLEN)
		return -1;
	path = *refs->name
		? git_path_submodule(refs->name, "%s", refname)
		: git_path("%s", refname);
	fd = open(path, O_RDONLY);
	if (fd < 0)
		return resolve_gitlink_packed_ref(refs, refname, sha1);

	len = read(fd, buffer, sizeof(buffer)-1);
	close(fd);
	if (len < 0)
		return -1;
	while (len && isspace(buffer[len-1]))
		len--;
	buffer[len] = 0;

	/* Was it a detached head or an old-fashioned symlink? */
	if (!get_sha1_hex(buffer, sha1))
		return 0;

	/* Symref? */
	if (strncmp(buffer, "ref:", 4))
		return -1;
	p = buffer + 4;
	while (isspace(*p))
		p++;

	return resolve_gitlink_ref_recursive(refs, p, sha1, recursion+1);
}

int resolve_gitlink_ref(const char *path, const char *refname, unsigned char *sha1)
{
	int len = strlen(path), retval;
	char *submodule;
	struct ref_cache *refs;

	while (len && path[len-1] == '/')
		len--;
	if (!len)
		return -1;
	submodule = xstrndup(path, len);
	refs = get_ref_cache(submodule);
	free(submodule);

	retval = resolve_gitlink_ref_recursive(refs, refname, sha1, 0);
	return retval;
}

/*
 * Try to read ref from the packed references.  On success, set sha1
 * and return 0; otherwise, return -1.
 */
static int get_packed_ref(const char *refname, unsigned char *sha1)
{
	struct ref_array *packed = get_packed_refs(get_ref_cache(NULL));
	struct ref_entry *entry = search_ref_array(packed, refname);
	if (entry) {
		hashcpy(sha1, entry->sha1);
		return 0;
	}
	return -1;
}

const char *resolve_ref(const char *refname, unsigned char *sha1, int reading, int *flag)
{
	int depth = MAXDEPTH;
	ssize_t len;
	char buffer[256];
	static char refname_buffer[256];

	if (flag)
		*flag = 0;

	if (check_refname_format(refname, REFNAME_ALLOW_ONELEVEL))
		return NULL;

	for (;;) {
		char path[PATH_MAX];
		struct stat st;
		char *buf;
		int fd;

		if (--depth < 0)
			return NULL;

		git_snpath(path, sizeof(path), "%s", refname);

		if (lstat(path, &st) < 0) {
			if (errno != ENOENT)
				return NULL;
			/*
			 * The loose reference file does not exist;
			 * check for a packed reference.
			 */
			if (!get_packed_ref(refname, sha1)) {
				if (flag)
					*flag |= REF_ISPACKED;
				return refname;
			}
			/* The reference is not a packed reference, either. */
			if (reading) {
				return NULL;
			} else {
				hashclr(sha1);
				return refname;
			}
		}

		/* Follow "normalized" - ie "refs/.." symlinks by hand */
		if (S_ISLNK(st.st_mode)) {
			len = readlink(path, buffer, sizeof(buffer)-1);
			if (len < 0)
				return NULL;
			buffer[len] = 0;
			if (!prefixcmp(buffer, "refs/") &&
					!check_refname_format(buffer, 0)) {
				strcpy(refname_buffer, buffer);
				refname = refname_buffer;
				if (flag)
					*flag |= REF_ISSYMREF;
				continue;
			}
		}

		/* Is it a directory? */
		if (S_ISDIR(st.st_mode)) {
			errno = EISDIR;
			return NULL;
		}

		/*
		 * Anything else, just open it and try to use it as
		 * a ref
		 */
		fd = open(path, O_RDONLY);
		if (fd < 0)
			return NULL;
		len = read_in_full(fd, buffer, sizeof(buffer)-1);
		close(fd);
		if (len < 0)
			return NULL;
		while (len && isspace(buffer[len-1]))
			len--;
		buffer[len] = '\0';

		/*
		 * Is it a symbolic ref?
		 */
		if (prefixcmp(buffer, "ref:"))
			break;
		if (flag)
			*flag |= REF_ISSYMREF;
		buf = buffer + 4;
		while (isspace(*buf))
			buf++;
		if (check_refname_format(buf, REFNAME_ALLOW_ONELEVEL)) {
			if (flag)
				*flag |= REF_ISBROKEN;
			return NULL;
		}
		refname = strcpy(refname_buffer, buf);
	}
	/* Please note that FETCH_HEAD has a second line containing other data. */
	if (get_sha1_hex(buffer, sha1) || (buffer[40] != '\0' && !isspace(buffer[40]))) {
		if (flag)
			*flag |= REF_ISBROKEN;
		return NULL;
	}
	return refname;
}

/* The argument to filter_refs */
struct ref_filter {
	const char *pattern;
	each_ref_fn *fn;
	void *cb_data;
};

int read_ref(const char *refname, unsigned char *sha1)
{
	if (resolve_ref(refname, sha1, 1, NULL))
		return 0;
	return -1;
}

#define DO_FOR_EACH_INCLUDE_BROKEN 01
static int do_one_ref(const char *base, each_ref_fn fn, int trim,
		      int flags, void *cb_data, struct ref_entry *entry)
{
	if (prefixcmp(entry->name, base))
		return 0;

	if (!(flags & DO_FOR_EACH_INCLUDE_BROKEN)) {
		if (entry->flag & REF_ISBROKEN)
			return 0; /* ignore broken refs e.g. dangling symref */
		if (!has_sha1_file(entry->sha1)) {
			error("%s does not point to a valid object!", entry->name);
			return 0;
		}
	}
	current_ref = entry;
	return fn(entry->name + trim, entry->sha1, entry->flag, cb_data);
}

static int filter_refs(const char *refname, const unsigned char *sha, int flags,
	void *data)
{
	struct ref_filter *filter = (struct ref_filter *)data;
	if (fnmatch(filter->pattern, refname, 0))
		return 0;
	return filter->fn(refname, sha, flags, filter->cb_data);
}

int peel_ref(const char *refname, unsigned char *sha1)
{
	int flag;
	unsigned char base[20];
	struct object *o;

	if (current_ref && (current_ref->name == refname
		|| !strcmp(current_ref->name, refname))) {
		if (current_ref->flag & REF_KNOWS_PEELED) {
			hashcpy(sha1, current_ref->peeled);
			return 0;
		}
		hashcpy(base, current_ref->sha1);
		goto fallback;
	}

	if (!resolve_ref(refname, base, 1, &flag))
		return -1;

	if ((flag & REF_ISPACKED)) {
		struct ref_array *array = get_packed_refs(get_ref_cache(NULL));
		struct ref_entry *r = search_ref_array(array, refname);

		if (r != NULL && r->flag & REF_KNOWS_PEELED) {
			hashcpy(sha1, r->peeled);
			return 0;
		}
	}

fallback:
	o = parse_object(base);
	if (o && o->type == OBJ_TAG) {
		o = deref_tag(o, refname, 0);
		if (o) {
			hashcpy(sha1, o->sha1);
			return 0;
		}
	}
	return -1;
}

static int do_for_each_ref_in_array(struct ref_array *array, int offset,
				    const char *base,
				    each_ref_fn fn, int trim, int flags, void *cb_data)
{
	int i;
	for (i = offset; i < array->nr; i++) {
		int retval = do_one_ref(base, fn, trim, flags, cb_data, array->refs[i]);
		if (retval)
			return retval;
	}
	return 0;
}

static int do_for_each_ref(const char *submodule, const char *base, each_ref_fn fn,
			   int trim, int flags, void *cb_data)
{
	int retval = 0, p = 0, l = 0;
	struct ref_cache *refs = get_ref_cache(submodule);
	struct ref_array *packed = get_packed_refs(refs);
	struct ref_array *loose = get_loose_refs(refs);

	retval = do_for_each_ref_in_array(&extra_refs, 0,
					  base, fn, trim, flags, cb_data);
	if (retval)
		goto end_each;

	while (p < packed->nr && l < loose->nr) {
		struct ref_entry *entry;
		int cmp = strcmp(packed->refs[p]->name, loose->refs[l]->name);
		if (!cmp) {
			p++;
			continue;
		}
		if (cmp > 0) {
			entry = loose->refs[l++];
		} else {
			entry = packed->refs[p++];
		}
		retval = do_one_ref(base, fn, trim, flags, cb_data, entry);
		if (retval)
			goto end_each;
	}

	if (l < loose->nr) {
		retval = do_for_each_ref_in_array(loose, l,
						  base, fn, trim, flags, cb_data);
	} else {
		retval = do_for_each_ref_in_array(packed, p,
						  base, fn, trim, flags, cb_data);
	}

end_each:
	current_ref = NULL;
	return retval;
}


static int do_head_ref(const char *submodule, each_ref_fn fn, void *cb_data)
{
	unsigned char sha1[20];
	int flag;

	if (submodule) {
		if (resolve_gitlink_ref(submodule, "HEAD", sha1) == 0)
			return fn("HEAD", sha1, 0, cb_data);

		return 0;
	}

	if (resolve_ref("HEAD", sha1, 1, &flag))
		return fn("HEAD", sha1, flag, cb_data);

	return 0;
}

int head_ref(each_ref_fn fn, void *cb_data)
{
	return do_head_ref(NULL, fn, cb_data);
}

int head_ref_submodule(const char *submodule, each_ref_fn fn, void *cb_data)
{
	return do_head_ref(submodule, fn, cb_data);
}

int for_each_ref(each_ref_fn fn, void *cb_data)
{
	return do_for_each_ref(NULL, "", fn, 0, 0, cb_data);
}

int for_each_ref_submodule(const char *submodule, each_ref_fn fn, void *cb_data)
{
	return do_for_each_ref(submodule, "", fn, 0, 0, cb_data);
}

int for_each_ref_in(const char *prefix, each_ref_fn fn, void *cb_data)
{
	return do_for_each_ref(NULL, prefix, fn, strlen(prefix), 0, cb_data);
}

int for_each_ref_in_submodule(const char *submodule, const char *prefix,
		each_ref_fn fn, void *cb_data)
{
	return do_for_each_ref(submodule, prefix, fn, strlen(prefix), 0, cb_data);
}

int for_each_tag_ref(each_ref_fn fn, void *cb_data)
{
	return for_each_ref_in("refs/tags/", fn, cb_data);
}

int for_each_tag_ref_submodule(const char *submodule, each_ref_fn fn, void *cb_data)
{
	return for_each_ref_in_submodule(submodule, "refs/tags/", fn, cb_data);
}

int for_each_branch_ref(each_ref_fn fn, void *cb_data)
{
	return for_each_ref_in("refs/heads/", fn, cb_data);
}

int for_each_branch_ref_submodule(const char *submodule, each_ref_fn fn, void *cb_data)
{
	return for_each_ref_in_submodule(submodule, "refs/heads/", fn, cb_data);
}

int for_each_remote_ref(each_ref_fn fn, void *cb_data)
{
	return for_each_ref_in("refs/remotes/", fn, cb_data);
}

int for_each_remote_ref_submodule(const char *submodule, each_ref_fn fn, void *cb_data)
{
	return for_each_ref_in_submodule(submodule, "refs/remotes/", fn, cb_data);
}

int for_each_replace_ref(each_ref_fn fn, void *cb_data)
{
	return do_for_each_ref(NULL, "refs/replace/", fn, 13, 0, cb_data);
}

int head_ref_namespaced(each_ref_fn fn, void *cb_data)
{
	struct strbuf buf = STRBUF_INIT;
	int ret = 0;
	unsigned char sha1[20];
	int flag;

	strbuf_addf(&buf, "%sHEAD", get_git_namespace());
	if (resolve_ref(buf.buf, sha1, 1, &flag))
		ret = fn(buf.buf, sha1, flag, cb_data);
	strbuf_release(&buf);

	return ret;
}

int for_each_namespaced_ref(each_ref_fn fn, void *cb_data)
{
	struct strbuf buf = STRBUF_INIT;
	int ret;
	strbuf_addf(&buf, "%srefs/", get_git_namespace());
	ret = do_for_each_ref(NULL, buf.buf, fn, 0, 0, cb_data);
	strbuf_release(&buf);
	return ret;
}

int for_each_glob_ref_in(each_ref_fn fn, const char *pattern,
	const char *prefix, void *cb_data)
{
	struct strbuf real_pattern = STRBUF_INIT;
	struct ref_filter filter;
	int ret;

	if (!prefix && prefixcmp(pattern, "refs/"))
		strbuf_addstr(&real_pattern, "refs/");
	else if (prefix)
		strbuf_addstr(&real_pattern, prefix);
	strbuf_addstr(&real_pattern, pattern);

	if (!has_glob_specials(pattern)) {
		/* Append implied '/' '*' if not present. */
		if (real_pattern.buf[real_pattern.len - 1] != '/')
			strbuf_addch(&real_pattern, '/');
		/* No need to check for '*', there is none. */
		strbuf_addch(&real_pattern, '*');
	}

	filter.pattern = real_pattern.buf;
	filter.fn = fn;
	filter.cb_data = cb_data;
	ret = for_each_ref(filter_refs, &filter);

	strbuf_release(&real_pattern);
	return ret;
}

int for_each_glob_ref(each_ref_fn fn, const char *pattern, void *cb_data)
{
	return for_each_glob_ref_in(fn, pattern, NULL, cb_data);
}

int for_each_rawref(each_ref_fn fn, void *cb_data)
{
	return do_for_each_ref(NULL, "", fn, 0,
			       DO_FOR_EACH_INCLUDE_BROKEN, cb_data);
}

/*
 * Make sure "ref" is something reasonable to have under ".git/refs/";
 * We do not like it if:
 *
 * - any path component of it begins with ".", or
 * - it has double dots "..", or
 * - it has ASCII control character, "~", "^", ":" or SP, anywhere, or
 * - it ends with a "/".
 * - it ends with ".lock"
 * - it contains a "\" (backslash)
 */

/* Return true iff ch is not allowed in reference names. */
static inline int bad_ref_char(int ch)
{
	if (((unsigned) ch) <= ' ' || ch == 0x7f ||
	    ch == '~' || ch == '^' || ch == ':' || ch == '\\')
		return 1;
	/* 2.13 Pattern Matching Notation */
	if (ch == '*' || ch == '?' || ch == '[') /* Unsupported */
		return 1;
	return 0;
}

/*
 * Try to read one refname component from the front of refname.  Return
 * the length of the component found, or -1 if the component is not
 * legal.
 */
static int check_refname_component(const char *refname, int flags)
{
	const char *cp;
	char last = '\0';

	for (cp = refname; ; cp++) {
		char ch = *cp;
		if (ch == '\0' || ch == '/')
			break;
		if (bad_ref_char(ch))
			return -1; /* Illegal character in refname. */
		if (last == '.' && ch == '.')
			return -1; /* Refname contains "..". */
		if (last == '@' && ch == '{')
			return -1; /* Refname contains "@{". */
		last = ch;
	}
	if (cp == refname)
		return -1; /* Component has zero length. */
	if (refname[0] == '.') {
		if (!(flags & REFNAME_DOT_COMPONENT))
			return -1; /* Component starts with '.'. */
		/*
		 * Even if leading dots are allowed, don't allow "."
		 * as a component (".." is prevented by a rule above).
		 */
		if (refname[1] == '\0')
			return -1; /* Component equals ".". */
	}
	if (cp - refname >= 5 && !memcmp(cp - 5, ".lock", 5))
		return -1; /* Refname ends with ".lock". */
	return cp - refname;
}

int check_refname_format(const char *refname, int flags)
{
	int component_len, component_count = 0;

	while (1) {
		/* We are at the start of a path component. */
		component_len = check_refname_component(refname, flags);
		if (component_len < 0) {
			if ((flags & REFNAME_REFSPEC_PATTERN) &&
					refname[0] == '*' &&
					(refname[1] == '\0' || refname[1] == '/')) {
				/* Accept one wildcard as a full refname component. */
				flags &= ~REFNAME_REFSPEC_PATTERN;
				component_len = 1;
			} else {
				return -1;
			}
		}
		component_count++;
		if (refname[component_len] == '\0')
			break;
		/* Skip to next component. */
		refname += component_len + 1;
	}

	if (refname[component_len - 1] == '.')
		return -1; /* Refname ends with '.'. */
	if (!(flags & REFNAME_ALLOW_ONELEVEL) && component_count < 2)
		return -1; /* Refname has only one component. */
	return 0;
}

const char *prettify_refname(const char *name)
{
	return name + (
		!prefixcmp(name, "refs/heads/") ? 11 :
		!prefixcmp(name, "refs/tags/") ? 10 :
		!prefixcmp(name, "refs/remotes/") ? 13 :
		0);
}

const char *ref_rev_parse_rules[] = {
	"%.*s",
	"refs/%.*s",
	"refs/tags/%.*s",
	"refs/heads/%.*s",
	"refs/remotes/%.*s",
	"refs/remotes/%.*s/HEAD",
	NULL
};

int refname_match(const char *abbrev_name, const char *full_name, const char **rules)
{
	const char **p;
	const int abbrev_name_len = strlen(abbrev_name);

	for (p = rules; *p; p++) {
		if (!strcmp(full_name, mkpath(*p, abbrev_name_len, abbrev_name))) {
			return 1;
		}
	}

	return 0;
}

static struct ref_lock *verify_lock(struct ref_lock *lock,
	const unsigned char *old_sha1, int mustexist)
{
	if (!resolve_ref(lock->ref_name, lock->old_sha1, mustexist, NULL)) {
		error("Can't verify ref %s", lock->ref_name);
		unlock_ref(lock);
		return NULL;
	}
	if (hashcmp(lock->old_sha1, old_sha1)) {
		error("Ref %s is at %s but expected %s", lock->ref_name,
			sha1_to_hex(lock->old_sha1), sha1_to_hex(old_sha1));
		unlock_ref(lock);
		return NULL;
	}
	return lock;
}

static int remove_empty_directories(const char *file)
{
	/* we want to create a file but there is a directory there;
	 * if that is an empty directory (or a directory that contains
	 * only empty directories), remove them.
	 */
	struct strbuf path;
	int result;

	strbuf_init(&path, 20);
	strbuf_addstr(&path, file);

	result = remove_dir_recursively(&path, REMOVE_DIR_EMPTY_ONLY);

	strbuf_release(&path);

	return result;
}

/*
 * Return true iff refname1 and refname2 conflict with each other.
 * Two reference names conflict if one of them exactly matches the
 * leading components of the other; e.g., "foo/bar" conflicts with
 * both "foo" and with "foo/bar/baz" but not with "foo/bar" or
 * "foo/barbados".
 */
static int names_conflict(const char *refname1, const char *refname2)
{
	for (; *refname1 && *refname1 == *refname2; refname1++, refname2++)
		;
	return (*refname1 == '\0' && *refname2 == '/')
		|| (*refname1 == '/' && *refname2 == '\0');
}

struct name_conflict_cb {
       const char *refname;
       const char *oldrefname;
       const char *conflicting_refname;
};

static int name_conflict_fn(const char *existingrefname, const unsigned char *sha1,
			    int flags, void *cb_data)
{
       struct name_conflict_cb *data = (struct name_conflict_cb *)cb_data;
       if (data->oldrefname && !strcmp(data->oldrefname, existingrefname))
	       return 0;
       if (names_conflict(data->refname, existingrefname)) {
	       data->conflicting_refname = existingrefname;
	       return 1;
       }
       return 0;
}

/*
 * Return true iff a reference named refname could be created without
 * conflicting with the name of an existing reference.  If oldrefname
 * is non-NULL, ignore potential conflicts with oldrefname (e.g.,
 * because oldrefname is scheduled for deletion in the same
 * operation).
 */
static int is_refname_available(const char *refname, const char *oldrefname,
				struct ref_array *array)
{
       struct name_conflict_cb data;
       data.refname = refname;
       data.oldrefname = oldrefname;
       data.conflicting_refname = NULL;

       if (do_for_each_ref_in_array(array, 0, "", name_conflict_fn,
				    0, DO_FOR_EACH_INCLUDE_BROKEN,
				    &data)) {
	       error("'%s' exists; cannot create '%s'",
		     data.conflicting_refname, refname);
	       return 0;
       }
       return 1;
}

/*
 * *string and *len will only be substituted, and *string returned (for
 * later free()ing) if the string passed in is a magic short-hand form
 * to name a branch.
 */
static char *substitute_branch_name(const char **string, int *len)
{
	struct strbuf buf = STRBUF_INIT;
	int ret = interpret_branch_name(*string, &buf);

	if (ret == *len) {
		size_t size;
		*string = strbuf_detach(&buf, &size);
		*len = size;
		return (char *)*string;
	}

	return NULL;
}

int dwim_ref(const char *str, int len, unsigned char *sha1, char **ref)
{
	char *last_branch = substitute_branch_name(&str, &len);
	const char **p, *r;
	int refs_found = 0;

	*ref = NULL;
	for (p = ref_rev_parse_rules; *p; p++) {
		char fullref[PATH_MAX];
		unsigned char sha1_from_ref[20];
		unsigned char *this_result;
		int flag;

		this_result = refs_found ? sha1_from_ref : sha1;
		mksnpath(fullref, sizeof(fullref), *p, len, str);
		r = resolve_ref(fullref, this_result, 1, &flag);
		if (r) {
			if (!refs_found++)
				*ref = xstrdup(r);
			if (!warn_ambiguous_refs)
				break;
		} else if ((flag & REF_ISSYMREF) && strcmp(fullref, "HEAD")) {
			warning("ignoring dangling symref %s.", fullref);
		} else if ((flag & REF_ISBROKEN) && strchr(fullref, '/')) {
			warning("ignoring broken ref %s.", fullref);
		}
	}
	free(last_branch);
	return refs_found;
}

int dwim_log(const char *str, int len, unsigned char *sha1, char **log)
{
	char *last_branch = substitute_branch_name(&str, &len);
	const char **p;
	int logs_found = 0;

	*log = NULL;
	for (p = ref_rev_parse_rules; *p; p++) {
		struct stat st;
		unsigned char hash[20];
		char path[PATH_MAX];
		const char *ref, *it;

		mksnpath(path, sizeof(path), *p, len, str);
		ref = resolve_ref(path, hash, 1, NULL);
		if (!ref)
			continue;
		if (!stat(git_path("logs/%s", path), &st) &&
		    S_ISREG(st.st_mode))
			it = path;
		else if (strcmp(ref, path) &&
			 !stat(git_path("logs/%s", ref), &st) &&
			 S_ISREG(st.st_mode))
			it = ref;
		else
			continue;
		if (!logs_found++) {
			*log = xstrdup(it);
			hashcpy(sha1, hash);
		}
		if (!warn_ambiguous_refs)
			break;
	}
	free(last_branch);
	return logs_found;
}

static struct ref_lock *lock_ref_sha1_basic(const char *refname,
					    const unsigned char *old_sha1,
					    int flags, int *type_p)
{
	char *ref_file;
	const char *orig_refname = refname;
	struct ref_lock *lock;
	int last_errno = 0;
	int type, lflags;
	int mustexist = (old_sha1 && !is_null_sha1(old_sha1));
	int missing = 0;

	lock = xcalloc(1, sizeof(struct ref_lock));
	lock->lock_fd = -1;

	refname = resolve_ref(refname, lock->old_sha1, mustexist, &type);
	if (!refname && errno == EISDIR) {
		/* we are trying to lock foo but we used to
		 * have foo/bar which now does not exist;
		 * it is normal for the empty directory 'foo'
		 * to remain.
		 */
		ref_file = git_path("%s", orig_refname);
		if (remove_empty_directories(ref_file)) {
			last_errno = errno;
			error("there are still refs under '%s'", orig_refname);
			goto error_return;
		}
		refname = resolve_ref(orig_refname, lock->old_sha1, mustexist, &type);
	}
	if (type_p)
	    *type_p = type;
	if (!refname) {
		last_errno = errno;
		error("unable to resolve reference %s: %s",
			orig_refname, strerror(errno));
		goto error_return;
	}
	missing = is_null_sha1(lock->old_sha1);
	/* When the ref did not exist and we are creating it,
	 * make sure there is no existing ref that is packed
	 * whose name begins with our refname, nor a ref whose
	 * name is a proper prefix of our refname.
	 */
	if (missing &&
	     !is_refname_available(refname, NULL, get_packed_refs(get_ref_cache(NULL)))) {
		last_errno = ENOTDIR;
		goto error_return;
	}

	lock->lk = xcalloc(1, sizeof(struct lock_file));

	lflags = LOCK_DIE_ON_ERROR;
	if (flags & REF_NODEREF) {
		refname = orig_refname;
		lflags |= LOCK_NODEREF;
	}
	lock->ref_name = xstrdup(refname);
	lock->orig_ref_name = xstrdup(orig_refname);
	ref_file = git_path("%s", refname);
	if (missing)
		lock->force_write = 1;
	if ((flags & REF_NODEREF) && (type & REF_ISSYMREF))
		lock->force_write = 1;

	if (safe_create_leading_directories(ref_file)) {
		last_errno = errno;
		error("unable to create directory for %s", ref_file);
		goto error_return;
	}

	lock->lock_fd = hold_lock_file_for_update(lock->lk, ref_file, lflags);
	return old_sha1 ? verify_lock(lock, old_sha1, mustexist) : lock;

 error_return:
	unlock_ref(lock);
	errno = last_errno;
	return NULL;
}

struct ref_lock *lock_ref_sha1(const char *refname, const unsigned char *old_sha1)
{
	char refpath[PATH_MAX];
	if (check_refname_format(refname, 0))
		return NULL;
	strcpy(refpath, mkpath("refs/%s", refname));
	return lock_ref_sha1_basic(refpath, old_sha1, 0, NULL);
}

struct ref_lock *lock_any_ref_for_update(const char *refname,
					 const unsigned char *old_sha1, int flags)
{
	if (check_refname_format(refname, REFNAME_ALLOW_ONELEVEL))
		return NULL;
	return lock_ref_sha1_basic(refname, old_sha1, flags, NULL);
}

struct repack_without_ref_sb {
	const char *refname;
	int fd;
};

static int repack_without_ref_fn(const char *refname, const unsigned char *sha1,
				 int flags, void *cb_data)
{
	struct repack_without_ref_sb *data = cb_data;
	char line[PATH_MAX + 100];
	int len;

	if (!strcmp(data->refname, refname))
		return 0;
	len = snprintf(line, sizeof(line), "%s %s\n",
		       sha1_to_hex(sha1), refname);
	/* this should not happen but just being defensive */
	if (len > sizeof(line))
		die("too long a refname '%s'", refname);
	write_or_die(data->fd, line, len);
	return 0;
}

static struct lock_file packlock;

static int repack_without_ref(const char *refname)
{
	struct repack_without_ref_sb data;
	struct ref_array *packed;

	packed = get_packed_refs(get_ref_cache(NULL));
	if (search_ref_array(packed, refname) == NULL)
		return 0;
	data.refname = refname;
	data.fd = hold_lock_file_for_update(&packlock, git_path("packed-refs"), 0);
	if (data.fd < 0) {
		unable_to_lock_error(git_path("packed-refs"), errno);
		return error("cannot delete '%s' from packed refs", refname);
	}
	do_for_each_ref_in_array(packed, 0, "", repack_without_ref_fn, 0, 0, &data);
	return commit_lock_file(&packlock);
}

int delete_ref(const char *refname, const unsigned char *sha1, int delopt)
{
	struct ref_lock *lock;
	int err, i = 0, ret = 0, flag = 0;

	lock = lock_ref_sha1_basic(refname, sha1, 0, &flag);
	if (!lock)
		return 1;
	if (!(flag & REF_ISPACKED) || flag & REF_ISSYMREF) {
		/* loose */
		const char *path;

		if (!(delopt & REF_NODEREF)) {
			i = strlen(lock->lk->filename) - 5; /* .lock */
			lock->lk->filename[i] = 0;
			path = lock->lk->filename;
		} else {
			path = git_path("%s", refname);
		}
		err = unlink_or_warn(path);
		if (err && errno != ENOENT)
			ret = 1;

		if (!(delopt & REF_NODEREF))
			lock->lk->filename[i] = '.';
	}
	/* removing the loose one could have resurrected an earlier
	 * packed one.  Also, if it was not loose we need to repack
	 * without it.
	 */
	ret |= repack_without_ref(refname);

	unlink_or_warn(git_path("logs/%s", lock->ref_name));
	invalidate_ref_cache(NULL);
	unlock_ref(lock);
	return ret;
}

/*
 * People using contrib's git-new-workdir have .git/logs/refs ->
 * /some/other/path/.git/logs/refs, and that may live on another device.
 *
 * IOW, to avoid cross device rename errors, the temporary renamed log must
 * live into logs/refs.
 */
#define TMP_RENAMED_LOG  "logs/refs/.tmp-renamed-log"

int rename_ref(const char *oldrefname, const char *newrefname, const char *logmsg)
{
	unsigned char sha1[20], orig_sha1[20];
	int flag = 0, logmoved = 0;
	struct ref_lock *lock;
	struct stat loginfo;
	int log = !lstat(git_path("logs/%s", oldrefname), &loginfo);
	const char *symref = NULL;
	struct ref_cache *refs = get_ref_cache(NULL);

	if (log && S_ISLNK(loginfo.st_mode))
		return error("reflog for %s is a symlink", oldrefname);

	symref = resolve_ref(oldrefname, orig_sha1, 1, &flag);
	if (flag & REF_ISSYMREF)
		return error("refname %s is a symbolic ref, renaming it is not supported",
			oldrefname);
	if (!symref)
		return error("refname %s not found", oldrefname);

	if (!is_refname_available(newrefname, oldrefname, get_packed_refs(refs)))
		return 1;

	if (!is_refname_available(newrefname, oldrefname, get_loose_refs(refs)))
		return 1;

	if (log && rename(git_path("logs/%s", oldrefname), git_path(TMP_RENAMED_LOG)))
		return error("unable to move logfile logs/%s to "TMP_RENAMED_LOG": %s",
			oldrefname, strerror(errno));

	if (delete_ref(oldrefname, orig_sha1, REF_NODEREF)) {
		error("unable to delete old %s", oldrefname);
		goto rollback;
	}

	if (resolve_ref(newrefname, sha1, 1, &flag) && delete_ref(newrefname, sha1, REF_NODEREF)) {
		if (errno==EISDIR) {
			if (remove_empty_directories(git_path("%s", newrefname))) {
				error("Directory not empty: %s", newrefname);
				goto rollback;
			}
		} else {
			error("unable to delete existing %s", newrefname);
			goto rollback;
		}
	}

	if (log && safe_create_leading_directories(git_path("logs/%s", newrefname))) {
		error("unable to create directory for %s", newrefname);
		goto rollback;
	}

 retry:
	if (log && rename(git_path(TMP_RENAMED_LOG), git_path("logs/%s", newrefname))) {
		if (errno==EISDIR || errno==ENOTDIR) {
			/*
			 * rename(a, b) when b is an existing
			 * directory ought to result in ISDIR, but
			 * Solaris 5.8 gives ENOTDIR.  Sheesh.
			 */
			if (remove_empty_directories(git_path("logs/%s", newrefname))) {
				error("Directory not empty: logs/%s", newrefname);
				goto rollback;
			}
			goto retry;
		} else {
			error("unable to move logfile "TMP_RENAMED_LOG" to logs/%s: %s",
				newrefname, strerror(errno));
			goto rollback;
		}
	}
	logmoved = log;

	lock = lock_ref_sha1_basic(newrefname, NULL, 0, NULL);
	if (!lock) {
		error("unable to lock %s for update", newrefname);
		goto rollback;
	}
	lock->force_write = 1;
	hashcpy(lock->old_sha1, orig_sha1);
	if (write_ref_sha1(lock, orig_sha1, logmsg)) {
		error("unable to write current sha1 into %s", newrefname);
		goto rollback;
	}

	return 0;

 rollback:
	lock = lock_ref_sha1_basic(oldrefname, NULL, 0, NULL);
	if (!lock) {
		error("unable to lock %s for rollback", oldrefname);
		goto rollbacklog;
	}

	lock->force_write = 1;
	flag = log_all_ref_updates;
	log_all_ref_updates = 0;
	if (write_ref_sha1(lock, orig_sha1, NULL))
		error("unable to write current sha1 into %s", oldrefname);
	log_all_ref_updates = flag;

 rollbacklog:
	if (logmoved && rename(git_path("logs/%s", newrefname), git_path("logs/%s", oldrefname)))
		error("unable to restore logfile %s from %s: %s",
			oldrefname, newrefname, strerror(errno));
	if (!logmoved && log &&
	    rename(git_path(TMP_RENAMED_LOG), git_path("logs/%s", oldrefname)))
		error("unable to restore logfile %s from "TMP_RENAMED_LOG": %s",
			oldrefname, strerror(errno));

	return 1;
}

int close_ref(struct ref_lock *lock)
{
	if (close_lock_file(lock->lk))
		return -1;
	lock->lock_fd = -1;
	return 0;
}

int commit_ref(struct ref_lock *lock)
{
	if (commit_lock_file(lock->lk))
		return -1;
	lock->lock_fd = -1;
	return 0;
}

void unlock_ref(struct ref_lock *lock)
{
	/* Do not free lock->lk -- atexit() still looks at them */
	if (lock->lk)
		rollback_lock_file(lock->lk);
	free(lock->ref_name);
	free(lock->orig_ref_name);
	free(lock);
}

/*
 * copy the reflog message msg to buf, which has been allocated sufficiently
 * large, while cleaning up the whitespaces.  Especially, convert LF to space,
 * because reflog file is one line per entry.
 */
static int copy_msg(char *buf, const char *msg)
{
	char *cp = buf;
	char c;
	int wasspace = 1;

	*cp++ = '\t';
	while ((c = *msg++)) {
		if (wasspace && isspace(c))
			continue;
		wasspace = isspace(c);
		if (wasspace)
			c = ' ';
		*cp++ = c;
	}
	while (buf < cp && isspace(cp[-1]))
		cp--;
	*cp++ = '\n';
	return cp - buf;
}

int log_ref_setup(const char *refname, char *logfile, int bufsize)
{
	int logfd, oflags = O_APPEND | O_WRONLY;

	git_snpath(logfile, bufsize, "logs/%s", refname);
	if (log_all_ref_updates &&
	    (!prefixcmp(refname, "refs/heads/") ||
	     !prefixcmp(refname, "refs/remotes/") ||
	     !prefixcmp(refname, "refs/notes/") ||
	     !strcmp(refname, "HEAD"))) {
		if (safe_create_leading_directories(logfile) < 0)
			return error("unable to create directory for %s",
				     logfile);
		oflags |= O_CREAT;
	}

	logfd = open(logfile, oflags, 0666);
	if (logfd < 0) {
		if (!(oflags & O_CREAT) && errno == ENOENT)
			return 0;

		if ((oflags & O_CREAT) && errno == EISDIR) {
			if (remove_empty_directories(logfile)) {
				return error("There are still logs under '%s'",
					     logfile);
			}
			logfd = open(logfile, oflags, 0666);
		}

		if (logfd < 0)
			return error("Unable to append to %s: %s",
				     logfile, strerror(errno));
	}

	adjust_shared_perm(logfile);
	close(logfd);
	return 0;
}

static int log_ref_write(const char *refname, const unsigned char *old_sha1,
			 const unsigned char *new_sha1, const char *msg)
{
	int logfd, result, written, oflags = O_APPEND | O_WRONLY;
	unsigned maxlen, len;
	int msglen;
	char log_file[PATH_MAX];
	char *logrec;
	const char *committer;

	if (log_all_ref_updates < 0)
		log_all_ref_updates = !is_bare_repository();

	result = log_ref_setup(refname, log_file, sizeof(log_file));
	if (result)
		return result;

	logfd = open(log_file, oflags);
	if (logfd < 0)
		return 0;
	msglen = msg ? strlen(msg) : 0;
	committer = git_committer_info(0);
	maxlen = strlen(committer) + msglen + 100;
	logrec = xmalloc(maxlen);
	len = sprintf(logrec, "%s %s %s\n",
		      sha1_to_hex(old_sha1),
		      sha1_to_hex(new_sha1),
		      committer);
	if (msglen)
		len += copy_msg(logrec + len - 1, msg) - 1;
	written = len <= maxlen ? write_in_full(logfd, logrec, len) : -1;
	free(logrec);
	if (close(logfd) != 0 || written != len)
		return error("Unable to append to %s", log_file);
	return 0;
}

static int is_branch(const char *refname)
{
	return !strcmp(refname, "HEAD") || !prefixcmp(refname, "refs/heads/");
}

int write_ref_sha1(struct ref_lock *lock,
	const unsigned char *sha1, const char *logmsg)
{
	static char term = '\n';
	struct object *o;

	if (!lock)
		return -1;
	if (!lock->force_write && !hashcmp(lock->old_sha1, sha1)) {
		unlock_ref(lock);
		return 0;
	}
	o = parse_object(sha1);
	if (!o) {
		error("Trying to write ref %s with nonexistent object %s",
			lock->ref_name, sha1_to_hex(sha1));
		unlock_ref(lock);
		return -1;
	}
	if (o->type != OBJ_COMMIT && is_branch(lock->ref_name)) {
		error("Trying to write non-commit object %s to branch %s",
			sha1_to_hex(sha1), lock->ref_name);
		unlock_ref(lock);
		return -1;
	}
	if (write_in_full(lock->lock_fd, sha1_to_hex(sha1), 40) != 40 ||
	    write_in_full(lock->lock_fd, &term, 1) != 1
		|| close_ref(lock) < 0) {
		error("Couldn't write %s", lock->lk->filename);
		unlock_ref(lock);
		return -1;
	}
	clear_loose_ref_cache(get_ref_cache(NULL));
	if (log_ref_write(lock->ref_name, lock->old_sha1, sha1, logmsg) < 0 ||
	    (strcmp(lock->ref_name, lock->orig_ref_name) &&
	     log_ref_write(lock->orig_ref_name, lock->old_sha1, sha1, logmsg) < 0)) {
		unlock_ref(lock);
		return -1;
	}
	if (strcmp(lock->orig_ref_name, "HEAD") != 0) {
		/*
		 * Special hack: If a branch is updated directly and HEAD
		 * points to it (may happen on the remote side of a push
		 * for example) then logically the HEAD reflog should be
		 * updated too.
		 * A generic solution implies reverse symref information,
		 * but finding all symrefs pointing to the given branch
		 * would be rather costly for this rare event (the direct
		 * update of a branch) to be worth it.  So let's cheat and
		 * check with HEAD only which should cover 99% of all usage
		 * scenarios (even 100% of the default ones).
		 */
		unsigned char head_sha1[20];
		int head_flag;
		const char *head_ref;
		head_ref = resolve_ref("HEAD", head_sha1, 1, &head_flag);
		if (head_ref && (head_flag & REF_ISSYMREF) &&
		    !strcmp(head_ref, lock->ref_name))
			log_ref_write("HEAD", lock->old_sha1, sha1, logmsg);
	}
	if (commit_ref(lock)) {
		error("Couldn't set %s", lock->ref_name);
		unlock_ref(lock);
		return -1;
	}
	unlock_ref(lock);
	return 0;
}

int create_symref(const char *ref_target, const char *refs_heads_master,
		  const char *logmsg)
{
	const char *lockpath;
	char ref[1000];
	int fd, len, written;
	char *git_HEAD = git_pathdup("%s", ref_target);
	unsigned char old_sha1[20], new_sha1[20];

	if (logmsg && read_ref(ref_target, old_sha1))
		hashclr(old_sha1);

	if (safe_create_leading_directories(git_HEAD) < 0)
		return error("unable to create directory for %s", git_HEAD);

#ifndef NO_SYMLINK_HEAD
	if (prefer_symlink_refs) {
		unlink(git_HEAD);
		if (!symlink(refs_heads_master, git_HEAD))
			goto done;
		fprintf(stderr, "no symlink - falling back to symbolic ref\n");
	}
#endif

	len = snprintf(ref, sizeof(ref), "ref: %s\n", refs_heads_master);
	if (sizeof(ref) <= len) {
		error("refname too long: %s", refs_heads_master);
		goto error_free_return;
	}
	lockpath = mkpath("%s.lock", git_HEAD);
	fd = open(lockpath, O_CREAT | O_EXCL | O_WRONLY, 0666);
	if (fd < 0) {
		error("Unable to open %s for writing", lockpath);
		goto error_free_return;
	}
	written = write_in_full(fd, ref, len);
	if (close(fd) != 0 || written != len) {
		error("Unable to write to %s", lockpath);
		goto error_unlink_return;
	}
	if (rename(lockpath, git_HEAD) < 0) {
		error("Unable to create %s", git_HEAD);
		goto error_unlink_return;
	}
	if (adjust_shared_perm(git_HEAD)) {
		error("Unable to fix permissions on %s", lockpath);
	error_unlink_return:
		unlink_or_warn(lockpath);
	error_free_return:
		free(git_HEAD);
		return -1;
	}

#ifndef NO_SYMLINK_HEAD
	done:
#endif
	if (logmsg && !read_ref(refs_heads_master, new_sha1))
		log_ref_write(ref_target, old_sha1, new_sha1, logmsg);

	free(git_HEAD);
	return 0;
}

static char *ref_msg(const char *line, const char *endp)
{
	const char *ep;
	line += 82;
	ep = memchr(line, '\n', endp - line);
	if (!ep)
		ep = endp;
	return xmemdupz(line, ep - line);
}

int read_ref_at(const char *refname, unsigned long at_time, int cnt,
		unsigned char *sha1, char **msg,
		unsigned long *cutoff_time, int *cutoff_tz, int *cutoff_cnt)
{
	const char *logfile, *logdata, *logend, *rec, *lastgt, *lastrec;
	char *tz_c;
	int logfd, tz, reccnt = 0;
	struct stat st;
	unsigned long date;
	unsigned char logged_sha1[20];
	void *log_mapped;
	size_t mapsz;

	logfile = git_path("logs/%s", refname);
	logfd = open(logfile, O_RDONLY, 0);
	if (logfd < 0)
		die_errno("Unable to read log '%s'", logfile);
	fstat(logfd, &st);
	if (!st.st_size)
		die("Log %s is empty.", logfile);
	mapsz = xsize_t(st.st_size);
	log_mapped = xmmap(NULL, mapsz, PROT_READ, MAP_PRIVATE, logfd, 0);
	logdata = log_mapped;
	close(logfd);

	lastrec = NULL;
	rec = logend = logdata + st.st_size;
	while (logdata < rec) {
		reccnt++;
		if (logdata < rec && *(rec-1) == '\n')
			rec--;
		lastgt = NULL;
		while (logdata < rec && *(rec-1) != '\n') {
			rec--;
			if (*rec == '>')
				lastgt = rec;
		}
		if (!lastgt)
			die("Log %s is corrupt.", logfile);
		date = strtoul(lastgt + 1, &tz_c, 10);
		if (date <= at_time || cnt == 0) {
			tz = strtoul(tz_c, NULL, 10);
			if (msg)
				*msg = ref_msg(rec, logend);
			if (cutoff_time)
				*cutoff_time = date;
			if (cutoff_tz)
				*cutoff_tz = tz;
			if (cutoff_cnt)
				*cutoff_cnt = reccnt - 1;
			if (lastrec) {
				if (get_sha1_hex(lastrec, logged_sha1))
					die("Log %s is corrupt.", logfile);
				if (get_sha1_hex(rec + 41, sha1))
					die("Log %s is corrupt.", logfile);
				if (hashcmp(logged_sha1, sha1)) {
					warning("Log %s has gap after %s.",
						logfile, show_date(date, tz, DATE_RFC2822));
				}
			}
			else if (date == at_time) {
				if (get_sha1_hex(rec + 41, sha1))
					die("Log %s is corrupt.", logfile);
			}
			else {
				if (get_sha1_hex(rec + 41, logged_sha1))
					die("Log %s is corrupt.", logfile);
				if (hashcmp(logged_sha1, sha1)) {
					warning("Log %s unexpectedly ended on %s.",
						logfile, show_date(date, tz, DATE_RFC2822));
				}
			}
			munmap(log_mapped, mapsz);
			return 0;
		}
		lastrec = rec;
		if (cnt > 0)
			cnt--;
	}

	rec = logdata;
	while (rec < logend && *rec != '>' && *rec != '\n')
		rec++;
	if (rec == logend || *rec == '\n')
		die("Log %s is corrupt.", logfile);
	date = strtoul(rec + 1, &tz_c, 10);
	tz = strtoul(tz_c, NULL, 10);
	if (get_sha1_hex(logdata, sha1))
		die("Log %s is corrupt.", logfile);
	if (is_null_sha1(sha1)) {
		if (get_sha1_hex(logdata + 41, sha1))
			die("Log %s is corrupt.", logfile);
	}
	if (msg)
		*msg = ref_msg(logdata, logend);
	munmap(log_mapped, mapsz);

	if (cutoff_time)
		*cutoff_time = date;
	if (cutoff_tz)
		*cutoff_tz = tz;
	if (cutoff_cnt)
		*cutoff_cnt = reccnt;
	return 1;
}

int for_each_recent_reflog_ent(const char *refname, each_reflog_ent_fn fn, long ofs, void *cb_data)
{
	const char *logfile;
	FILE *logfp;
	struct strbuf sb = STRBUF_INIT;
	int ret = 0;

	logfile = git_path("logs/%s", refname);
	logfp = fopen(logfile, "r");
	if (!logfp)
		return -1;

	if (ofs) {
		struct stat statbuf;
		if (fstat(fileno(logfp), &statbuf) ||
		    statbuf.st_size < ofs ||
		    fseek(logfp, -ofs, SEEK_END) ||
		    strbuf_getwholeline(&sb, logfp, '\n')) {
			fclose(logfp);
			strbuf_release(&sb);
			return -1;
		}
	}

	while (!strbuf_getwholeline(&sb, logfp, '\n')) {
		unsigned char osha1[20], nsha1[20];
		char *email_end, *message;
		unsigned long timestamp;
		int tz;

		/* old SP new SP name <email> SP time TAB msg LF */
		if (sb.len < 83 || sb.buf[sb.len - 1] != '\n' ||
		    get_sha1_hex(sb.buf, osha1) || sb.buf[40] != ' ' ||
		    get_sha1_hex(sb.buf + 41, nsha1) || sb.buf[81] != ' ' ||
		    !(email_end = strchr(sb.buf + 82, '>')) ||
		    email_end[1] != ' ' ||
		    !(timestamp = strtoul(email_end + 2, &message, 10)) ||
		    !message || message[0] != ' ' ||
		    (message[1] != '+' && message[1] != '-') ||
		    !isdigit(message[2]) || !isdigit(message[3]) ||
		    !isdigit(message[4]) || !isdigit(message[5]))
			continue; /* corrupt? */
		email_end[1] = '\0';
		tz = strtol(message + 1, NULL, 10);
		if (message[6] != '\t')
			message += 6;
		else
			message += 7;
		ret = fn(osha1, nsha1, sb.buf + 82, timestamp, tz, message,
			 cb_data);
		if (ret)
			break;
	}
	fclose(logfp);
	strbuf_release(&sb);
	return ret;
}

int for_each_reflog_ent(const char *refname, each_reflog_ent_fn fn, void *cb_data)
{
	return for_each_recent_reflog_ent(refname, fn, 0, cb_data);
}

static int do_for_each_reflog(const char *base, each_ref_fn fn, void *cb_data)
{
	DIR *dir = opendir(git_path("logs/%s", base));
	int retval = 0;

	if (dir) {
		struct dirent *de;
		int baselen = strlen(base);
		char *log = xmalloc(baselen + 257);

		memcpy(log, base, baselen);
		if (baselen && base[baselen-1] != '/')
			log[baselen++] = '/';

		while ((de = readdir(dir)) != NULL) {
			struct stat st;
			int namelen;

			if (de->d_name[0] == '.')
				continue;
			namelen = strlen(de->d_name);
			if (namelen > 255)
				continue;
			if (has_extension(de->d_name, ".lock"))
				continue;
			memcpy(log + baselen, de->d_name, namelen+1);
			if (stat(git_path("logs/%s", log), &st) < 0)
				continue;
			if (S_ISDIR(st.st_mode)) {
				retval = do_for_each_reflog(log, fn, cb_data);
			} else {
				unsigned char sha1[20];
				if (!resolve_ref(log, sha1, 0, NULL))
					retval = error("bad ref for %s", log);
				else
					retval = fn(log, sha1, 0, cb_data);
			}
			if (retval)
				break;
		}
		free(log);
		closedir(dir);
	}
	else if (*base)
		return errno;
	return retval;
}

int for_each_reflog(each_ref_fn fn, void *cb_data)
{
	return do_for_each_reflog("", fn, cb_data);
}

int update_ref(const char *action, const char *refname,
		const unsigned char *sha1, const unsigned char *oldval,
		int flags, enum action_on_err onerr)
{
	static struct ref_lock *lock;
	lock = lock_any_ref_for_update(refname, oldval, flags);
	if (!lock) {
		const char *str = "Cannot lock the ref '%s'.";
		switch (onerr) {
		case MSG_ON_ERR: error(str, refname); break;
		case DIE_ON_ERR: die(str, refname); break;
		case QUIET_ON_ERR: break;
		}
		return 1;
	}
	if (write_ref_sha1(lock, sha1, action) < 0) {
		const char *str = "Cannot update the ref '%s'.";
		switch (onerr) {
		case MSG_ON_ERR: error(str, refname); break;
		case DIE_ON_ERR: die(str, refname); break;
		case QUIET_ON_ERR: break;
		}
		return 1;
	}
	return 0;
}

int ref_exists(const char *refname)
{
	unsigned char sha1[20];
	return !!resolve_ref(refname, sha1, 1, NULL);
}

struct ref *find_ref_by_name(const struct ref *list, const char *name)
{
	for ( ; list; list = list->next)
		if (!strcmp(list->name, name))
			return (struct ref *)list;
	return NULL;
}

/*
 * generate a format suitable for scanf from a ref_rev_parse_rules
 * rule, that is replace the "%.*s" spec with a "%s" spec
 */
static void gen_scanf_fmt(char *scanf_fmt, const char *rule)
{
	char *spec;

	spec = strstr(rule, "%.*s");
	if (!spec || strstr(spec + 4, "%.*s"))
		die("invalid rule in ref_rev_parse_rules: %s", rule);

	/* copy all until spec */
	strncpy(scanf_fmt, rule, spec - rule);
	scanf_fmt[spec - rule] = '\0';
	/* copy new spec */
	strcat(scanf_fmt, "%s");
	/* copy remaining rule */
	strcat(scanf_fmt, spec + 4);

	return;
}

char *shorten_unambiguous_ref(const char *refname, int strict)
{
	int i;
	static char **scanf_fmts;
	static int nr_rules;
	char *short_name;

	/* pre generate scanf formats from ref_rev_parse_rules[] */
	if (!nr_rules) {
		size_t total_len = 0;

		/* the rule list is NULL terminated, count them first */
		for (; ref_rev_parse_rules[nr_rules]; nr_rules++)
			/* no +1 because strlen("%s") < strlen("%.*s") */
			total_len += strlen(ref_rev_parse_rules[nr_rules]);

		scanf_fmts = xmalloc(nr_rules * sizeof(char *) + total_len);

		total_len = 0;
		for (i = 0; i < nr_rules; i++) {
			scanf_fmts[i] = (char *)&scanf_fmts[nr_rules]
					+ total_len;
			gen_scanf_fmt(scanf_fmts[i], ref_rev_parse_rules[i]);
			total_len += strlen(ref_rev_parse_rules[i]);
		}
	}

	/* bail out if there are no rules */
	if (!nr_rules)
		return xstrdup(refname);

	/* buffer for scanf result, at most refname must fit */
	short_name = xstrdup(refname);

	/* skip first rule, it will always match */
	for (i = nr_rules - 1; i > 0 ; --i) {
		int j;
		int rules_to_fail = i;
		int short_name_len;

		if (1 != sscanf(refname, scanf_fmts[i], short_name))
			continue;

		short_name_len = strlen(short_name);

		/*
		 * in strict mode, all (except the matched one) rules
		 * must fail to resolve to a valid non-ambiguous ref
		 */
		if (strict)
			rules_to_fail = nr_rules;

		/*
		 * check if the short name resolves to a valid ref,
		 * but use only rules prior to the matched one
		 */
		for (j = 0; j < rules_to_fail; j++) {
			const char *rule = ref_rev_parse_rules[j];
			unsigned char short_objectname[20];
			char refname[PATH_MAX];

			/* skip matched rule */
			if (i == j)
				continue;

			/*
			 * the short name is ambiguous, if it resolves
			 * (with this previous rule) to a valid ref
			 * read_ref() returns 0 on success
			 */
			mksnpath(refname, sizeof(refname),
				 rule, short_name_len, short_name);
			if (!read_ref(refname, short_objectname))
				break;
		}

		/*
		 * short name is non-ambiguous if all previous rules
		 * haven't resolved to a valid ref
		 */
		if (j == rules_to_fail)
			return short_name;
	}

	free(short_name);
	return xstrdup(refname);
}<|MERGE_RESOLUTION|>--- conflicted
+++ resolved
@@ -56,14 +56,15 @@
 	return line;
 }
 
-<<<<<<< HEAD
 static struct ref_entry *create_ref_entry(const char *refname,
-					  const unsigned char *sha1, int flag)
+					  const unsigned char *sha1, int flag,
+					  int check_name)
 {
 	int len;
 	struct ref_entry *ref;
 
-	if (check_refname_format(refname, REFNAME_ALLOW_ONELEVEL|REFNAME_DOT_COMPONENT))
+	if (check_name &&
+	    check_refname_format(refname, REFNAME_ALLOW_ONELEVEL|REFNAME_DOT_COMPONENT))
 		die("Reference has invalid format: '%s'", refname);
 	len = strlen(refname) + 1;
 	ref = xmalloc(sizeof(struct ref_entry) + len);
@@ -77,27 +78,6 @@
 /* Add a ref_entry to the end of the ref_array (unsorted). */
 static void add_ref(struct ref_array *refs, struct ref_entry *ref)
 {
-=======
-static void add_ref(const char *name, const unsigned char *sha1,
-		    int flag, int check_name, struct ref_array *refs,
-		    struct ref_entry **new_entry)
-{
-	int len;
-	struct ref_entry *entry;
-
-	/* Allocate it and add it in.. */
-	len = strlen(name) + 1;
-	entry = xmalloc(sizeof(struct ref_entry) + len);
-	hashcpy(entry->sha1, sha1);
-	hashclr(entry->peeled);
-	if (check_name &&
-	    check_refname_format(name, REFNAME_ALLOW_ONELEVEL|REFNAME_DOT_COMPONENT))
-		die("Reference has invalid format: '%s'", name);
-	memcpy(entry->name, name, len);
-	entry->flag = flag;
-	if (new_entry)
-		*new_entry = entry;
->>>>>>> 09116a1c
 	ALLOC_GROW(refs->refs, refs->nr + 1, refs->alloc);
 	refs->refs[refs->nr++] = ref;
 }
@@ -280,16 +260,10 @@
 			continue;
 		}
 
-<<<<<<< HEAD
 		refname = parse_ref_line(refline, sha1);
 		if (refname) {
-			last = create_ref_entry(refname, sha1, flag);
+			last = create_ref_entry(refname, sha1, flag, 1);
 			add_ref(array, last);
-=======
-		name = parse_ref_line(refline, sha1);
-		if (name) {
-			add_ref(name, sha1, flag, 1, array, &last);
->>>>>>> 09116a1c
 			continue;
 		}
 		if (last &&
@@ -304,11 +278,7 @@
 
 void add_extra_ref(const char *refname, const unsigned char *sha1, int flag)
 {
-<<<<<<< HEAD
-	add_ref(&extra_refs, create_ref_entry(refname, sha1, flag));
-=======
-	add_ref(name, sha1, flag, 0, &extra_refs, NULL);
->>>>>>> 09116a1c
+	add_ref(&extra_refs, create_ref_entry(refname, sha1, flag, 0));
 }
 
 void clear_extra_refs(void)
@@ -390,20 +360,12 @@
 					hashclr(sha1);
 					flag |= REF_ISBROKEN;
 				}
-<<<<<<< HEAD
 			} else
 				if (!resolve_ref(refname, sha1, 1, &flag)) {
 					hashclr(sha1);
 					flag |= REF_ISBROKEN;
 				}
-			add_ref(array, create_ref_entry(refname, sha1, flag));
-=======
-			} else if (!resolve_ref(ref, sha1, 1, &flag)) {
-				hashclr(sha1);
-				flag |= REF_ISBROKEN;
-			}
-			add_ref(ref, sha1, flag, 1, array, NULL);
->>>>>>> 09116a1c
+			add_ref(array, create_ref_entry(refname, sha1, flag, 1));
 		}
 		free(refname);
 		closedir(dir);
