--- conflicted
+++ resolved
@@ -111,7 +111,6 @@
 git-check-ref-format "heads/$branchname" ||
 	die "we do not like '$branchname' as a branch name."
 
-<<<<<<< HEAD
 if [ -d "$GIT_DIR/refs/heads/$branchname" ]
 then
 	for refdir in `cd "$GIT_DIR" && \
@@ -122,9 +121,7 @@
 	done
 fi
 
-=======
 prev=''
->>>>>>> 3159c8dc
 if git-show-ref --verify --quiet -- "refs/heads/$branchname"
 then
 	if test '' = "$force"
