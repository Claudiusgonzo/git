--- conflicted
+++ resolved
@@ -228,13 +228,9 @@
 
 	if (ssl_cert != NULL)
 		curl_easy_setopt(result, CURLOPT_SSLCERT, ssl_cert);
-<<<<<<< HEAD
-#if LIBCURL_VERSION_NUM >= 0x070903
-=======
 	if (has_cert_password())
 		curl_easy_setopt(result, CURLOPT_KEYPASSWD, ssl_cert_password);
-#if LIBCURL_VERSION_NUM >= 0x070902
->>>>>>> 754ae192
+#if LIBCURL_VERSION_NUM >= 0x070903
 	if (ssl_key != NULL)
 		curl_easy_setopt(result, CURLOPT_SSLKEY, ssl_key);
 #endif
