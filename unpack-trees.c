--- conflicted
+++ resolved
@@ -1521,18 +1521,11 @@
 	if (!core_apply_sparse_checkout || !o->update)
 		o->skip_sparse_checkout = 1;
 	if (!o->skip_sparse_checkout) {
-<<<<<<< HEAD
 		if (core_virtualfilesystem) {
-=======
-		char *sparse = git_pathdup("info/sparse-checkout");
-		pl.use_cone_patterns = core_sparse_checkout_cone;
-		if (add_patterns_from_file_to_list(sparse, "", 0, &pl, NULL) < 0)
-			o->skip_sparse_checkout = 1;
-		else
->>>>>>> 73b100d1
 			o->pl = &pl;
 		} else {
 			char *sparse = git_pathdup("info/sparse-checkout");
+			pl.use_cone_patterns = core_sparse_checkout_cone;
 			if (add_patterns_from_file_to_list(sparse, "", 0, &pl, NULL) < 0)
 				o->skip_sparse_checkout = 1;
 			else
