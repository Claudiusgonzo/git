#include "cache.h"
#include "argv-array.h"
#include "repository.h"
#include "config.h"
#include "dir.h"
#include "tree.h"
#include "tree-walk.h"
#include "cache-tree.h"
#include "unpack-trees.h"
#include "progress.h"
#include "refs.h"
#include "attr.h"
#include "split-index.h"
#include "submodule.h"
#include "submodule-config.h"
#include "fsmonitor.h"
#include "object-store.h"
#include "promisor-remote.h"
#include "gvfs.h"
#include "virtualfilesystem.h"
#include "packfile.h"

/*
 * Error messages expected by scripts out of plumbing commands such as
 * read-tree.  Non-scripted Porcelain is not required to use these messages
 * and in fact are encouraged to reword them to better suit their particular
 * situation better.  See how "git checkout" and "git merge" replaces
 * them using setup_unpack_trees_porcelain(), for example.
 */
static const char *unpack_plumbing_errors[NB_UNPACK_TREES_WARNING_TYPES] = {
	/* ERROR_WOULD_OVERWRITE */
	"Entry '%s' would be overwritten by merge. Cannot merge.",

	/* ERROR_NOT_UPTODATE_FILE */
	"Entry '%s' not uptodate. Cannot merge.",

	/* ERROR_NOT_UPTODATE_DIR */
	"Updating '%s' would lose untracked files in it",

	/* ERROR_WOULD_LOSE_UNTRACKED_OVERWRITTEN */
	"Untracked working tree file '%s' would be overwritten by merge.",

	/* ERROR_WOULD_LOSE_UNTRACKED_REMOVED */
	"Untracked working tree file '%s' would be removed by merge.",

	/* ERROR_BIND_OVERLAP */
	"Entry '%s' overlaps with '%s'.  Cannot bind.",

	/* ERROR_WOULD_LOSE_SUBMODULE */
	"Submodule '%s' cannot checkout new HEAD.",

	/* NB_UNPACK_TREES_ERROR_TYPES; just a meta value */
	"",

	/* WARNING_SPARSE_NOT_UPTODATE_FILE */
	"Path '%s' not uptodate; will not remove from working tree.",

	/* WARNING_SPARSE_UNMERGED_FILE */
	"Path '%s' unmerged; will not remove from working tree.",

	/* WARNING_SPARSE_ORPHANED_NOT_OVERWRITTEN */
	"Path '%s' already present; will not overwrite with sparse update.",
};

#define ERRORMSG(o,type) \
	( ((o) && (o)->msgs[(type)]) \
	  ? ((o)->msgs[(type)])      \
	  : (unpack_plumbing_errors[(type)]) )

static const char *super_prefixed(const char *path)
{
	/*
	 * It is necessary and sufficient to have two static buffers
	 * here, as the return value of this function is fed to
	 * error() using the unpack_*_errors[] templates we see above.
	 */
	static struct strbuf buf[2] = {STRBUF_INIT, STRBUF_INIT};
	static int super_prefix_len = -1;
	static unsigned idx = ARRAY_SIZE(buf) - 1;

	if (super_prefix_len < 0) {
		const char *super_prefix = get_super_prefix();
		if (!super_prefix) {
			super_prefix_len = 0;
		} else {
			int i;
			for (i = 0; i < ARRAY_SIZE(buf); i++)
				strbuf_addstr(&buf[i], super_prefix);
			super_prefix_len = buf[0].len;
		}
	}

	if (!super_prefix_len)
		return path;

	if (++idx >= ARRAY_SIZE(buf))
		idx = 0;

	strbuf_setlen(&buf[idx], super_prefix_len);
	strbuf_addstr(&buf[idx], path);

	return buf[idx].buf;
}

void setup_unpack_trees_porcelain(struct unpack_trees_options *opts,
				  const char *cmd)
{
	int i;
	const char **msgs = opts->msgs;
	const char *msg;

	argv_array_init(&opts->msgs_to_free);

	if (!strcmp(cmd, "checkout"))
		msg = advice_commit_before_merge
		      ? _("Your local changes to the following files would be overwritten by checkout:\n%%s"
			  "Please commit your changes or stash them before you switch branches.")
		      : _("Your local changes to the following files would be overwritten by checkout:\n%%s");
	else if (!strcmp(cmd, "merge"))
		msg = advice_commit_before_merge
		      ? _("Your local changes to the following files would be overwritten by merge:\n%%s"
			  "Please commit your changes or stash them before you merge.")
		      : _("Your local changes to the following files would be overwritten by merge:\n%%s");
	else
		msg = advice_commit_before_merge
		      ? _("Your local changes to the following files would be overwritten by %s:\n%%s"
			  "Please commit your changes or stash them before you %s.")
		      : _("Your local changes to the following files would be overwritten by %s:\n%%s");
	msgs[ERROR_WOULD_OVERWRITE] = msgs[ERROR_NOT_UPTODATE_FILE] =
		argv_array_pushf(&opts->msgs_to_free, msg, cmd, cmd);

	msgs[ERROR_NOT_UPTODATE_DIR] =
		_("Updating the following directories would lose untracked files in them:\n%s");

	if (!strcmp(cmd, "checkout"))
		msg = advice_commit_before_merge
		      ? _("The following untracked working tree files would be removed by checkout:\n%%s"
			  "Please move or remove them before you switch branches.")
		      : _("The following untracked working tree files would be removed by checkout:\n%%s");
	else if (!strcmp(cmd, "merge"))
		msg = advice_commit_before_merge
		      ? _("The following untracked working tree files would be removed by merge:\n%%s"
			  "Please move or remove them before you merge.")
		      : _("The following untracked working tree files would be removed by merge:\n%%s");
	else
		msg = advice_commit_before_merge
		      ? _("The following untracked working tree files would be removed by %s:\n%%s"
			  "Please move or remove them before you %s.")
		      : _("The following untracked working tree files would be removed by %s:\n%%s");
	msgs[ERROR_WOULD_LOSE_UNTRACKED_REMOVED] =
		argv_array_pushf(&opts->msgs_to_free, msg, cmd, cmd);

	if (!strcmp(cmd, "checkout"))
		msg = advice_commit_before_merge
		      ? _("The following untracked working tree files would be overwritten by checkout:\n%%s"
			  "Please move or remove them before you switch branches.")
		      : _("The following untracked working tree files would be overwritten by checkout:\n%%s");
	else if (!strcmp(cmd, "merge"))
		msg = advice_commit_before_merge
		      ? _("The following untracked working tree files would be overwritten by merge:\n%%s"
			  "Please move or remove them before you merge.")
		      : _("The following untracked working tree files would be overwritten by merge:\n%%s");
	else
		msg = advice_commit_before_merge
		      ? _("The following untracked working tree files would be overwritten by %s:\n%%s"
			  "Please move or remove them before you %s.")
		      : _("The following untracked working tree files would be overwritten by %s:\n%%s");
	msgs[ERROR_WOULD_LOSE_UNTRACKED_OVERWRITTEN] =
		argv_array_pushf(&opts->msgs_to_free, msg, cmd, cmd);

	/*
	 * Special case: ERROR_BIND_OVERLAP refers to a pair of paths, we
	 * cannot easily display it as a list.
	 */
	msgs[ERROR_BIND_OVERLAP] = _("Entry '%s' overlaps with '%s'.  Cannot bind.");

	msgs[ERROR_WOULD_LOSE_SUBMODULE] =
		_("Cannot update submodule:\n%s");

	msgs[WARNING_SPARSE_NOT_UPTODATE_FILE] =
		_("The following paths are not up to date and were left despite sparse patterns:\n%s");
	msgs[WARNING_SPARSE_UNMERGED_FILE] =
		_("The following paths are unmerged and were left despite sparse patterns:\n%s");
	msgs[WARNING_SPARSE_ORPHANED_NOT_OVERWRITTEN] =
		_("The following paths were already present and thus not updated despite sparse patterns:\n%s");

	opts->show_all_errors = 1;
	/* rejected paths may not have a static buffer */
	for (i = 0; i < ARRAY_SIZE(opts->unpack_rejects); i++)
		opts->unpack_rejects[i].strdup_strings = 1;
}

void clear_unpack_trees_porcelain(struct unpack_trees_options *opts)
{
	argv_array_clear(&opts->msgs_to_free);
	memset(opts->msgs, 0, sizeof(opts->msgs));
}

static int do_add_entry(struct unpack_trees_options *o, struct cache_entry *ce,
			 unsigned int set, unsigned int clear)
{
	clear |= CE_HASHED;

	if (set & CE_REMOVE)
		set |= CE_WT_REMOVE;

	ce->ce_flags = (ce->ce_flags & ~clear) | set;
	return add_index_entry(&o->result, ce,
			       ADD_CACHE_OK_TO_ADD | ADD_CACHE_OK_TO_REPLACE);
}

static void add_entry(struct unpack_trees_options *o,
		      const struct cache_entry *ce,
		      unsigned int set, unsigned int clear)
{
	do_add_entry(o, dup_cache_entry(ce, &o->result), set, clear);
}

/*
 * add error messages on path <path>
 * corresponding to the type <e> with the message <msg>
 * indicating if it should be display in porcelain or not
 */
static int add_rejected_path(struct unpack_trees_options *o,
			     enum unpack_trees_error_types e,
			     const char *path)
{
	if (o->quiet)
		return -1;

	if (!o->show_all_errors)
		return error(ERRORMSG(o, e), super_prefixed(path));

	/*
	 * Otherwise, insert in a list for future display by
	 * display_(error|warning)_msgs()
	 */
	string_list_append(&o->unpack_rejects[e], path);
	return -1;
}

/*
 * display all the error messages stored in a nice way
 */
static void display_error_msgs(struct unpack_trees_options *o)
{
	int e;
	unsigned error_displayed = 0;
	for (e = 0; e < NB_UNPACK_TREES_ERROR_TYPES; e++) {
		struct string_list *rejects = &o->unpack_rejects[e];

		if (rejects->nr > 0) {
			int i;
			struct strbuf path = STRBUF_INIT;

			error_displayed = 1;
			for (i = 0; i < rejects->nr; i++)
				strbuf_addf(&path, "\t%s\n", rejects->items[i].string);
			error(ERRORMSG(o, e), super_prefixed(path.buf));
			strbuf_release(&path);
		}
		string_list_clear(rejects, 0);
	}
	if (error_displayed)
		fprintf(stderr, _("Aborting\n"));
}

/*
 * display all the warning messages stored in a nice way
 */
static void display_warning_msgs(struct unpack_trees_options *o)
{
	int e;
	unsigned warning_displayed = 0;
	for (e = NB_UNPACK_TREES_ERROR_TYPES + 1;
	     e < NB_UNPACK_TREES_WARNING_TYPES; e++) {
		struct string_list *rejects = &o->unpack_rejects[e];

		if (rejects->nr > 0) {
			int i;
			struct strbuf path = STRBUF_INIT;

			warning_displayed = 1;
			for (i = 0; i < rejects->nr; i++)
				strbuf_addf(&path, "\t%s\n", rejects->items[i].string);
			warning(ERRORMSG(o, e), super_prefixed(path.buf));
			strbuf_release(&path);
		}
		string_list_clear(rejects, 0);
	}
	if (warning_displayed)
		fprintf(stderr, _("After fixing the above paths, you may want to run `git sparse-checkout reapply`.\n"));
}
static int check_submodule_move_head(const struct cache_entry *ce,
				     const char *old_id,
				     const char *new_id,
				     struct unpack_trees_options *o)
{
	unsigned flags = SUBMODULE_MOVE_HEAD_DRY_RUN;
	const struct submodule *sub = submodule_from_ce(ce);

	if (!sub)
		return 0;

	if (o->reset)
		flags |= SUBMODULE_MOVE_HEAD_FORCE;

	if (submodule_move_head(ce->name, old_id, new_id, flags))
		return add_rejected_path(o, ERROR_WOULD_LOSE_SUBMODULE, ce->name);
	return 0;
}

/*
 * Perform the loading of the repository's gitmodules file.  This function is
 * used by 'check_update()' to perform loading of the gitmodules file in two
 * different situations:
 * (1) before removing entries from the working tree if the gitmodules file has
 *     been marked for removal.  This situation is specified by 'state' == NULL.
 * (2) before checking out entries to the working tree if the gitmodules file
 *     has been marked for update.  This situation is specified by 'state' != NULL.
 */
static void load_gitmodules_file(struct index_state *index,
				 struct checkout *state)
{
	int pos = index_name_pos(index, GITMODULES_FILE, strlen(GITMODULES_FILE));

	if (pos >= 0) {
		struct cache_entry *ce = index->cache[pos];
		if (!state && ce->ce_flags & CE_WT_REMOVE) {
			repo_read_gitmodules(the_repository, 0);
		} else if (state && (ce->ce_flags & CE_UPDATE)) {
			submodule_free(the_repository);
			checkout_entry(ce, state, NULL, NULL);
			repo_read_gitmodules(the_repository, 0);
		}
	}
}

static struct progress *get_progress(struct unpack_trees_options *o)
{
	unsigned cnt = 0, total = 0;
	struct index_state *index = &o->result;

	if (!o->update || !o->verbose_update)
		return NULL;

	for (; cnt < index->cache_nr; cnt++) {
		const struct cache_entry *ce = index->cache[cnt];
		if (ce->ce_flags & (CE_UPDATE | CE_WT_REMOVE))
			total++;
	}

	return start_delayed_progress(_("Updating files"), total);
}

static void setup_collided_checkout_detection(struct checkout *state,
					      struct index_state *index)
{
	int i;

	state->clone = 1;
	for (i = 0; i < index->cache_nr; i++)
		index->cache[i]->ce_flags &= ~CE_MATCHED;
}

static void report_collided_checkout(struct index_state *index)
{
	struct string_list list = STRING_LIST_INIT_NODUP;
	int i;

	for (i = 0; i < index->cache_nr; i++) {
		struct cache_entry *ce = index->cache[i];

		if (!(ce->ce_flags & CE_MATCHED))
			continue;

		string_list_append(&list, ce->name);
		ce->ce_flags &= ~CE_MATCHED;
	}

	list.cmp = fspathcmp;
	string_list_sort(&list);

	if (list.nr) {
		warning(_("the following paths have collided (e.g. case-sensitive paths\n"
			  "on a case-insensitive filesystem) and only one from the same\n"
			  "colliding group is in the working tree:\n"));

		for (i = 0; i < list.nr; i++)
			fprintf(stderr, "  '%s'\n", list.items[i].string);
	}

	string_list_clear(&list, 0);
}

static int check_updates(struct unpack_trees_options *o,
			 struct index_state *index)
{
	unsigned cnt = 0;
	int errs = 0;
	struct progress *progress;
	struct checkout state = CHECKOUT_INIT;
	int i;
	intmax_t sum_unlink = 0;
	intmax_t sum_prefetch = 0;
	intmax_t sum_checkout = 0;

	trace_performance_enter();
	trace2_region_enter("unpack_trees", "check_updates", NULL);
	state.force = 1;
	state.quiet = 1;
	state.refresh_cache = 1;
	state.istate = index;

	if (!o->update || o->dry_run) {
		remove_marked_cache_entries(index, 0);
		trace_performance_leave("check_updates");
		return 0;
	}

	if (o->clone)
		setup_collided_checkout_detection(&state, index);

	progress = get_progress(o);

	git_attr_set_direction(GIT_ATTR_CHECKOUT);

	if (should_update_submodules())
		load_gitmodules_file(index, NULL);

	for (i = 0; i < index->cache_nr; i++) {
		const struct cache_entry *ce = index->cache[i];

		if (ce->ce_flags & CE_WT_REMOVE) {
			display_progress(progress, ++cnt);
			unlink_entry(ce);
			sum_unlink++;
		}
	}

	remove_marked_cache_entries(index, 0);
	remove_scheduled_dirs();

	if (should_update_submodules())
		load_gitmodules_file(index, &state);

	enable_delayed_checkout(&state);
	if (has_promisor_remote()) {
		/*
		 * Prefetch the objects that are to be checked out in the loop
		 * below.
		 */
		struct oid_array to_fetch = OID_ARRAY_INIT;
		for (i = 0; i < index->cache_nr; i++) {
			struct cache_entry *ce = index->cache[i];

			if (!(ce->ce_flags & CE_UPDATE) ||
			    S_ISGITLINK(ce->ce_mode))
				continue;
			if (!oid_object_info_extended(the_repository, &ce->oid,
						      NULL,
						      OBJECT_INFO_FOR_PREFETCH))
				continue;
			oid_array_append(&to_fetch, &ce->oid);
		}
		sum_prefetch = to_fetch.nr;
		if (to_fetch.nr)
			promisor_remote_get_direct(the_repository,
						   to_fetch.oid, to_fetch.nr);
		oid_array_clear(&to_fetch);
	}
	for (i = 0; i < index->cache_nr; i++) {
		struct cache_entry *ce = index->cache[i];

		if (ce->ce_flags & CE_UPDATE) {
			if (ce->ce_flags & CE_WT_REMOVE)
				BUG("both update and delete flags are set on %s",
				    ce->name);
			display_progress(progress, ++cnt);
			ce->ce_flags &= ~CE_UPDATE;
			errs |= checkout_entry(ce, &state, NULL, NULL);
			sum_checkout++;
		}
	}
	stop_progress(&progress);
	errs |= finish_delayed_checkout(&state, NULL);
	git_attr_set_direction(GIT_ATTR_CHECKIN);

	if (o->clone)
		report_collided_checkout(index);

	if (sum_unlink > 0)
		trace2_data_intmax("unpack_trees", NULL, "check_updates/nr_unlink", sum_unlink);
	if (sum_prefetch > 0)
		trace2_data_intmax("unpack_trees", NULL, "check_updates/nr_prefetch", sum_prefetch);
	if (sum_checkout > 0)
		trace2_data_intmax("unpack_trees", NULL, "check_updates/nr_write", sum_checkout);
	trace2_region_leave("unpack_trees", "check_updates", NULL);

	trace_performance_leave("check_updates");
	return errs != 0;
}

static int verify_uptodate_sparse(const struct cache_entry *ce,
				  struct unpack_trees_options *o);
static int verify_absent_sparse(const struct cache_entry *ce,
				enum unpack_trees_error_types,
				struct unpack_trees_options *o);

static int apply_sparse_checkout(struct index_state *istate,
				 struct cache_entry *ce,
				 struct unpack_trees_options *o)
{
	int was_skip_worktree = ce_skip_worktree(ce);

	if (ce->ce_flags & CE_NEW_SKIP_WORKTREE)
		ce->ce_flags |= CE_SKIP_WORKTREE;
	else
		ce->ce_flags &= ~CE_SKIP_WORKTREE;
	if (was_skip_worktree != ce_skip_worktree(ce)) {
		ce->ce_flags |= CE_UPDATE_IN_BASE;
		mark_fsmonitor_invalid(istate, ce);
		istate->cache_changed |= CE_ENTRY_CHANGED;
	}

	/*
	 * if (!was_skip_worktree && !ce_skip_worktree()) {
	 *	This is perfectly normal. Move on;
	 * }
	 */

	/*
	 * Merge strategies may set CE_UPDATE|CE_REMOVE outside checkout
	 * area as a result of ce_skip_worktree() shortcuts in
	 * verify_absent() and verify_uptodate().
	 * Make sure they don't modify worktree if they are already
	 * outside checkout area
	 */
	if (was_skip_worktree && ce_skip_worktree(ce)) {
		ce->ce_flags &= ~CE_UPDATE;

		/*
		 * By default, when CE_REMOVE is on, CE_WT_REMOVE is also
		 * on to get that file removed from both index and worktree.
		 * If that file is already outside worktree area, don't
		 * bother remove it.
		 */
		if (ce->ce_flags & CE_REMOVE)
			ce->ce_flags &= ~CE_WT_REMOVE;
	}

	if (!was_skip_worktree && ce_skip_worktree(ce)) {
		/*
		 * If CE_UPDATE is set, verify_uptodate() must be called already
		 * also stat info may have lost after merged_entry() so calling
		 * verify_uptodate() again may fail
		 */
		if (!(ce->ce_flags & CE_UPDATE) &&
		    verify_uptodate_sparse(ce, o)) {
			ce->ce_flags &= ~CE_SKIP_WORKTREE;
			return -1;
<<<<<<< HEAD
		if (!gvfs_config_is_set(GVFS_NO_DELETE_OUTSIDE_SPARSECHECKOUT))
			ce->ce_flags |= CE_WT_REMOVE;

=======
		}
		ce->ce_flags |= CE_WT_REMOVE;
>>>>>>> 0eeb3be4
		ce->ce_flags &= ~CE_UPDATE;
	}
	if (was_skip_worktree && !ce_skip_worktree(ce)) {
		if (verify_absent_sparse(ce, WARNING_SPARSE_ORPHANED_NOT_OVERWRITTEN, o))
			return -1;
		ce->ce_flags |= CE_UPDATE;
	}
	return 0;
}

static int warn_conflicted_path(struct index_state *istate,
				int i,
				struct unpack_trees_options *o)
{
	char *conflicting_path = istate->cache[i]->name;
	int count = 0;

	add_rejected_path(o, WARNING_SPARSE_UNMERGED_FILE, conflicting_path);

	/* Find out how many higher stage entries are at same path */
	while ((++count) + i < istate->cache_nr &&
	       !strcmp(conflicting_path, istate->cache[count + i]->name))
		; /* do nothing */

	return count;
}

static inline int call_unpack_fn(const struct cache_entry * const *src,
				 struct unpack_trees_options *o)
{
	int ret = o->fn(src, o);
	if (ret > 0)
		ret = 0;
	return ret;
}

static void mark_ce_used(struct cache_entry *ce, struct unpack_trees_options *o)
{
	ce->ce_flags |= CE_UNPACKED;

	if (o->cache_bottom < o->src_index->cache_nr &&
	    o->src_index->cache[o->cache_bottom] == ce) {
		int bottom = o->cache_bottom;
		while (bottom < o->src_index->cache_nr &&
		       o->src_index->cache[bottom]->ce_flags & CE_UNPACKED)
			bottom++;
		o->cache_bottom = bottom;
	}
}

static void mark_all_ce_unused(struct index_state *index)
{
	int i;
	for (i = 0; i < index->cache_nr; i++)
		index->cache[i]->ce_flags &= ~(CE_UNPACKED | CE_ADDED | CE_NEW_SKIP_WORKTREE);
}

static int locate_in_src_index(const struct cache_entry *ce,
			       struct unpack_trees_options *o)
{
	struct index_state *index = o->src_index;
	int len = ce_namelen(ce);
	int pos = index_name_pos(index, ce->name, len);
	if (pos < 0)
		pos = -1 - pos;
	return pos;
}

/*
 * We call unpack_index_entry() with an unmerged cache entry
 * only in diff-index, and it wants a single callback.  Skip
 * the other unmerged entry with the same name.
 */
static void mark_ce_used_same_name(struct cache_entry *ce,
				   struct unpack_trees_options *o)
{
	struct index_state *index = o->src_index;
	int len = ce_namelen(ce);
	int pos;

	for (pos = locate_in_src_index(ce, o); pos < index->cache_nr; pos++) {
		struct cache_entry *next = index->cache[pos];
		if (len != ce_namelen(next) ||
		    memcmp(ce->name, next->name, len))
			break;
		mark_ce_used(next, o);
	}
}

static struct cache_entry *next_cache_entry(struct unpack_trees_options *o)
{
	const struct index_state *index = o->src_index;
	int pos = o->cache_bottom;

	while (pos < index->cache_nr) {
		struct cache_entry *ce = index->cache[pos];
		if (!(ce->ce_flags & CE_UNPACKED))
			return ce;
		pos++;
	}
	return NULL;
}

static void add_same_unmerged(const struct cache_entry *ce,
			      struct unpack_trees_options *o)
{
	struct index_state *index = o->src_index;
	int len = ce_namelen(ce);
	int pos = index_name_pos(index, ce->name, len);

	if (0 <= pos)
		die("programming error in a caller of mark_ce_used_same_name");
	for (pos = -pos - 1; pos < index->cache_nr; pos++) {
		struct cache_entry *next = index->cache[pos];
		if (len != ce_namelen(next) ||
		    memcmp(ce->name, next->name, len))
			break;
		add_entry(o, next, 0, 0);
		mark_ce_used(next, o);
	}
}

static int unpack_index_entry(struct cache_entry *ce,
			      struct unpack_trees_options *o)
{
	const struct cache_entry *src[MAX_UNPACK_TREES + 1] = { NULL, };
	int ret;

	src[0] = ce;

	mark_ce_used(ce, o);
	if (ce_stage(ce)) {
		if (o->skip_unmerged) {
			add_entry(o, ce, 0, 0);
			return 0;
		}
	}
	ret = call_unpack_fn(src, o);
	if (ce_stage(ce))
		mark_ce_used_same_name(ce, o);
	return ret;
}

static int find_cache_pos(struct traverse_info *, const char *p, size_t len);

static void restore_cache_bottom(struct traverse_info *info, int bottom)
{
	struct unpack_trees_options *o = info->data;

	if (o->diff_index_cached)
		return;
	o->cache_bottom = bottom;
}

static int switch_cache_bottom(struct traverse_info *info)
{
	struct unpack_trees_options *o = info->data;
	int ret, pos;

	if (o->diff_index_cached)
		return 0;
	ret = o->cache_bottom;
	pos = find_cache_pos(info->prev, info->name, info->namelen);

	if (pos < -1)
		o->cache_bottom = -2 - pos;
	else if (pos < 0)
		o->cache_bottom = o->src_index->cache_nr;
	return ret;
}

static inline int are_same_oid(struct name_entry *name_j, struct name_entry *name_k)
{
	return !is_null_oid(&name_j->oid) && !is_null_oid(&name_k->oid) && oideq(&name_j->oid, &name_k->oid);
}

static int all_trees_same_as_cache_tree(int n, unsigned long dirmask,
					struct name_entry *names,
					struct traverse_info *info)
{
	struct unpack_trees_options *o = info->data;
	int i;

	if (!o->merge || dirmask != ((1 << n) - 1))
		return 0;

	for (i = 1; i < n; i++)
		if (!are_same_oid(names, names + i))
			return 0;

	return cache_tree_matches_traversal(o->src_index->cache_tree, names, info);
}

static int index_pos_by_traverse_info(struct name_entry *names,
				      struct traverse_info *info)
{
	struct unpack_trees_options *o = info->data;
	struct strbuf name = STRBUF_INIT;
	int pos;

	strbuf_make_traverse_path(&name, info, names->path, names->pathlen);
	strbuf_addch(&name, '/');
	pos = index_name_pos(o->src_index, name.buf, name.len);
	if (pos >= 0)
		BUG("This is a directory and should not exist in index");
	pos = -pos - 1;
	if (pos >= o->src_index->cache_nr ||
	    !starts_with(o->src_index->cache[pos]->name, name.buf) ||
	    (pos > 0 && starts_with(o->src_index->cache[pos-1]->name, name.buf)))
		BUG("pos %d doesn't point to the first entry of %s in index",
		    pos, name.buf);
	strbuf_release(&name);
	return pos;
}

/*
 * Fast path if we detect that all trees are the same as cache-tree at this
 * path. We'll walk these trees in an iterative loop using cache-tree/index
 * instead of ODB since we already know what these trees contain.
 */
static int traverse_by_cache_tree(int pos, int nr_entries, int nr_names,
				  struct traverse_info *info)
{
	struct cache_entry *src[MAX_UNPACK_TREES + 1] = { NULL, };
	struct unpack_trees_options *o = info->data;
	struct cache_entry *tree_ce = NULL;
	int ce_len = 0;
	int i, d;

	if (!o->merge)
		BUG("We need cache-tree to do this optimization");

	/*
	 * Do what unpack_callback() and unpack_nondirectories() normally
	 * do. But we walk all paths in an iterative loop instead.
	 *
	 * D/F conflicts and higher stage entries are not a concern
	 * because cache-tree would be invalidated and we would never
	 * get here in the first place.
	 */
	for (i = 0; i < nr_entries; i++) {
		int new_ce_len, len, rc;

		src[0] = o->src_index->cache[pos + i];

		len = ce_namelen(src[0]);
		new_ce_len = cache_entry_size(len);

		if (new_ce_len > ce_len) {
			new_ce_len <<= 1;
			tree_ce = xrealloc(tree_ce, new_ce_len);
			memset(tree_ce, 0, new_ce_len);
			ce_len = new_ce_len;

			tree_ce->ce_flags = create_ce_flags(0);

			for (d = 1; d <= nr_names; d++)
				src[d] = tree_ce;
		}

		tree_ce->ce_mode = src[0]->ce_mode;
		tree_ce->ce_namelen = len;
		oidcpy(&tree_ce->oid, &src[0]->oid);
		memcpy(tree_ce->name, src[0]->name, len + 1);

		rc = call_unpack_fn((const struct cache_entry * const *)src, o);
		if (rc < 0) {
			free(tree_ce);
			return rc;
		}

		mark_ce_used(src[0], o);
	}
	free(tree_ce);
	if (o->debug_unpack)
		printf("Unpacked %d entries from %s to %s using cache-tree\n",
		       nr_entries,
		       o->src_index->cache[pos]->name,
		       o->src_index->cache[pos + nr_entries - 1]->name);
	return 0;
}

static int traverse_trees_recursive(int n, unsigned long dirmask,
				    unsigned long df_conflicts,
				    struct name_entry *names,
				    struct traverse_info *info)
{
	struct unpack_trees_options *o = info->data;
	int i, ret, bottom;
	int nr_buf = 0;
	struct tree_desc t[MAX_UNPACK_TREES];
	void *buf[MAX_UNPACK_TREES];
	struct traverse_info newinfo;
	struct name_entry *p;
	int nr_entries;

	nr_entries = all_trees_same_as_cache_tree(n, dirmask, names, info);
	if (nr_entries > 0) {
		int pos = index_pos_by_traverse_info(names, info);

		if (!o->merge || df_conflicts)
			BUG("Wrong condition to get here buddy");

		/*
		 * All entries up to 'pos' must have been processed
		 * (i.e. marked CE_UNPACKED) at this point. But to be safe,
		 * save and restore cache_bottom anyway to not miss
		 * unprocessed entries before 'pos'.
		 */
		bottom = o->cache_bottom;
		ret = traverse_by_cache_tree(pos, nr_entries, n, info);
		o->cache_bottom = bottom;
		return ret;
	}

	p = names;
	while (!p->mode)
		p++;

	newinfo = *info;
	newinfo.prev = info;
	newinfo.pathspec = info->pathspec;
	newinfo.name = p->path;
	newinfo.namelen = p->pathlen;
	newinfo.mode = p->mode;
	newinfo.pathlen = st_add3(newinfo.pathlen, tree_entry_len(p), 1);
	newinfo.df_conflicts |= df_conflicts;

	/*
	 * Fetch the tree from the ODB for each peer directory in the
	 * n commits.
	 *
	 * For 2- and 3-way traversals, we try to avoid hitting the
	 * ODB twice for the same OID.  This should yield a nice speed
	 * up in checkouts and merges when the commits are similar.
	 *
	 * We don't bother doing the full O(n^2) search for larger n,
	 * because wider traversals don't happen that often and we
	 * avoid the search setup.
	 *
	 * When 2 peer OIDs are the same, we just copy the tree
	 * descriptor data.  This implicitly borrows the buffer
	 * data from the earlier cell.
	 */
	for (i = 0; i < n; i++, dirmask >>= 1) {
		if (i > 0 && are_same_oid(&names[i], &names[i - 1]))
			t[i] = t[i - 1];
		else if (i > 1 && are_same_oid(&names[i], &names[i - 2]))
			t[i] = t[i - 2];
		else {
			const struct object_id *oid = NULL;
			if (dirmask & 1)
				oid = &names[i].oid;
			buf[nr_buf++] = fill_tree_descriptor(the_repository, t + i, oid);
		}
	}

	bottom = switch_cache_bottom(&newinfo);
	ret = traverse_trees(o->src_index, n, t, &newinfo);
	restore_cache_bottom(&newinfo, bottom);

	for (i = 0; i < nr_buf; i++)
		free(buf[i]);

	return ret;
}

/*
 * Compare the traverse-path to the cache entry without actually
 * having to generate the textual representation of the traverse
 * path.
 *
 * NOTE! This *only* compares up to the size of the traverse path
 * itself - the caller needs to do the final check for the cache
 * entry having more data at the end!
 */
static int do_compare_entry_piecewise(const struct cache_entry *ce,
				      const struct traverse_info *info,
				      const char *name, size_t namelen,
				      unsigned mode)
{
	int pathlen, ce_len;
	const char *ce_name;

	if (info->prev) {
		int cmp = do_compare_entry_piecewise(ce, info->prev,
						     info->name, info->namelen,
						     info->mode);
		if (cmp)
			return cmp;
	}
	pathlen = info->pathlen;
	ce_len = ce_namelen(ce);

	/* If ce_len < pathlen then we must have previously hit "name == directory" entry */
	if (ce_len < pathlen)
		return -1;

	ce_len -= pathlen;
	ce_name = ce->name + pathlen;

	return df_name_compare(ce_name, ce_len, S_IFREG, name, namelen, mode);
}

static int do_compare_entry(const struct cache_entry *ce,
			    const struct traverse_info *info,
			    const char *name, size_t namelen,
			    unsigned mode)
{
	int pathlen, ce_len;
	const char *ce_name;
	int cmp;

	/*
	 * If we have not precomputed the traverse path, it is quicker
	 * to avoid doing so.  But if we have precomputed it,
	 * it is quicker to use the precomputed version.
	 */
	if (!info->traverse_path)
		return do_compare_entry_piecewise(ce, info, name, namelen, mode);

	cmp = strncmp(ce->name, info->traverse_path, info->pathlen);
	if (cmp)
		return cmp;

	pathlen = info->pathlen;
	ce_len = ce_namelen(ce);

	if (ce_len < pathlen)
		return -1;

	ce_len -= pathlen;
	ce_name = ce->name + pathlen;

	return df_name_compare(ce_name, ce_len, S_IFREG, name, namelen, mode);
}

static int compare_entry(const struct cache_entry *ce, const struct traverse_info *info, const struct name_entry *n)
{
	int cmp = do_compare_entry(ce, info, n->path, n->pathlen, n->mode);
	if (cmp)
		return cmp;

	/*
	 * Even if the beginning compared identically, the ce should
	 * compare as bigger than a directory leading up to it!
	 */
	return ce_namelen(ce) > traverse_path_len(info, tree_entry_len(n));
}

static int ce_in_traverse_path(const struct cache_entry *ce,
			       const struct traverse_info *info)
{
	if (!info->prev)
		return 1;
	if (do_compare_entry(ce, info->prev,
			     info->name, info->namelen, info->mode))
		return 0;
	/*
	 * If ce (blob) is the same name as the path (which is a tree
	 * we will be descending into), it won't be inside it.
	 */
	return (info->pathlen < ce_namelen(ce));
}

static struct cache_entry *create_ce_entry(const struct traverse_info *info,
	const struct name_entry *n,
	int stage,
	struct index_state *istate,
	int is_transient)
{
	size_t len = traverse_path_len(info, tree_entry_len(n));
	struct cache_entry *ce =
		is_transient ?
		make_empty_transient_cache_entry(len) :
		make_empty_cache_entry(istate, len);

	ce->ce_mode = create_ce_mode(n->mode);
	ce->ce_flags = create_ce_flags(stage);
	ce->ce_namelen = len;
	oidcpy(&ce->oid, &n->oid);
	/* len+1 because the cache_entry allocates space for NUL */
	make_traverse_path(ce->name, len + 1, info, n->path, n->pathlen);

	return ce;
}

/*
 * Note that traverse_by_cache_tree() duplicates some logic in this function
 * without actually calling it. If you change the logic here you may need to
 * check and change there as well.
 */
static int unpack_nondirectories(int n, unsigned long mask,
				 unsigned long dirmask,
				 struct cache_entry **src,
				 const struct name_entry *names,
				 const struct traverse_info *info)
{
	int i;
	struct unpack_trees_options *o = info->data;
	unsigned long conflicts = info->df_conflicts | dirmask;

	/* Do we have *only* directories? Nothing to do */
	if (mask == dirmask && !src[0])
		return 0;

	/*
	 * Ok, we've filled in up to any potential index entry in src[0],
	 * now do the rest.
	 */
	for (i = 0; i < n; i++) {
		int stage;
		unsigned int bit = 1ul << i;
		if (conflicts & bit) {
			src[i + o->merge] = o->df_conflict_entry;
			continue;
		}
		if (!(mask & bit))
			continue;
		if (!o->merge)
			stage = 0;
		else if (i + 1 < o->head_idx)
			stage = 1;
		else if (i + 1 > o->head_idx)
			stage = 3;
		else
			stage = 2;

		/*
		 * If the merge bit is set, then the cache entries are
		 * discarded in the following block.  In this case,
		 * construct "transient" cache_entries, as they are
		 * not stored in the index.  otherwise construct the
		 * cache entry from the index aware logic.
		 */
		src[i + o->merge] = create_ce_entry(info, names + i, stage, &o->result, o->merge);
	}

	if (o->merge) {
		int rc = call_unpack_fn((const struct cache_entry * const *)src,
					o);
		for (i = 0; i < n; i++) {
			struct cache_entry *ce = src[i + o->merge];
			if (ce != o->df_conflict_entry)
				discard_cache_entry(ce);
		}
		return rc;
	}

	for (i = 0; i < n; i++)
		if (src[i] && src[i] != o->df_conflict_entry)
			if (do_add_entry(o, src[i], 0, 0))
				return -1;

	return 0;
}

static int unpack_failed(struct unpack_trees_options *o, const char *message)
{
	discard_index(&o->result);
	if (!o->quiet && !o->exiting_early) {
		if (message)
			return error("%s", message);
		return -1;
	}
	return -1;
}

/*
 * The tree traversal is looking at name p.  If we have a matching entry,
 * return it.  If name p is a directory in the index, do not return
 * anything, as we will want to match it when the traversal descends into
 * the directory.
 */
static int find_cache_pos(struct traverse_info *info,
			  const char *p, size_t p_len)
{
	int pos;
	struct unpack_trees_options *o = info->data;
	struct index_state *index = o->src_index;
	int pfxlen = info->pathlen;

	for (pos = o->cache_bottom; pos < index->cache_nr; pos++) {
		const struct cache_entry *ce = index->cache[pos];
		const char *ce_name, *ce_slash;
		int cmp, ce_len;

		if (ce->ce_flags & CE_UNPACKED) {
			/*
			 * cache_bottom entry is already unpacked, so
			 * we can never match it; don't check it
			 * again.
			 */
			if (pos == o->cache_bottom)
				++o->cache_bottom;
			continue;
		}
		if (!ce_in_traverse_path(ce, info)) {
			/*
			 * Check if we can skip future cache checks
			 * (because we're already past all possible
			 * entries in the traverse path).
			 */
			if (info->traverse_path) {
				if (strncmp(ce->name, info->traverse_path,
					    info->pathlen) > 0)
					break;
			}
			continue;
		}
		ce_name = ce->name + pfxlen;
		ce_slash = strchr(ce_name, '/');
		if (ce_slash)
			ce_len = ce_slash - ce_name;
		else
			ce_len = ce_namelen(ce) - pfxlen;
		cmp = name_compare(p, p_len, ce_name, ce_len);
		/*
		 * Exact match; if we have a directory we need to
		 * delay returning it.
		 */
		if (!cmp)
			return ce_slash ? -2 - pos : pos;
		if (0 < cmp)
			continue; /* keep looking */
		/*
		 * ce_name sorts after p->path; could it be that we
		 * have files under p->path directory in the index?
		 * E.g.  ce_name == "t-i", and p->path == "t"; we may
		 * have "t/a" in the index.
		 */
		if (p_len < ce_len && !memcmp(ce_name, p, p_len) &&
		    ce_name[p_len] < '/')
			continue; /* keep looking */
		break;
	}
	return -1;
}

static struct cache_entry *find_cache_entry(struct traverse_info *info,
					    const struct name_entry *p)
{
	int pos = find_cache_pos(info, p->path, p->pathlen);
	struct unpack_trees_options *o = info->data;

	if (0 <= pos)
		return o->src_index->cache[pos];
	else
		return NULL;
}

static void debug_path(struct traverse_info *info)
{
	if (info->prev) {
		debug_path(info->prev);
		if (*info->prev->name)
			putchar('/');
	}
	printf("%s", info->name);
}

static void debug_name_entry(int i, struct name_entry *n)
{
	printf("ent#%d %06o %s\n", i,
	       n->path ? n->mode : 0,
	       n->path ? n->path : "(missing)");
}

static void debug_unpack_callback(int n,
				  unsigned long mask,
				  unsigned long dirmask,
				  struct name_entry *names,
				  struct traverse_info *info)
{
	int i;
	printf("* unpack mask %lu, dirmask %lu, cnt %d ",
	       mask, dirmask, n);
	debug_path(info);
	putchar('\n');
	for (i = 0; i < n; i++)
		debug_name_entry(i, names + i);
}

/*
 * Note that traverse_by_cache_tree() duplicates some logic in this function
 * without actually calling it. If you change the logic here you may need to
 * check and change there as well.
 */
static int unpack_callback(int n, unsigned long mask, unsigned long dirmask, struct name_entry *names, struct traverse_info *info)
{
	struct cache_entry *src[MAX_UNPACK_TREES + 1] = { NULL, };
	struct unpack_trees_options *o = info->data;
	const struct name_entry *p = names;

	/* Find first entry with a real name (we could use "mask" too) */
	while (!p->mode)
		p++;

	if (o->debug_unpack)
		debug_unpack_callback(n, mask, dirmask, names, info);

	/* Are we supposed to look at the index too? */
	if (o->merge) {
		while (1) {
			int cmp;
			struct cache_entry *ce;

			if (o->diff_index_cached)
				ce = next_cache_entry(o);
			else
				ce = find_cache_entry(info, p);

			if (!ce)
				break;
			cmp = compare_entry(ce, info, p);
			if (cmp < 0) {
				if (unpack_index_entry(ce, o) < 0)
					return unpack_failed(o, NULL);
				continue;
			}
			if (!cmp) {
				if (ce_stage(ce)) {
					/*
					 * If we skip unmerged index
					 * entries, we'll skip this
					 * entry *and* the tree
					 * entries associated with it!
					 */
					if (o->skip_unmerged) {
						add_same_unmerged(ce, o);
						return mask;
					}
				}
				src[0] = ce;
			}
			break;
		}
	}

	if (unpack_nondirectories(n, mask, dirmask, src, names, info) < 0)
		return -1;

	if (o->merge && src[0]) {
		if (ce_stage(src[0]))
			mark_ce_used_same_name(src[0], o);
		else
			mark_ce_used(src[0], o);
	}

	/* Now handle any directories.. */
	if (dirmask) {
		/* special case: "diff-index --cached" looking at a tree */
		if (o->diff_index_cached &&
		    n == 1 && dirmask == 1 && S_ISDIR(names->mode)) {
			int matches;
			matches = cache_tree_matches_traversal(o->src_index->cache_tree,
							       names, info);
			/*
			 * Everything under the name matches; skip the
			 * entire hierarchy.  diff_index_cached codepath
			 * special cases D/F conflicts in such a way that
			 * it does not do any look-ahead, so this is safe.
			 */
			if (matches) {
				o->cache_bottom += matches;
				return mask;
			}
		}

		if (traverse_trees_recursive(n, dirmask, mask & ~dirmask,
					     names, info) < 0)
			return -1;
		return mask;
	}

	return mask;
}

static int clear_ce_flags_1(struct index_state *istate,
			    struct cache_entry **cache, int nr,
			    struct strbuf *prefix,
			    int select_mask, int clear_mask,
			    struct pattern_list *pl,
			    enum pattern_match_result default_match,
			    int progress_nr);

/* Whole directory matching */
static int clear_ce_flags_dir(struct index_state *istate,
			      struct cache_entry **cache, int nr,
			      struct strbuf *prefix,
			      char *basename,
			      int select_mask, int clear_mask,
			      struct pattern_list *pl,
			      enum pattern_match_result default_match,
			      int progress_nr)
{
	struct cache_entry **cache_end;
	int dtype = DT_DIR;
	int rc;
	enum pattern_match_result ret, orig_ret;
	orig_ret = path_matches_pattern_list(prefix->buf, prefix->len,
					     basename, &dtype, pl, istate);

	strbuf_addch(prefix, '/');

	/* If undecided, use matching result of parent dir in defval */
	if (orig_ret == UNDECIDED)
		ret = default_match;
	else
		ret = orig_ret;

	for (cache_end = cache; cache_end != cache + nr; cache_end++) {
		struct cache_entry *ce = *cache_end;
		if (strncmp(ce->name, prefix->buf, prefix->len))
			break;
	}

	if (pl->use_cone_patterns && orig_ret == MATCHED_RECURSIVE) {
		struct cache_entry **ce = cache;
		rc = cache_end - cache;

		while (ce < cache_end) {
			(*ce)->ce_flags &= ~clear_mask;
			ce++;
		}
	} else if (pl->use_cone_patterns && orig_ret == NOT_MATCHED) {
		rc = cache_end - cache;
	} else {
		rc = clear_ce_flags_1(istate, cache, cache_end - cache,
				      prefix,
				      select_mask, clear_mask,
				      pl, ret,
				      progress_nr);
	}

	strbuf_setlen(prefix, prefix->len - 1);
	return rc;
}

/*
 * Traverse the index, find every entry that matches according to
 * o->pl. Do "ce_flags &= ~clear_mask" on those entries. Return the
 * number of traversed entries.
 *
 * If select_mask is non-zero, only entries whose ce_flags has on of
 * those bits enabled are traversed.
 *
 * cache	: pointer to an index entry
 * prefix_len	: an offset to its path
 *
 * The current path ("prefix") including the trailing '/' is
 *   cache[0]->name[0..(prefix_len-1)]
 * Top level path has prefix_len zero.
 */
static int clear_ce_flags_1(struct index_state *istate,
			    struct cache_entry **cache, int nr,
			    struct strbuf *prefix,
			    int select_mask, int clear_mask,
			    struct pattern_list *pl,
			    enum pattern_match_result default_match,
			    int progress_nr)
{
	struct cache_entry **cache_end = nr ? cache + nr : cache;

	/*
	 * Process all entries that have the given prefix and meet
	 * select_mask condition
	 */
	while(cache != cache_end) {
		struct cache_entry *ce = *cache;
		const char *name, *slash;
		int len, dtype;
		enum pattern_match_result ret;

		display_progress(istate->progress, progress_nr);

		if (select_mask && !(ce->ce_flags & select_mask)) {
			cache++;
			progress_nr++;
			continue;
		}

		/* if it's not in the virtual file system, exit early */
		if (core_virtualfilesystem) {
			if (is_included_in_virtualfilesystem(ce->name, ce->ce_namelen) > 0)
				ce->ce_flags &= ~clear_mask;
			cache++;
			continue;
		}

		if (prefix->len && strncmp(ce->name, prefix->buf, prefix->len))
			break;

		name = ce->name + prefix->len;
		slash = strchr(name, '/');

		/* If it's a directory, try whole directory match first */
		if (slash) {
			int processed;

			len = slash - name;
			strbuf_add(prefix, name, len);

			processed = clear_ce_flags_dir(istate, cache, cache_end - cache,
						       prefix,
						       prefix->buf + prefix->len - len,
						       select_mask, clear_mask,
						       pl, default_match,
						       progress_nr);

			/* clear_c_f_dir eats a whole dir already? */
			if (processed) {
				cache += processed;
				progress_nr += processed;
				strbuf_setlen(prefix, prefix->len - len);
				continue;
			}

			strbuf_addch(prefix, '/');
			processed = clear_ce_flags_1(istate, cache, cache_end - cache,
						     prefix,
						     select_mask, clear_mask, pl,
						     default_match, progress_nr);

			cache += processed;
			progress_nr += processed;

			strbuf_setlen(prefix, prefix->len - len - 1);
			continue;
		}

		/* Non-directory */
		dtype = ce_to_dtype(ce);
		ret = path_matches_pattern_list(ce->name,
						ce_namelen(ce),
						name, &dtype, pl, istate);
		if (ret == UNDECIDED)
			ret = default_match;
		if (ret == MATCHED || ret == MATCHED_RECURSIVE)
			ce->ce_flags &= ~clear_mask;
		cache++;
		progress_nr++;
	}

	display_progress(istate->progress, progress_nr);
	return nr - (cache_end - cache);
}

static int clear_ce_flags(struct index_state *istate,
			  int select_mask, int clear_mask,
			  struct pattern_list *pl,
			  int show_progress)
{
	static struct strbuf prefix = STRBUF_INIT;
	char label[100];
	int rval;

	strbuf_reset(&prefix);
	if (show_progress)
		istate->progress = start_delayed_progress(
					_("Updating index flags"),
					istate->cache_nr);

	xsnprintf(label, sizeof(label), "clear_ce_flags/0x%08lx_0x%08lx",
		  (unsigned long)select_mask, (unsigned long)clear_mask);
	trace2_region_enter("unpack_trees", label, the_repository);
	rval = clear_ce_flags_1(istate,
				istate->cache,
				istate->cache_nr,
				&prefix,
				select_mask, clear_mask,
				pl, 0, 0);
	trace2_region_leave("unpack_trees", label, the_repository);

	stop_progress(&istate->progress);
	return rval;
}

/*
 * Set/Clear CE_NEW_SKIP_WORKTREE according to $GIT_DIR/info/sparse-checkout
 */
static void mark_new_skip_worktree(struct pattern_list *pl,
				   struct index_state *istate,
				   int select_flag, int skip_wt_flag,
				   int show_progress)
{
	int i;

	/*
	 * 1. Pretend the narrowest worktree: only unmerged entries
	 * are checked out
	 */
	for (i = 0; i < istate->cache_nr; i++) {
		struct cache_entry *ce = istate->cache[i];

		if (select_flag && !(ce->ce_flags & select_flag))
			continue;

		if (!ce_stage(ce) && !(ce->ce_flags & CE_CONFLICTED))
			ce->ce_flags |= skip_wt_flag;
		else
			ce->ce_flags &= ~skip_wt_flag;
	}

	/*
	 * 2. Widen worktree according to sparse-checkout file.
	 * Matched entries will have skip_wt_flag cleared (i.e. "in")
	 */
	enable_fscache(istate->cache_nr);
	clear_ce_flags(istate, select_flag, skip_wt_flag, pl, show_progress);
	disable_fscache();
}

static void populate_from_existing_patterns(struct unpack_trees_options *o,
					    struct pattern_list *pl)
{
	char *sparse = git_pathdup("info/sparse-checkout");

	pl->use_cone_patterns = core_sparse_checkout_cone;
	if (add_patterns_from_file_to_list(sparse, "", 0, pl, NULL) < 0)
		o->skip_sparse_checkout = 1;
	else
		o->pl = pl;
	free(sparse);
}


static int verify_absent(const struct cache_entry *,
			 enum unpack_trees_error_types,
			 struct unpack_trees_options *);
/*
 * N-way merge "len" trees.  Returns 0 on success, -1 on failure to manipulate the
 * resulting index, -2 on failure to reflect the changes to the work tree.
 *
 * CE_ADDED, CE_UNPACKED and CE_NEW_SKIP_WORKTREE are used internally
 */
int unpack_trees(unsigned len, struct tree_desc *t, struct unpack_trees_options *o)
{
	int i, ret;
	static struct cache_entry *dfc;
	struct pattern_list pl;
<<<<<<< HEAD
	unsigned long nr_unpack_entry_at_start;
=======
	int free_pattern_list = 0;
>>>>>>> 0eeb3be4

	if (len > MAX_UNPACK_TREES)
		die("unpack_trees takes at most %d trees", MAX_UNPACK_TREES);

	trace2_region_enter("unpack_trees", "unpack_trees", NULL);
	nr_unpack_entry_at_start = get_nr_unpack_entry();

	trace_performance_enter();
	if (!core_apply_sparse_checkout || !o->update)
		o->skip_sparse_checkout = 1;
	if (!o->skip_sparse_checkout && !o->pl) {
<<<<<<< HEAD
		char *sparse = git_pathdup("info/sparse-checkout");
		pl.use_cone_patterns = core_sparse_checkout_cone;
		if (core_virtualfilesystem)
			o->pl = &pl;
		else if (add_patterns_from_file_to_list(sparse, "", 0, &pl, NULL) < 0)
			o->skip_sparse_checkout = 1;
		else {
			char *sparse = git_pathdup("info/sparse-checkout");
			if (add_patterns_from_file_to_list(sparse, "", 0, &pl, NULL) < 0)
				o->skip_sparse_checkout = 1;
			else
				o->pl = &pl;
			free(sparse);
		}
=======
		memset(&pl, 0, sizeof(pl));
		free_pattern_list = 1;
		populate_from_existing_patterns(o, &pl);
>>>>>>> 0eeb3be4
	}

	memset(&o->result, 0, sizeof(o->result));
	o->result.initialized = 1;
	o->result.timestamp.sec = o->src_index->timestamp.sec;
	o->result.timestamp.nsec = o->src_index->timestamp.nsec;
	o->result.version = o->src_index->version;
	if (!o->src_index->split_index) {
		o->result.split_index = NULL;
	} else if (o->src_index == o->dst_index) {
		/*
		 * o->dst_index (and thus o->src_index) will be discarded
		 * and overwritten with o->result at the end of this function,
		 * so just use src_index's split_index to avoid having to
		 * create a new one.
		 */
		o->result.split_index = o->src_index->split_index;
		o->result.split_index->refcount++;
	} else {
		o->result.split_index = init_split_index(&o->result);
	}
	oidcpy(&o->result.oid, &o->src_index->oid);
	o->merge_size = len;
	mark_all_ce_unused(o->src_index);

	if (o->src_index->fsmonitor_last_update)
		o->result.fsmonitor_last_update = o->src_index->fsmonitor_last_update;

	/*
	 * Sparse checkout loop #1: set NEW_SKIP_WORKTREE on existing entries
	 */
	if (!o->skip_sparse_checkout)
		mark_new_skip_worktree(o->pl, o->src_index, 0,
				       CE_NEW_SKIP_WORKTREE, o->verbose_update);

	if (!dfc)
		dfc = xcalloc(1, cache_entry_size(0));
	o->df_conflict_entry = dfc;

	if (len) {
		const char *prefix = o->prefix ? o->prefix : "";
		struct traverse_info info;

		setup_traverse_info(&info, prefix);
		info.fn = unpack_callback;
		info.data = o;
		info.show_all_errors = o->show_all_errors;
		info.pathspec = o->pathspec;

		if (o->prefix) {
			/*
			 * Unpack existing index entries that sort before the
			 * prefix the tree is spliced into.  Note that o->merge
			 * is always true in this case.
			 */
			while (1) {
				struct cache_entry *ce = next_cache_entry(o);
				if (!ce)
					break;
				if (ce_in_traverse_path(ce, &info))
					break;
				if (unpack_index_entry(ce, o) < 0)
					goto return_failed;
			}
		}

		trace_performance_enter();
		trace2_region_enter("unpack_trees", "traverse_trees", the_repository);
		ret = traverse_trees(o->src_index, len, t, &info);
		trace2_region_leave("unpack_trees", "traverse_trees", the_repository);
		trace_performance_leave("traverse_trees");
		if (ret < 0)
			goto return_failed;
	}

	/* Any left-over entries in the index? */
	if (o->merge) {
		while (1) {
			struct cache_entry *ce = next_cache_entry(o);
			if (!ce)
				break;
			if (unpack_index_entry(ce, o) < 0)
				goto return_failed;
		}
	}
	mark_all_ce_unused(o->src_index);

	if (o->trivial_merges_only && o->nontrivial_merge) {
		ret = unpack_failed(o, "Merge requires file-level merging");
		goto done;
	}

	if (!o->skip_sparse_checkout) {
		int empty_worktree = 1;

		/*
		 * Sparse checkout loop #2: set NEW_SKIP_WORKTREE on entries not in loop #1
		 * If they will have NEW_SKIP_WORKTREE, also set CE_SKIP_WORKTREE
		 * so apply_sparse_checkout() won't attempt to remove it from worktree
		 */
		mark_new_skip_worktree(o->pl, &o->result,
				       CE_ADDED, CE_SKIP_WORKTREE | CE_NEW_SKIP_WORKTREE,
				       o->verbose_update);

		ret = 0;
		for (i = 0; i < o->result.cache_nr; i++) {
			struct cache_entry *ce = o->result.cache[i];

			/*
			 * Entries marked with CE_ADDED in merged_entry() do not have
			 * verify_absent() check (the check is effectively disabled
			 * because CE_NEW_SKIP_WORKTREE is set unconditionally).
			 *
			 * Do the real check now because we have had
			 * correct CE_NEW_SKIP_WORKTREE
			 */
			if (ce->ce_flags & CE_ADDED &&
			    verify_absent(ce, WARNING_SPARSE_ORPHANED_NOT_OVERWRITTEN, o))
				ret = 1;

			if (apply_sparse_checkout(&o->result, ce, o))
				ret = 1;

			if (!ce_skip_worktree(ce))
				empty_worktree = 0;
		}
		/*
		 * Sparse checkout is meant to narrow down checkout area
		 * but it does not make sense to narrow down to empty working
		 * tree. This is usually a mistake in sparse checkout rules.
		 * Do not allow users to do that.
		 */
		if (o->result.cache_nr && empty_worktree) {
			ret = unpack_failed(o, "Sparse checkout leaves no entry on working directory");
			goto done;
		}
		if (ret == 1) {
			/*
			 * Inability to sparsify or de-sparsify individual
			 * paths is not an error, but just a warning.
			 */
			if (o->show_all_errors)
				display_warning_msgs(o);
			ret = 0;
		}
	}

	ret = check_updates(o, &o->result) ? (-2) : 0;
	if (o->dst_index) {
		move_index_extensions(&o->result, o->src_index);
		if (!ret) {
			if (git_env_bool("GIT_TEST_CHECK_CACHE_TREE", 0))
				cache_tree_verify(the_repository, &o->result);
			if (!o->result.cache_tree)
				o->result.cache_tree = cache_tree();
			if (!cache_tree_fully_valid(o->result.cache_tree))
				cache_tree_update(&o->result,
						  WRITE_TREE_SILENT |
						  WRITE_TREE_REPAIR);
		}

		o->result.updated_workdir = 1;
		discard_index(o->dst_index);
		*o->dst_index = o->result;
	} else {
		discard_index(&o->result);
	}
	o->src_index = NULL;

done:
	if (free_pattern_list)
		clear_pattern_list(&pl);
<<<<<<< HEAD
	trace2_data_intmax("unpack_trees", NULL, "unpack_trees/nr_unpack_entries",
			   (intmax_t)(get_nr_unpack_entry() - nr_unpack_entry_at_start));
	trace2_region_leave("unpack_trees", "unpack_trees", NULL);
=======
	trace_performance_leave("unpack_trees");
>>>>>>> 0eeb3be4
	return ret;

return_failed:
	if (o->show_all_errors)
		display_error_msgs(o);
	mark_all_ce_unused(o->src_index);
	ret = unpack_failed(o, NULL);
	if (o->exiting_early)
		ret = 0;
	goto done;
}

/*
 * Update SKIP_WORKTREE bits according to sparsity patterns, and update
 * working directory to match.
 *
 * CE_NEW_SKIP_WORKTREE is used internally.
 */
enum update_sparsity_result update_sparsity(struct unpack_trees_options *o)
{
	enum update_sparsity_result ret = UPDATE_SPARSITY_SUCCESS;
	struct pattern_list pl;
	int i, empty_worktree;
	unsigned old_show_all_errors;
	int free_pattern_list = 0;

	old_show_all_errors = o->show_all_errors;
	o->show_all_errors = 1;

	/* Sanity checks */
	if (!o->update || o->index_only || o->skip_sparse_checkout)
		BUG("update_sparsity() is for reflecting sparsity patterns in working directory");
	if (o->src_index != o->dst_index || o->fn)
		BUG("update_sparsity() called wrong");

	trace_performance_enter();

	/* If we weren't given patterns, use the recorded ones */
	if (!o->pl) {
		memset(&pl, 0, sizeof(pl));
		free_pattern_list = 1;
		populate_from_existing_patterns(o, &pl);
		if (o->skip_sparse_checkout)
			goto skip_sparse_checkout;
	}

	/* Set NEW_SKIP_WORKTREE on existing entries. */
	mark_all_ce_unused(o->src_index);
	mark_new_skip_worktree(o->pl, o->src_index, 0,
			       CE_NEW_SKIP_WORKTREE, o->verbose_update);

	/* Then loop over entries and update/remove as needed */
	ret = UPDATE_SPARSITY_SUCCESS;
	empty_worktree = 1;
	for (i = 0; i < o->src_index->cache_nr; i++) {
		struct cache_entry *ce = o->src_index->cache[i];


		if (ce_stage(ce)) {
			/* -1 because for loop will increment by 1 */
			i += warn_conflicted_path(o->src_index, i, o) - 1;
			ret = UPDATE_SPARSITY_WARNINGS;
			continue;
		}

		if (apply_sparse_checkout(o->src_index, ce, o))
			ret = UPDATE_SPARSITY_WARNINGS;

		if (!ce_skip_worktree(ce))
			empty_worktree = 0;
	}

	/*
	 * Sparse checkout is meant to narrow down checkout area
	 * but it does not make sense to narrow down to empty working
	 * tree. This is usually a mistake in sparse checkout rules.
	 * Do not allow users to do that.
	 */
	if (o->src_index->cache_nr && empty_worktree) {
		unpack_failed(o, "Sparse checkout leaves no entry on working directory");
		ret = UPDATE_SPARSITY_INDEX_UPDATE_FAILURES;
		goto done;
	}

skip_sparse_checkout:
	if (check_updates(o, o->src_index))
		ret = UPDATE_SPARSITY_WORKTREE_UPDATE_FAILURES;

done:
	display_warning_msgs(o);
	o->show_all_errors = old_show_all_errors;
	if (free_pattern_list)
		clear_pattern_list(&pl);
	trace_performance_leave("update_sparsity");
	return ret;
}

/* Here come the merge functions */

static int reject_merge(const struct cache_entry *ce,
			struct unpack_trees_options *o)
{
	return add_rejected_path(o, ERROR_WOULD_OVERWRITE, ce->name);
}

static int same(const struct cache_entry *a, const struct cache_entry *b)
{
	if (!!a != !!b)
		return 0;
	if (!a && !b)
		return 1;
	if ((a->ce_flags | b->ce_flags) & CE_CONFLICTED)
		return 0;
	return a->ce_mode == b->ce_mode &&
	       oideq(&a->oid, &b->oid);
}


/*
 * When a CE gets turned into an unmerged entry, we
 * want it to be up-to-date
 */
static int verify_uptodate_1(const struct cache_entry *ce,
			     struct unpack_trees_options *o,
			     enum unpack_trees_error_types error_type)
{
	struct stat st;

	if (o->index_only)
		return 0;

	/*
	 * CE_VALID and CE_SKIP_WORKTREE cheat, we better check again
	 * if this entry is truly up-to-date because this file may be
	 * overwritten.
	 */
	if ((ce->ce_flags & CE_VALID) || ce_skip_worktree(ce))
		; /* keep checking */
	else if (o->reset || ce_uptodate(ce))
		return 0;

	if (!lstat(ce->name, &st)) {
		int flags = CE_MATCH_IGNORE_VALID|CE_MATCH_IGNORE_SKIP_WORKTREE;
		unsigned changed = ie_match_stat(o->src_index, ce, &st, flags);

		if (submodule_from_ce(ce)) {
			int r = check_submodule_move_head(ce,
				"HEAD", oid_to_hex(&ce->oid), o);
			if (r)
				return add_rejected_path(o, error_type, ce->name);
			return 0;
		}

		if (!changed)
			return 0;
		/*
		 * Historic default policy was to allow submodule to be out
		 * of sync wrt the superproject index. If the submodule was
		 * not considered interesting above, we don't care here.
		 */
		if (S_ISGITLINK(ce->ce_mode))
			return 0;

		errno = 0;
	}
	if (errno == ENOENT)
		return 0;
	return add_rejected_path(o, error_type, ce->name);
}

int verify_uptodate(const struct cache_entry *ce,
		    struct unpack_trees_options *o)
{
	if (!o->skip_sparse_checkout && (ce->ce_flags & CE_NEW_SKIP_WORKTREE))
		return 0;
	return verify_uptodate_1(ce, o, ERROR_NOT_UPTODATE_FILE);
}

static int verify_uptodate_sparse(const struct cache_entry *ce,
				  struct unpack_trees_options *o)
{
	return verify_uptodate_1(ce, o, WARNING_SPARSE_NOT_UPTODATE_FILE);
}

/*
 * TODO: We should actually invalidate o->result, not src_index [1].
 * But since cache tree and untracked cache both are not copied to
 * o->result until unpacking is complete, we invalidate them on
 * src_index instead with the assumption that they will be copied to
 * dst_index at the end.
 *
 * [1] src_index->cache_tree is also used in unpack_callback() so if
 * we invalidate o->result, we need to update it to use
 * o->result.cache_tree as well.
 */
static void invalidate_ce_path(const struct cache_entry *ce,
			       struct unpack_trees_options *o)
{
	if (!ce)
		return;
	cache_tree_invalidate_path(o->src_index, ce->name);
	untracked_cache_invalidate_path(o->src_index, ce->name, 1);
}

/*
 * Check that checking out ce->sha1 in subdir ce->name is not
 * going to overwrite any working files.
 *
 * Currently, git does not checkout subprojects during a superproject
 * checkout, so it is not going to overwrite anything.
 */
static int verify_clean_submodule(const char *old_sha1,
				  const struct cache_entry *ce,
				  struct unpack_trees_options *o)
{
	if (!submodule_from_ce(ce))
		return 0;

	return check_submodule_move_head(ce, old_sha1,
					 oid_to_hex(&ce->oid), o);
}

static int verify_clean_subdirectory(const struct cache_entry *ce,
				     struct unpack_trees_options *o)
{
	/*
	 * we are about to extract "ce->name"; we would not want to lose
	 * anything in the existing directory there.
	 */
	int namelen;
	int i;
	struct dir_struct d;
	char *pathbuf;
	int cnt = 0;

	if (S_ISGITLINK(ce->ce_mode)) {
		struct object_id oid;
		int sub_head = resolve_gitlink_ref(ce->name, "HEAD", &oid);
		/*
		 * If we are not going to update the submodule, then
		 * we don't care.
		 */
		if (!sub_head && oideq(&oid, &ce->oid))
			return 0;
		return verify_clean_submodule(sub_head ? NULL : oid_to_hex(&oid),
					      ce, o);
	}

	/*
	 * First let's make sure we do not have a local modification
	 * in that directory.
	 */
	namelen = ce_namelen(ce);
	for (i = locate_in_src_index(ce, o);
	     i < o->src_index->cache_nr;
	     i++) {
		struct cache_entry *ce2 = o->src_index->cache[i];
		int len = ce_namelen(ce2);
		if (len < namelen ||
		    strncmp(ce->name, ce2->name, namelen) ||
		    ce2->name[namelen] != '/')
			break;
		/*
		 * ce2->name is an entry in the subdirectory to be
		 * removed.
		 */
		if (!ce_stage(ce2)) {
			if (verify_uptodate(ce2, o))
				return -1;
			add_entry(o, ce2, CE_REMOVE, 0);
			invalidate_ce_path(ce, o);
			mark_ce_used(ce2, o);
		}
		cnt++;
	}

	/*
	 * Then we need to make sure that we do not lose a locally
	 * present file that is not ignored.
	 */
	pathbuf = xstrfmt("%.*s/", namelen, ce->name);

	memset(&d, 0, sizeof(d));
	if (o->dir)
		d.exclude_per_dir = o->dir->exclude_per_dir;
	i = read_directory(&d, o->src_index, pathbuf, namelen+1, NULL);
	if (i)
		return add_rejected_path(o, ERROR_NOT_UPTODATE_DIR, ce->name);
	free(pathbuf);
	return cnt;
}

/*
 * This gets called when there was no index entry for the tree entry 'dst',
 * but we found a file in the working tree that 'lstat()' said was fine,
 * and we're on a case-insensitive filesystem.
 *
 * See if we can find a case-insensitive match in the index that also
 * matches the stat information, and assume it's that other file!
 */
static int icase_exists(struct unpack_trees_options *o, const char *name, int len, struct stat *st)
{
	const struct cache_entry *src;

	src = index_file_exists(o->src_index, name, len, 1);
	return src && !ie_match_stat(o->src_index, src, st, CE_MATCH_IGNORE_VALID|CE_MATCH_IGNORE_SKIP_WORKTREE);
}

static int check_ok_to_remove(const char *name, int len, int dtype,
			      const struct cache_entry *ce, struct stat *st,
			      enum unpack_trees_error_types error_type,
			      struct unpack_trees_options *o)
{
	const struct cache_entry *result;

	/*
	 * It may be that the 'lstat()' succeeded even though
	 * target 'ce' was absent, because there is an old
	 * entry that is different only in case..
	 *
	 * Ignore that lstat() if it matches.
	 */
	if (ignore_case && icase_exists(o, name, len, st))
		return 0;

	if (o->dir &&
	    is_excluded(o->dir, o->src_index, name, &dtype))
		/*
		 * ce->name is explicitly excluded, so it is Ok to
		 * overwrite it.
		 */
		return 0;
	if (S_ISDIR(st->st_mode)) {
		/*
		 * We are checking out path "foo" and
		 * found "foo/." in the working tree.
		 * This is tricky -- if we have modified
		 * files that are in "foo/" we would lose
		 * them.
		 */
		if (verify_clean_subdirectory(ce, o) < 0)
			return -1;
		return 0;
	}

	/*
	 * The previous round may already have decided to
	 * delete this path, which is in a subdirectory that
	 * is being replaced with a blob.
	 */
	result = index_file_exists(&o->result, name, len, 0);
	if (result) {
		if (result->ce_flags & CE_REMOVE)
			return 0;
	}

	return add_rejected_path(o, error_type, name);
}

/*
 * We do not want to remove or overwrite a working tree file that
 * is not tracked, unless it is ignored.
 */
static int verify_absent_1(const struct cache_entry *ce,
			   enum unpack_trees_error_types error_type,
			   struct unpack_trees_options *o)
{
	int len;
	struct stat st;

	if (o->index_only || o->reset || !o->update)
		return 0;

	len = check_leading_path(ce->name, ce_namelen(ce));
	if (!len)
		return 0;
	else if (len > 0) {
		char *path;
		int ret;

		path = xmemdupz(ce->name, len);
		if (lstat(path, &st))
			ret = error_errno("cannot stat '%s'", path);
		else {
			if (submodule_from_ce(ce))
				ret = check_submodule_move_head(ce,
								oid_to_hex(&ce->oid),
								NULL, o);
			else
				ret = check_ok_to_remove(path, len, DT_UNKNOWN, NULL,
							 &st, error_type, o);
		}
		free(path);
		return ret;
	} else if (lstat(ce->name, &st)) {
		if (errno != ENOENT)
			return error_errno("cannot stat '%s'", ce->name);
		return 0;
	} else {
		if (submodule_from_ce(ce))
			return check_submodule_move_head(ce, oid_to_hex(&ce->oid),
							 NULL, o);

		return check_ok_to_remove(ce->name, ce_namelen(ce),
					  ce_to_dtype(ce), ce, &st,
					  error_type, o);
	}
}

static int verify_absent(const struct cache_entry *ce,
			 enum unpack_trees_error_types error_type,
			 struct unpack_trees_options *o)
{
	if (!o->skip_sparse_checkout && (ce->ce_flags & CE_NEW_SKIP_WORKTREE))
		return 0;
	return verify_absent_1(ce, error_type, o);
}

static int verify_absent_sparse(const struct cache_entry *ce,
				enum unpack_trees_error_types error_type,
				struct unpack_trees_options *o)
{
	return verify_absent_1(ce, error_type, o);
}

static int merged_entry(const struct cache_entry *ce,
			const struct cache_entry *old,
			struct unpack_trees_options *o)
{
	int update = CE_UPDATE;
	struct cache_entry *merge = dup_cache_entry(ce, &o->result);

	if (!old) {
		/*
		 * New index entries. In sparse checkout, the following
		 * verify_absent() will be delayed until after
		 * traverse_trees() finishes in unpack_trees(), then:
		 *
		 *  - CE_NEW_SKIP_WORKTREE will be computed correctly
		 *  - verify_absent() be called again, this time with
		 *    correct CE_NEW_SKIP_WORKTREE
		 *
		 * verify_absent() call here does nothing in sparse
		 * checkout (i.e. o->skip_sparse_checkout == 0)
		 */
		update |= CE_ADDED;
		merge->ce_flags |= CE_NEW_SKIP_WORKTREE;

		if (verify_absent(merge,
				  ERROR_WOULD_LOSE_UNTRACKED_OVERWRITTEN, o)) {
			discard_cache_entry(merge);
			return -1;
		}
		invalidate_ce_path(merge, o);

		if (submodule_from_ce(ce)) {
			int ret = check_submodule_move_head(ce, NULL,
							    oid_to_hex(&ce->oid),
							    o);
			if (ret)
				return ret;
		}

	} else if (!(old->ce_flags & CE_CONFLICTED)) {
		/*
		 * See if we can re-use the old CE directly?
		 * That way we get the uptodate stat info.
		 *
		 * This also removes the UPDATE flag on a match; otherwise
		 * we will end up overwriting local changes in the work tree.
		 */
		if (same(old, merge)) {
			copy_cache_entry(merge, old);
			update = 0;
		} else {
			if (verify_uptodate(old, o)) {
				discard_cache_entry(merge);
				return -1;
			}
			/* Migrate old flags over */
			update |= old->ce_flags & (CE_SKIP_WORKTREE | CE_NEW_SKIP_WORKTREE);
			invalidate_ce_path(old, o);
		}

		if (submodule_from_ce(ce)) {
			int ret = check_submodule_move_head(ce, oid_to_hex(&old->oid),
							    oid_to_hex(&ce->oid),
							    o);
			if (ret)
				return ret;
		}
	} else {
		/*
		 * Previously unmerged entry left as an existence
		 * marker by read_index_unmerged();
		 */
		invalidate_ce_path(old, o);
	}

	if (do_add_entry(o, merge, update, CE_STAGEMASK) < 0)
		return -1;
	return 1;
}

static int deleted_entry(const struct cache_entry *ce,
			 const struct cache_entry *old,
			 struct unpack_trees_options *o)
{
	/* Did it exist in the index? */
	if (!old) {
		if (verify_absent(ce, ERROR_WOULD_LOSE_UNTRACKED_REMOVED, o))
			return -1;
		return 0;
	}
	if (!(old->ce_flags & CE_CONFLICTED) && verify_uptodate(old, o))
		return -1;

	/*
	 * When marking entries to remove from the index and the working
	 * directory this option will take into account what the
	 * skip-worktree bit was set to so that if the entry has the
	 * skip-worktree bit set it will not be removed from the working
	 * directory.  This will allow virtualized working directories to
	 * detect the change to HEAD and use the new commit tree to show
	 * the files that are in the working directory.
	 *
	 * old is the cache_entry that will have the skip-worktree bit set
	 * which will need to be preserved when the CE_REMOVE entry is added
	 */
	if (gvfs_config_is_set(GVFS_NO_DELETE_OUTSIDE_SPARSECHECKOUT) &&
		old &&
		old->ce_flags & CE_SKIP_WORKTREE) {
		add_entry(o, old, CE_REMOVE, 0);
		invalidate_ce_path(old, o);
		return 1;
	}

	add_entry(o, ce, CE_REMOVE, 0);
	invalidate_ce_path(ce, o);
	return 1;
}

static int keep_entry(const struct cache_entry *ce,
		      struct unpack_trees_options *o)
{
	add_entry(o, ce, 0, 0);
	if (ce_stage(ce))
		invalidate_ce_path(ce, o);
	return 1;
}

#if DBRT_DEBUG
static void show_stage_entry(FILE *o,
			     const char *label, const struct cache_entry *ce)
{
	if (!ce)
		fprintf(o, "%s (missing)\n", label);
	else
		fprintf(o, "%s%06o %s %d\t%s\n",
			label,
			ce->ce_mode,
			oid_to_hex(&ce->oid),
			ce_stage(ce),
			ce->name);
}
#endif

int threeway_merge(const struct cache_entry * const *stages,
		   struct unpack_trees_options *o)
{
	const struct cache_entry *index;
	const struct cache_entry *head;
	const struct cache_entry *remote = stages[o->head_idx + 1];
	int count;
	int head_match = 0;
	int remote_match = 0;

	int df_conflict_head = 0;
	int df_conflict_remote = 0;

	int any_anc_missing = 0;
	int no_anc_exists = 1;
	int i;

	for (i = 1; i < o->head_idx; i++) {
		if (!stages[i] || stages[i] == o->df_conflict_entry)
			any_anc_missing = 1;
		else
			no_anc_exists = 0;
	}

	index = stages[0];
	head = stages[o->head_idx];

	if (head == o->df_conflict_entry) {
		df_conflict_head = 1;
		head = NULL;
	}

	if (remote == o->df_conflict_entry) {
		df_conflict_remote = 1;
		remote = NULL;
	}

	/*
	 * First, if there's a #16 situation, note that to prevent #13
	 * and #14.
	 */
	if (!same(remote, head)) {
		for (i = 1; i < o->head_idx; i++) {
			if (same(stages[i], head)) {
				head_match = i;
			}
			if (same(stages[i], remote)) {
				remote_match = i;
			}
		}
	}

	/*
	 * We start with cases where the index is allowed to match
	 * something other than the head: #14(ALT) and #2ALT, where it
	 * is permitted to match the result instead.
	 */
	/* #14, #14ALT, #2ALT */
	if (remote && !df_conflict_head && head_match && !remote_match) {
		if (index && !same(index, remote) && !same(index, head))
			return reject_merge(index, o);
		return merged_entry(remote, index, o);
	}
	/*
	 * If we have an entry in the index cache, then we want to
	 * make sure that it matches head.
	 */
	if (index && !same(index, head))
		return reject_merge(index, o);

	if (head) {
		/* #5ALT, #15 */
		if (same(head, remote))
			return merged_entry(head, index, o);
		/* #13, #3ALT */
		if (!df_conflict_remote && remote_match && !head_match)
			return merged_entry(head, index, o);
	}

	/* #1 */
	if (!head && !remote && any_anc_missing)
		return 0;

	/*
	 * Under the "aggressive" rule, we resolve mostly trivial
	 * cases that we historically had git-merge-one-file resolve.
	 */
	if (o->aggressive) {
		int head_deleted = !head;
		int remote_deleted = !remote;
		const struct cache_entry *ce = NULL;

		if (index)
			ce = index;
		else if (head)
			ce = head;
		else if (remote)
			ce = remote;
		else {
			for (i = 1; i < o->head_idx; i++) {
				if (stages[i] && stages[i] != o->df_conflict_entry) {
					ce = stages[i];
					break;
				}
			}
		}

		/*
		 * Deleted in both.
		 * Deleted in one and unchanged in the other.
		 */
		if ((head_deleted && remote_deleted) ||
		    (head_deleted && remote && remote_match) ||
		    (remote_deleted && head && head_match)) {
			if (index)
				return deleted_entry(index, index, o);
			if (ce && !head_deleted) {
				if (verify_absent(ce, ERROR_WOULD_LOSE_UNTRACKED_REMOVED, o))
					return -1;
			}
			return 0;
		}
		/*
		 * Added in both, identically.
		 */
		if (no_anc_exists && head && remote && same(head, remote))
			return merged_entry(head, index, o);

	}

	/* Below are "no merge" cases, which require that the index be
	 * up-to-date to avoid the files getting overwritten with
	 * conflict resolution files.
	 */
	if (index) {
		if (verify_uptodate(index, o))
			return -1;
	}

	o->nontrivial_merge = 1;

	/* #2, #3, #4, #6, #7, #9, #10, #11. */
	count = 0;
	if (!head_match || !remote_match) {
		for (i = 1; i < o->head_idx; i++) {
			if (stages[i] && stages[i] != o->df_conflict_entry) {
				keep_entry(stages[i], o);
				count++;
				break;
			}
		}
	}
#if DBRT_DEBUG
	else {
		fprintf(stderr, "read-tree: warning #16 detected\n");
		show_stage_entry(stderr, "head   ", stages[head_match]);
		show_stage_entry(stderr, "remote ", stages[remote_match]);
	}
#endif
	if (head) { count += keep_entry(head, o); }
	if (remote) { count += keep_entry(remote, o); }
	return count;
}

/*
 * Two-way merge.
 *
 * The rule is to "carry forward" what is in the index without losing
 * information across a "fast-forward", favoring a successful merge
 * over a merge failure when it makes sense.  For details of the
 * "carry forward" rule, please see <Documentation/git-read-tree.txt>.
 *
 */
int twoway_merge(const struct cache_entry * const *src,
		 struct unpack_trees_options *o)
{
	const struct cache_entry *current = src[0];
	const struct cache_entry *oldtree = src[1];
	const struct cache_entry *newtree = src[2];

	if (o->merge_size != 2)
		return error("Cannot do a twoway merge of %d trees",
			     o->merge_size);

	if (oldtree == o->df_conflict_entry)
		oldtree = NULL;
	if (newtree == o->df_conflict_entry)
		newtree = NULL;

	if (current) {
		if (current->ce_flags & CE_CONFLICTED) {
			if (same(oldtree, newtree) || o->reset) {
				if (!newtree)
					return deleted_entry(current, current, o);
				else
					return merged_entry(newtree, current, o);
			}
			return reject_merge(current, o);
		} else if ((!oldtree && !newtree) || /* 4 and 5 */
			 (!oldtree && newtree &&
			  same(current, newtree)) || /* 6 and 7 */
			 (oldtree && newtree &&
			  same(oldtree, newtree)) || /* 14 and 15 */
			 (oldtree && newtree &&
			  !same(oldtree, newtree) && /* 18 and 19 */
			  same(current, newtree))) {
			return keep_entry(current, o);
		} else if (oldtree && !newtree && same(current, oldtree)) {
			/* 10 or 11 */
			return deleted_entry(oldtree, current, o);
		} else if (oldtree && newtree &&
			 same(current, oldtree) && !same(current, newtree)) {
			/* 20 or 21 */
			return merged_entry(newtree, current, o);
		} else
			return reject_merge(current, o);
	}
	else if (newtree) {
		if (oldtree && !o->initial_checkout) {
			/*
			 * deletion of the path was staged;
			 */
			if (same(oldtree, newtree))
				return 1;
			return reject_merge(oldtree, o);
		}
		return merged_entry(newtree, current, o);
	}
	return deleted_entry(oldtree, current, o);
}

/*
 * Bind merge.
 *
 * Keep the index entries at stage0, collapse stage1 but make sure
 * stage0 does not have anything there.
 */
int bind_merge(const struct cache_entry * const *src,
	       struct unpack_trees_options *o)
{
	const struct cache_entry *old = src[0];
	const struct cache_entry *a = src[1];

	if (o->merge_size != 1)
		return error("Cannot do a bind merge of %d trees",
			     o->merge_size);
	if (a && old)
		return o->quiet ? -1 :
			error(ERRORMSG(o, ERROR_BIND_OVERLAP),
			      super_prefixed(a->name),
			      super_prefixed(old->name));
	if (!a)
		return keep_entry(old, o);
	else
		return merged_entry(a, NULL, o);
}

/*
 * One-way merge.
 *
 * The rule is:
 * - take the stat information from stage0, take the data from stage1
 */
int oneway_merge(const struct cache_entry * const *src,
		 struct unpack_trees_options *o)
{
	const struct cache_entry *old = src[0];
	const struct cache_entry *a = src[1];

	if (o->merge_size != 1)
		return error("Cannot do a oneway merge of %d trees",
			     o->merge_size);

	if (!a || a == o->df_conflict_entry)
		return deleted_entry(old, old, o);

	if (old && same(old, a)) {
		int update = 0;
		if (o->reset && o->update && !ce_uptodate(old) && !ce_skip_worktree(old) &&
			!(old->ce_flags & CE_FSMONITOR_VALID)) {
			struct stat st;
			if (lstat(old->name, &st) ||
			    ie_match_stat(o->src_index, old, &st, CE_MATCH_IGNORE_VALID|CE_MATCH_IGNORE_SKIP_WORKTREE))
				update |= CE_UPDATE;
		}
		if (o->update && S_ISGITLINK(old->ce_mode) &&
		    should_update_submodules() && !verify_uptodate(old, o))
			update |= CE_UPDATE;
		add_entry(o, old, update, CE_STAGEMASK);
		return 0;
	}
	return merged_entry(a, old, o);
}<|MERGE_RESOLUTION|>--- conflicted
+++ resolved
@@ -559,14 +559,9 @@
 		    verify_uptodate_sparse(ce, o)) {
 			ce->ce_flags &= ~CE_SKIP_WORKTREE;
 			return -1;
-<<<<<<< HEAD
+		}
 		if (!gvfs_config_is_set(GVFS_NO_DELETE_OUTSIDE_SPARSECHECKOUT))
 			ce->ce_flags |= CE_WT_REMOVE;
-
-=======
-		}
-		ce->ce_flags |= CE_WT_REMOVE;
->>>>>>> 0eeb3be4
 		ce->ce_flags &= ~CE_UPDATE;
 	}
 	if (was_skip_worktree && !ce_skip_worktree(ce)) {
@@ -1608,11 +1603,8 @@
 	int i, ret;
 	static struct cache_entry *dfc;
 	struct pattern_list pl;
-<<<<<<< HEAD
 	unsigned long nr_unpack_entry_at_start;
-=======
 	int free_pattern_list = 0;
->>>>>>> 0eeb3be4
 
 	if (len > MAX_UNPACK_TREES)
 		die("unpack_trees takes at most %d trees", MAX_UNPACK_TREES);
@@ -1624,26 +1616,13 @@
 	if (!core_apply_sparse_checkout || !o->update)
 		o->skip_sparse_checkout = 1;
 	if (!o->skip_sparse_checkout && !o->pl) {
-<<<<<<< HEAD
-		char *sparse = git_pathdup("info/sparse-checkout");
-		pl.use_cone_patterns = core_sparse_checkout_cone;
 		if (core_virtualfilesystem)
 			o->pl = &pl;
-		else if (add_patterns_from_file_to_list(sparse, "", 0, &pl, NULL) < 0)
-			o->skip_sparse_checkout = 1;
 		else {
-			char *sparse = git_pathdup("info/sparse-checkout");
-			if (add_patterns_from_file_to_list(sparse, "", 0, &pl, NULL) < 0)
-				o->skip_sparse_checkout = 1;
-			else
-				o->pl = &pl;
-			free(sparse);
-		}
-=======
-		memset(&pl, 0, sizeof(pl));
-		free_pattern_list = 1;
-		populate_from_existing_patterns(o, &pl);
->>>>>>> 0eeb3be4
+			memset(&pl, 0, sizeof(pl));
+			free_pattern_list = 1;
+			populate_from_existing_patterns(o, &pl);
+		}
 	}
 
 	memset(&o->result, 0, sizeof(o->result));
@@ -1816,13 +1795,10 @@
 done:
 	if (free_pattern_list)
 		clear_pattern_list(&pl);
-<<<<<<< HEAD
 	trace2_data_intmax("unpack_trees", NULL, "unpack_trees/nr_unpack_entries",
 			   (intmax_t)(get_nr_unpack_entry() - nr_unpack_entry_at_start));
 	trace2_region_leave("unpack_trees", "unpack_trees", NULL);
-=======
 	trace_performance_leave("unpack_trees");
->>>>>>> 0eeb3be4
 	return ret;
 
 return_failed:
