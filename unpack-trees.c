#include "cache.h"
#include "argv-array.h"
#include "repository.h"
#include "config.h"
#include "dir.h"
#include "tree.h"
#include "tree-walk.h"
#include "cache-tree.h"
#include "unpack-trees.h"
#include "progress.h"
#include "refs.h"
#include "attr.h"
#include "split-index.h"
#include "dir.h"
#include "submodule.h"
#include "submodule-config.h"
#include "fsmonitor.h"
#include "object-store.h"
#include "fetch-object.h"
#include "gvfs.h"
#include "virtualfilesystem.h"
#include "packfile.h"

/*
 * Error messages expected by scripts out of plumbing commands such as
 * read-tree.  Non-scripted Porcelain is not required to use these messages
 * and in fact are encouraged to reword them to better suit their particular
 * situation better.  See how "git checkout" and "git merge" replaces
 * them using setup_unpack_trees_porcelain(), for example.
 */
static const char *unpack_plumbing_errors[NB_UNPACK_TREES_ERROR_TYPES] = {
	/* ERROR_WOULD_OVERWRITE */
	"Entry '%s' would be overwritten by merge. Cannot merge.",

	/* ERROR_NOT_UPTODATE_FILE */
	"Entry '%s' not uptodate. Cannot merge.",

	/* ERROR_NOT_UPTODATE_DIR */
	"Updating '%s' would lose untracked files in it",

	/* ERROR_WOULD_LOSE_UNTRACKED_OVERWRITTEN */
	"Untracked working tree file '%s' would be overwritten by merge.",

	/* ERROR_WOULD_LOSE_UNTRACKED_REMOVED */
	"Untracked working tree file '%s' would be removed by merge.",

	/* ERROR_BIND_OVERLAP */
	"Entry '%s' overlaps with '%s'.  Cannot bind.",

	/* ERROR_SPARSE_NOT_UPTODATE_FILE */
	"Entry '%s' not uptodate. Cannot update sparse checkout.",

	/* ERROR_WOULD_LOSE_ORPHANED_OVERWRITTEN */
	"Working tree file '%s' would be overwritten by sparse checkout update.",

	/* ERROR_WOULD_LOSE_ORPHANED_REMOVED */
	"Working tree file '%s' would be removed by sparse checkout update.",

	/* ERROR_WOULD_LOSE_SUBMODULE */
	"Submodule '%s' cannot checkout new HEAD.",
};

#define ERRORMSG(o,type) \
	( ((o) && (o)->msgs[(type)]) \
	  ? ((o)->msgs[(type)])      \
	  : (unpack_plumbing_errors[(type)]) )

static const char *super_prefixed(const char *path)
{
	/*
	 * It is necessary and sufficient to have two static buffers
	 * here, as the return value of this function is fed to
	 * error() using the unpack_*_errors[] templates we see above.
	 */
	static struct strbuf buf[2] = {STRBUF_INIT, STRBUF_INIT};
	static int super_prefix_len = -1;
	static unsigned idx = ARRAY_SIZE(buf) - 1;

	if (super_prefix_len < 0) {
		const char *super_prefix = get_super_prefix();
		if (!super_prefix) {
			super_prefix_len = 0;
		} else {
			int i;
			for (i = 0; i < ARRAY_SIZE(buf); i++)
				strbuf_addstr(&buf[i], super_prefix);
			super_prefix_len = buf[0].len;
		}
	}

	if (!super_prefix_len)
		return path;

	if (++idx >= ARRAY_SIZE(buf))
		idx = 0;

	strbuf_setlen(&buf[idx], super_prefix_len);
	strbuf_addstr(&buf[idx], path);

	return buf[idx].buf;
}

void setup_unpack_trees_porcelain(struct unpack_trees_options *opts,
				  const char *cmd)
{
	int i;
	const char **msgs = opts->msgs;
	const char *msg;

	argv_array_init(&opts->msgs_to_free);

	if (!strcmp(cmd, "checkout"))
		msg = advice_commit_before_merge
		      ? _("Your local changes to the following files would be overwritten by checkout:\n%%s"
			  "Please commit your changes or stash them before you switch branches.")
		      : _("Your local changes to the following files would be overwritten by checkout:\n%%s");
	else if (!strcmp(cmd, "merge"))
		msg = advice_commit_before_merge
		      ? _("Your local changes to the following files would be overwritten by merge:\n%%s"
			  "Please commit your changes or stash them before you merge.")
		      : _("Your local changes to the following files would be overwritten by merge:\n%%s");
	else
		msg = advice_commit_before_merge
		      ? _("Your local changes to the following files would be overwritten by %s:\n%%s"
			  "Please commit your changes or stash them before you %s.")
		      : _("Your local changes to the following files would be overwritten by %s:\n%%s");
	msgs[ERROR_WOULD_OVERWRITE] = msgs[ERROR_NOT_UPTODATE_FILE] =
		argv_array_pushf(&opts->msgs_to_free, msg, cmd, cmd);

	msgs[ERROR_NOT_UPTODATE_DIR] =
		_("Updating the following directories would lose untracked files in them:\n%s");

	if (!strcmp(cmd, "checkout"))
		msg = advice_commit_before_merge
		      ? _("The following untracked working tree files would be removed by checkout:\n%%s"
			  "Please move or remove them before you switch branches.")
		      : _("The following untracked working tree files would be removed by checkout:\n%%s");
	else if (!strcmp(cmd, "merge"))
		msg = advice_commit_before_merge
		      ? _("The following untracked working tree files would be removed by merge:\n%%s"
			  "Please move or remove them before you merge.")
		      : _("The following untracked working tree files would be removed by merge:\n%%s");
	else
		msg = advice_commit_before_merge
		      ? _("The following untracked working tree files would be removed by %s:\n%%s"
			  "Please move or remove them before you %s.")
		      : _("The following untracked working tree files would be removed by %s:\n%%s");
	msgs[ERROR_WOULD_LOSE_UNTRACKED_REMOVED] =
		argv_array_pushf(&opts->msgs_to_free, msg, cmd, cmd);

	if (!strcmp(cmd, "checkout"))
		msg = advice_commit_before_merge
		      ? _("The following untracked working tree files would be overwritten by checkout:\n%%s"
			  "Please move or remove them before you switch branches.")
		      : _("The following untracked working tree files would be overwritten by checkout:\n%%s");
	else if (!strcmp(cmd, "merge"))
		msg = advice_commit_before_merge
		      ? _("The following untracked working tree files would be overwritten by merge:\n%%s"
			  "Please move or remove them before you merge.")
		      : _("The following untracked working tree files would be overwritten by merge:\n%%s");
	else
		msg = advice_commit_before_merge
		      ? _("The following untracked working tree files would be overwritten by %s:\n%%s"
			  "Please move or remove them before you %s.")
		      : _("The following untracked working tree files would be overwritten by %s:\n%%s");
	msgs[ERROR_WOULD_LOSE_UNTRACKED_OVERWRITTEN] =
		argv_array_pushf(&opts->msgs_to_free, msg, cmd, cmd);

	/*
	 * Special case: ERROR_BIND_OVERLAP refers to a pair of paths, we
	 * cannot easily display it as a list.
	 */
	msgs[ERROR_BIND_OVERLAP] = _("Entry '%s' overlaps with '%s'.  Cannot bind.");

	msgs[ERROR_SPARSE_NOT_UPTODATE_FILE] =
		_("Cannot update sparse checkout: the following entries are not up to date:\n%s");
	msgs[ERROR_WOULD_LOSE_ORPHANED_OVERWRITTEN] =
		_("The following working tree files would be overwritten by sparse checkout update:\n%s");
	msgs[ERROR_WOULD_LOSE_ORPHANED_REMOVED] =
		_("The following working tree files would be removed by sparse checkout update:\n%s");
	msgs[ERROR_WOULD_LOSE_SUBMODULE] =
		_("Cannot update submodule:\n%s");

	opts->show_all_errors = 1;
	/* rejected paths may not have a static buffer */
	for (i = 0; i < ARRAY_SIZE(opts->unpack_rejects); i++)
		opts->unpack_rejects[i].strdup_strings = 1;
}

void clear_unpack_trees_porcelain(struct unpack_trees_options *opts)
{
	argv_array_clear(&opts->msgs_to_free);
	memset(opts->msgs, 0, sizeof(opts->msgs));
}

static int do_add_entry(struct unpack_trees_options *o, struct cache_entry *ce,
			 unsigned int set, unsigned int clear)
{
	clear |= CE_HASHED;

	if (set & CE_REMOVE)
		set |= CE_WT_REMOVE;

	ce->ce_flags = (ce->ce_flags & ~clear) | set;
	return add_index_entry(&o->result, ce,
			       ADD_CACHE_OK_TO_ADD | ADD_CACHE_OK_TO_REPLACE);
}

static void add_entry(struct unpack_trees_options *o,
		      const struct cache_entry *ce,
		      unsigned int set, unsigned int clear)
{
	do_add_entry(o, dup_cache_entry(ce, &o->result), set, clear);
}

/*
 * add error messages on path <path>
 * corresponding to the type <e> with the message <msg>
 * indicating if it should be display in porcelain or not
 */
static int add_rejected_path(struct unpack_trees_options *o,
			     enum unpack_trees_error_types e,
			     const char *path)
{
	if (o->quiet)
		return -1;

	if (!o->show_all_errors)
		return error(ERRORMSG(o, e), super_prefixed(path));

	/*
	 * Otherwise, insert in a list for future display by
	 * display_error_msgs()
	 */
	string_list_append(&o->unpack_rejects[e], path);
	return -1;
}

/*
 * display all the error messages stored in a nice way
 */
static void display_error_msgs(struct unpack_trees_options *o)
{
	int e, i;
	int something_displayed = 0;
	for (e = 0; e < NB_UNPACK_TREES_ERROR_TYPES; e++) {
		struct string_list *rejects = &o->unpack_rejects[e];
		if (rejects->nr > 0) {
			struct strbuf path = STRBUF_INIT;
			something_displayed = 1;
			for (i = 0; i < rejects->nr; i++)
				strbuf_addf(&path, "\t%s\n", rejects->items[i].string);
			error(ERRORMSG(o, e), super_prefixed(path.buf));
			strbuf_release(&path);
		}
		string_list_clear(rejects, 0);
	}
	if (something_displayed)
		fprintf(stderr, _("Aborting\n"));
}

static int check_submodule_move_head(const struct cache_entry *ce,
				     const char *old_id,
				     const char *new_id,
				     struct unpack_trees_options *o)
{
	unsigned flags = SUBMODULE_MOVE_HEAD_DRY_RUN;
	const struct submodule *sub = submodule_from_ce(ce);

	if (!sub)
		return 0;

	if (o->reset)
		flags |= SUBMODULE_MOVE_HEAD_FORCE;

	if (submodule_move_head(ce->name, old_id, new_id, flags))
		return add_rejected_path(o, ERROR_WOULD_LOSE_SUBMODULE, ce->name);
	return 0;
}

/*
 * Preform the loading of the repository's gitmodules file.  This function is
 * used by 'check_update()' to perform loading of the gitmodules file in two
 * differnt situations:
 * (1) before removing entries from the working tree if the gitmodules file has
 *     been marked for removal.  This situation is specified by 'state' == NULL.
 * (2) before checking out entries to the working tree if the gitmodules file
 *     has been marked for update.  This situation is specified by 'state' != NULL.
 */
static void load_gitmodules_file(struct index_state *index,
				 struct checkout *state)
{
	int pos = index_name_pos(index, GITMODULES_FILE, strlen(GITMODULES_FILE));

	if (pos >= 0) {
		struct cache_entry *ce = index->cache[pos];
		if (!state && ce->ce_flags & CE_WT_REMOVE) {
			repo_read_gitmodules(the_repository);
		} else if (state && (ce->ce_flags & CE_UPDATE)) {
			submodule_free(the_repository);
			checkout_entry(ce, state, NULL, NULL);
			repo_read_gitmodules(the_repository);
		}
	}
}

static struct progress *get_progress(struct unpack_trees_options *o)
{
	unsigned cnt = 0, total = 0;
	struct index_state *index = &o->result;

	if (!o->update || !o->verbose_update)
		return NULL;

	for (; cnt < index->cache_nr; cnt++) {
		const struct cache_entry *ce = index->cache[cnt];
		if (ce->ce_flags & (CE_UPDATE | CE_WT_REMOVE))
			total++;
	}

	return start_delayed_progress(_("Updating files"), total);
}

static void setup_collided_checkout_detection(struct checkout *state,
					      struct index_state *index)
{
	int i;

	state->clone = 1;
	for (i = 0; i < index->cache_nr; i++)
		index->cache[i]->ce_flags &= ~CE_MATCHED;
}

static void report_collided_checkout(struct index_state *index)
{
	struct string_list list = STRING_LIST_INIT_NODUP;
	int i;

	for (i = 0; i < index->cache_nr; i++) {
		struct cache_entry *ce = index->cache[i];

		if (!(ce->ce_flags & CE_MATCHED))
			continue;

		string_list_append(&list, ce->name);
		ce->ce_flags &= ~CE_MATCHED;
	}

	list.cmp = fspathcmp;
	string_list_sort(&list);

	if (list.nr) {
		warning(_("the following paths have collided (e.g. case-sensitive paths\n"
			  "on a case-insensitive filesystem) and only one from the same\n"
			  "colliding group is in the working tree:\n"));

		for (i = 0; i < list.nr; i++)
			fprintf(stderr, "  '%s'\n", list.items[i].string);
	}

	string_list_clear(&list, 0);
}

static int check_updates(struct unpack_trees_options *o)
{
	unsigned cnt = 0;
	int errs = 0;
	struct progress *progress;
	struct index_state *index = &o->result;
	struct checkout state = CHECKOUT_INIT;
	int i;
	intmax_t sum_unlink = 0;
	intmax_t sum_prefetch = 0;
	intmax_t sum_checkout = 0;

	trace_performance_enter();
	trace2_region_enter("unpack_trees", "check_updates", NULL);
	state.force = 1;
	state.quiet = 1;
	state.refresh_cache = 1;
	state.istate = index;

	if (o->clone)
		setup_collided_checkout_detection(&state, index);

	progress = get_progress(o);

	if (o->update)
		git_attr_set_direction(GIT_ATTR_CHECKOUT);

	if (should_update_submodules() && o->update && !o->dry_run)
		load_gitmodules_file(index, NULL);

	for (i = 0; i < index->cache_nr; i++) {
		const struct cache_entry *ce = index->cache[i];

		if (ce->ce_flags & CE_WT_REMOVE) {
			display_progress(progress, ++cnt);
			if (o->update && !o->dry_run) {
				unlink_entry(ce);
				sum_unlink++;
			}
		}
	}
	remove_marked_cache_entries(index, 0);
	remove_scheduled_dirs();

	if (should_update_submodules() && o->update && !o->dry_run)
		load_gitmodules_file(index, &state);

	enable_delayed_checkout(&state);
	if (repository_format_partial_clone && o->update && !o->dry_run) {
		/*
		 * Prefetch the objects that are to be checked out in the loop
		 * below.
		 */
		struct oid_array to_fetch = OID_ARRAY_INIT;
		for (i = 0; i < index->cache_nr; i++) {
			struct cache_entry *ce = index->cache[i];

			if (!(ce->ce_flags & CE_UPDATE) ||
			    S_ISGITLINK(ce->ce_mode))
				continue;
			if (!oid_object_info_extended(the_repository, &ce->oid,
						      NULL,
						      OBJECT_INFO_FOR_PREFETCH))
				continue;
			oid_array_append(&to_fetch, &ce->oid);
		}
		sum_prefetch = to_fetch.nr;
		if (to_fetch.nr)
			fetch_objects(repository_format_partial_clone,
				      to_fetch.oid, to_fetch.nr);
		oid_array_clear(&to_fetch);
	}
	for (i = 0; i < index->cache_nr; i++) {
		struct cache_entry *ce = index->cache[i];

		if (ce->ce_flags & CE_UPDATE) {
			if (ce->ce_flags & CE_WT_REMOVE)
				BUG("both update and delete flags are set on %s",
				    ce->name);
			display_progress(progress, ++cnt);
			ce->ce_flags &= ~CE_UPDATE;
			if (o->update && !o->dry_run) {
				errs |= checkout_entry(ce, &state, NULL, NULL);
				sum_checkout++;
			}
		}
	}
	stop_progress(&progress);
	errs |= finish_delayed_checkout(&state, NULL);
	if (o->update)
		git_attr_set_direction(GIT_ATTR_CHECKIN);

	if (o->clone)
		report_collided_checkout(index);

	if (sum_unlink > 0)
		trace2_data_intmax("unpack_trees", NULL, "check_updates/nr_unlink", sum_unlink);
	if (sum_prefetch > 0)
		trace2_data_intmax("unpack_trees", NULL, "check_updates/nr_prefetch", sum_prefetch);
	if (sum_checkout > 0)
		trace2_data_intmax("unpack_trees", NULL, "check_updates/nr_write", sum_checkout);
	trace2_region_leave("unpack_trees", "check_updates", NULL);

	trace_performance_leave("check_updates");
	return errs != 0;
}

static int verify_uptodate_sparse(const struct cache_entry *ce,
				  struct unpack_trees_options *o);
static int verify_absent_sparse(const struct cache_entry *ce,
				enum unpack_trees_error_types,
				struct unpack_trees_options *o);

static int apply_sparse_checkout(struct index_state *istate,
				 struct cache_entry *ce,
				 struct unpack_trees_options *o)
{
	int was_skip_worktree = ce_skip_worktree(ce);

	if (ce->ce_flags & CE_NEW_SKIP_WORKTREE)
		ce->ce_flags |= CE_SKIP_WORKTREE;
	else
		ce->ce_flags &= ~CE_SKIP_WORKTREE;
	if (was_skip_worktree != ce_skip_worktree(ce)) {
		ce->ce_flags |= CE_UPDATE_IN_BASE;
		mark_fsmonitor_invalid(istate, ce);
		istate->cache_changed |= CE_ENTRY_CHANGED;
	}

	/*
	 * if (!was_skip_worktree && !ce_skip_worktree()) {
	 *	This is perfectly normal. Move on;
	 * }
	 */

	/*
	 * Merge strategies may set CE_UPDATE|CE_REMOVE outside checkout
	 * area as a result of ce_skip_worktree() shortcuts in
	 * verify_absent() and verify_uptodate().
	 * Make sure they don't modify worktree if they are already
	 * outside checkout area
	 */
	if (was_skip_worktree && ce_skip_worktree(ce)) {
		ce->ce_flags &= ~CE_UPDATE;

		/*
		 * By default, when CE_REMOVE is on, CE_WT_REMOVE is also
		 * on to get that file removed from both index and worktree.
		 * If that file is already outside worktree area, don't
		 * bother remove it.
		 */
		if (ce->ce_flags & CE_REMOVE)
			ce->ce_flags &= ~CE_WT_REMOVE;
	}

	if (!was_skip_worktree && ce_skip_worktree(ce)) {
		/*
		 * If CE_UPDATE is set, verify_uptodate() must be called already
		 * also stat info may have lost after merged_entry() so calling
		 * verify_uptodate() again may fail
		 */
		if (!(ce->ce_flags & CE_UPDATE) && verify_uptodate_sparse(ce, o))
			return -1;
		if (!gvfs_config_is_set(GVFS_NO_DELETE_OUTSIDE_SPARSECHECKOUT))
			ce->ce_flags |= CE_WT_REMOVE;

		ce->ce_flags &= ~CE_UPDATE;
	}
	if (was_skip_worktree && !ce_skip_worktree(ce)) {
		if (verify_absent_sparse(ce, ERROR_WOULD_LOSE_UNTRACKED_OVERWRITTEN, o))
			return -1;
		ce->ce_flags |= CE_UPDATE;
	}
	return 0;
}

static inline int call_unpack_fn(const struct cache_entry * const *src,
				 struct unpack_trees_options *o)
{
	int ret = o->fn(src, o);
	if (ret > 0)
		ret = 0;
	return ret;
}

static void mark_ce_used(struct cache_entry *ce, struct unpack_trees_options *o)
{
	ce->ce_flags |= CE_UNPACKED;

	if (o->cache_bottom < o->src_index->cache_nr &&
	    o->src_index->cache[o->cache_bottom] == ce) {
		int bottom = o->cache_bottom;
		while (bottom < o->src_index->cache_nr &&
		       o->src_index->cache[bottom]->ce_flags & CE_UNPACKED)
			bottom++;
		o->cache_bottom = bottom;
	}
}

static void mark_all_ce_unused(struct index_state *index)
{
	int i;
	for (i = 0; i < index->cache_nr; i++)
		index->cache[i]->ce_flags &= ~(CE_UNPACKED | CE_ADDED | CE_NEW_SKIP_WORKTREE);
}

static int locate_in_src_index(const struct cache_entry *ce,
			       struct unpack_trees_options *o)
{
	struct index_state *index = o->src_index;
	int len = ce_namelen(ce);
	int pos = index_name_pos(index, ce->name, len);
	if (pos < 0)
		pos = -1 - pos;
	return pos;
}

/*
 * We call unpack_index_entry() with an unmerged cache entry
 * only in diff-index, and it wants a single callback.  Skip
 * the other unmerged entry with the same name.
 */
static void mark_ce_used_same_name(struct cache_entry *ce,
				   struct unpack_trees_options *o)
{
	struct index_state *index = o->src_index;
	int len = ce_namelen(ce);
	int pos;

	for (pos = locate_in_src_index(ce, o); pos < index->cache_nr; pos++) {
		struct cache_entry *next = index->cache[pos];
		if (len != ce_namelen(next) ||
		    memcmp(ce->name, next->name, len))
			break;
		mark_ce_used(next, o);
	}
}

static struct cache_entry *next_cache_entry(struct unpack_trees_options *o)
{
	const struct index_state *index = o->src_index;
	int pos = o->cache_bottom;

	while (pos < index->cache_nr) {
		struct cache_entry *ce = index->cache[pos];
		if (!(ce->ce_flags & CE_UNPACKED))
			return ce;
		pos++;
	}
	return NULL;
}

static void add_same_unmerged(const struct cache_entry *ce,
			      struct unpack_trees_options *o)
{
	struct index_state *index = o->src_index;
	int len = ce_namelen(ce);
	int pos = index_name_pos(index, ce->name, len);

	if (0 <= pos)
		die("programming error in a caller of mark_ce_used_same_name");
	for (pos = -pos - 1; pos < index->cache_nr; pos++) {
		struct cache_entry *next = index->cache[pos];
		if (len != ce_namelen(next) ||
		    memcmp(ce->name, next->name, len))
			break;
		add_entry(o, next, 0, 0);
		mark_ce_used(next, o);
	}
}

static int unpack_index_entry(struct cache_entry *ce,
			      struct unpack_trees_options *o)
{
	const struct cache_entry *src[MAX_UNPACK_TREES + 1] = { NULL, };
	int ret;

	src[0] = ce;

	mark_ce_used(ce, o);
	if (ce_stage(ce)) {
		if (o->skip_unmerged) {
			add_entry(o, ce, 0, 0);
			return 0;
		}
	}
	ret = call_unpack_fn(src, o);
	if (ce_stage(ce))
		mark_ce_used_same_name(ce, o);
	return ret;
}

static int find_cache_pos(struct traverse_info *, const struct name_entry *);

static void restore_cache_bottom(struct traverse_info *info, int bottom)
{
	struct unpack_trees_options *o = info->data;

	if (o->diff_index_cached)
		return;
	o->cache_bottom = bottom;
}

static int switch_cache_bottom(struct traverse_info *info)
{
	struct unpack_trees_options *o = info->data;
	int ret, pos;

	if (o->diff_index_cached)
		return 0;
	ret = o->cache_bottom;
	pos = find_cache_pos(info->prev, &info->name);

	if (pos < -1)
		o->cache_bottom = -2 - pos;
	else if (pos < 0)
		o->cache_bottom = o->src_index->cache_nr;
	return ret;
}

static inline int are_same_oid(struct name_entry *name_j, struct name_entry *name_k)
{
	return !is_null_oid(&name_j->oid) && !is_null_oid(&name_k->oid) && oideq(&name_j->oid, &name_k->oid);
}

static int all_trees_same_as_cache_tree(int n, unsigned long dirmask,
					struct name_entry *names,
					struct traverse_info *info)
{
	struct unpack_trees_options *o = info->data;
	int i;

	if (!o->merge || dirmask != ((1 << n) - 1))
		return 0;

	for (i = 1; i < n; i++)
		if (!are_same_oid(names, names + i))
			return 0;

	return cache_tree_matches_traversal(o->src_index->cache_tree, names, info);
}

static int index_pos_by_traverse_info(struct name_entry *names,
				      struct traverse_info *info)
{
	struct unpack_trees_options *o = info->data;
	int len = traverse_path_len(info, names);
	char *name = xmalloc(len + 1 /* slash */ + 1 /* NUL */);
	int pos;

	make_traverse_path(name, info, names);
	name[len++] = '/';
	name[len] = '\0';
	pos = index_name_pos(o->src_index, name, len);
	if (pos >= 0)
		BUG("This is a directory and should not exist in index");
	pos = -pos - 1;
	if (!starts_with(o->src_index->cache[pos]->name, name) ||
	    (pos > 0 && starts_with(o->src_index->cache[pos-1]->name, name)))
		BUG("pos must point at the first entry in this directory");
	free(name);
	return pos;
}

/*
 * Fast path if we detect that all trees are the same as cache-tree at this
 * path. We'll walk these trees in an iterative loop using cache-tree/index
 * instead of ODB since we already know what these trees contain.
 */
static int traverse_by_cache_tree(int pos, int nr_entries, int nr_names,
				  struct traverse_info *info)
{
	struct cache_entry *src[MAX_UNPACK_TREES + 1] = { NULL, };
	struct unpack_trees_options *o = info->data;
	struct cache_entry *tree_ce = NULL;
	int ce_len = 0;
	int i, d;

	if (!o->merge)
		BUG("We need cache-tree to do this optimization");

	/*
	 * Do what unpack_callback() and unpack_nondirectories() normally
	 * do. But we walk all paths in an iterative loop instead.
	 *
	 * D/F conflicts and higher stage entries are not a concern
	 * because cache-tree would be invalidated and we would never
	 * get here in the first place.
	 */
	for (i = 0; i < nr_entries; i++) {
		int new_ce_len, len, rc;

		src[0] = o->src_index->cache[pos + i];

		len = ce_namelen(src[0]);
		new_ce_len = cache_entry_size(len);

		if (new_ce_len > ce_len) {
			new_ce_len <<= 1;
			tree_ce = xrealloc(tree_ce, new_ce_len);
			memset(tree_ce, 0, new_ce_len);
			ce_len = new_ce_len;

			tree_ce->ce_flags = create_ce_flags(0);

			for (d = 1; d <= nr_names; d++)
				src[d] = tree_ce;
		}

		tree_ce->ce_mode = src[0]->ce_mode;
		tree_ce->ce_namelen = len;
		oidcpy(&tree_ce->oid, &src[0]->oid);
		memcpy(tree_ce->name, src[0]->name, len + 1);

		rc = call_unpack_fn((const struct cache_entry * const *)src, o);
		if (rc < 0) {
			free(tree_ce);
			return rc;
		}

		mark_ce_used(src[0], o);
	}
	free(tree_ce);
	if (o->debug_unpack)
		printf("Unpacked %d entries from %s to %s using cache-tree\n",
		       nr_entries,
		       o->src_index->cache[pos]->name,
		       o->src_index->cache[pos + nr_entries - 1]->name);
	return 0;
}

static int traverse_trees_recursive(int n, unsigned long dirmask,
				    unsigned long df_conflicts,
				    struct name_entry *names,
				    struct traverse_info *info)
{
	struct unpack_trees_options *o = info->data;
	int i, ret, bottom;
	int nr_buf = 0;
	struct tree_desc t[MAX_UNPACK_TREES];
	void *buf[MAX_UNPACK_TREES];
	struct traverse_info newinfo;
	struct name_entry *p;
	int nr_entries;

	nr_entries = all_trees_same_as_cache_tree(n, dirmask, names, info);
	if (nr_entries > 0) {
		int pos = index_pos_by_traverse_info(names, info);

		if (!o->merge || df_conflicts)
			BUG("Wrong condition to get here buddy");

		/*
		 * All entries up to 'pos' must have been processed
		 * (i.e. marked CE_UNPACKED) at this point. But to be safe,
		 * save and restore cache_bottom anyway to not miss
		 * unprocessed entries before 'pos'.
		 */
		bottom = o->cache_bottom;
		ret = traverse_by_cache_tree(pos, nr_entries, n, info);
		o->cache_bottom = bottom;
		return ret;
	}

	p = names;
	while (!p->mode)
		p++;

	newinfo = *info;
	newinfo.prev = info;
	newinfo.pathspec = info->pathspec;
	newinfo.name = *p;
	newinfo.pathlen += tree_entry_len(p) + 1;
	newinfo.df_conflicts |= df_conflicts;

	/*
	 * Fetch the tree from the ODB for each peer directory in the
	 * n commits.
	 *
	 * For 2- and 3-way traversals, we try to avoid hitting the
	 * ODB twice for the same OID.  This should yield a nice speed
	 * up in checkouts and merges when the commits are similar.
	 *
	 * We don't bother doing the full O(n^2) search for larger n,
	 * because wider traversals don't happen that often and we
	 * avoid the search setup.
	 *
	 * When 2 peer OIDs are the same, we just copy the tree
	 * descriptor data.  This implicitly borrows the buffer
	 * data from the earlier cell.
	 */
	for (i = 0; i < n; i++, dirmask >>= 1) {
		if (i > 0 && are_same_oid(&names[i], &names[i - 1]))
			t[i] = t[i - 1];
		else if (i > 1 && are_same_oid(&names[i], &names[i - 2]))
			t[i] = t[i - 2];
		else {
			const struct object_id *oid = NULL;
			if (dirmask & 1)
				oid = &names[i].oid;
			buf[nr_buf++] = fill_tree_descriptor(the_repository, t + i, oid);
		}
	}

	bottom = switch_cache_bottom(&newinfo);
	ret = traverse_trees(o->src_index, n, t, &newinfo);
	restore_cache_bottom(&newinfo, bottom);

	for (i = 0; i < nr_buf; i++)
		free(buf[i]);

	return ret;
}

/*
 * Compare the traverse-path to the cache entry without actually
 * having to generate the textual representation of the traverse
 * path.
 *
 * NOTE! This *only* compares up to the size of the traverse path
 * itself - the caller needs to do the final check for the cache
 * entry having more data at the end!
 */
static int do_compare_entry_piecewise(const struct cache_entry *ce, const struct traverse_info *info, const struct name_entry *n)
{
	int len, pathlen, ce_len;
	const char *ce_name;

	if (info->prev) {
		int cmp = do_compare_entry_piecewise(ce, info->prev,
						     &info->name);
		if (cmp)
			return cmp;
	}
	pathlen = info->pathlen;
	ce_len = ce_namelen(ce);

	/* If ce_len < pathlen then we must have previously hit "name == directory" entry */
	if (ce_len < pathlen)
		return -1;

	ce_len -= pathlen;
	ce_name = ce->name + pathlen;

	len = tree_entry_len(n);
	return df_name_compare(ce_name, ce_len, S_IFREG, n->path, len, n->mode);
}

static int do_compare_entry(const struct cache_entry *ce,
			    const struct traverse_info *info,
			    const struct name_entry *n)
{
	int len, pathlen, ce_len;
	const char *ce_name;
	int cmp;

	/*
	 * If we have not precomputed the traverse path, it is quicker
	 * to avoid doing so.  But if we have precomputed it,
	 * it is quicker to use the precomputed version.
	 */
	if (!info->traverse_path)
		return do_compare_entry_piecewise(ce, info, n);

	cmp = strncmp(ce->name, info->traverse_path, info->pathlen);
	if (cmp)
		return cmp;

	pathlen = info->pathlen;
	ce_len = ce_namelen(ce);

	if (ce_len < pathlen)
		return -1;

	ce_len -= pathlen;
	ce_name = ce->name + pathlen;

	len = tree_entry_len(n);
	return df_name_compare(ce_name, ce_len, S_IFREG, n->path, len, n->mode);
}

static int compare_entry(const struct cache_entry *ce, const struct traverse_info *info, const struct name_entry *n)
{
	int cmp = do_compare_entry(ce, info, n);
	if (cmp)
		return cmp;

	/*
	 * Even if the beginning compared identically, the ce should
	 * compare as bigger than a directory leading up to it!
	 */
	return ce_namelen(ce) > traverse_path_len(info, n);
}

static int ce_in_traverse_path(const struct cache_entry *ce,
			       const struct traverse_info *info)
{
	if (!info->prev)
		return 1;
	if (do_compare_entry(ce, info->prev, &info->name))
		return 0;
	/*
	 * If ce (blob) is the same name as the path (which is a tree
	 * we will be descending into), it won't be inside it.
	 */
	return (info->pathlen < ce_namelen(ce));
}

static struct cache_entry *create_ce_entry(const struct traverse_info *info,
	const struct name_entry *n,
	int stage,
	struct index_state *istate,
	int is_transient)
{
	int len = traverse_path_len(info, n);
	struct cache_entry *ce =
		is_transient ?
		make_empty_transient_cache_entry(len) :
		make_empty_cache_entry(istate, len);

	ce->ce_mode = create_ce_mode(n->mode);
	ce->ce_flags = create_ce_flags(stage);
	ce->ce_namelen = len;
	oidcpy(&ce->oid, &n->oid);
	make_traverse_path(ce->name, info, n);

	return ce;
}

/*
 * Note that traverse_by_cache_tree() duplicates some logic in this function
 * without actually calling it. If you change the logic here you may need to
 * check and change there as well.
 */
static int unpack_nondirectories(int n, unsigned long mask,
				 unsigned long dirmask,
				 struct cache_entry **src,
				 const struct name_entry *names,
				 const struct traverse_info *info)
{
	int i;
	struct unpack_trees_options *o = info->data;
	unsigned long conflicts = info->df_conflicts | dirmask;

	/* Do we have *only* directories? Nothing to do */
	if (mask == dirmask && !src[0])
		return 0;

	/*
	 * Ok, we've filled in up to any potential index entry in src[0],
	 * now do the rest.
	 */
	for (i = 0; i < n; i++) {
		int stage;
		unsigned int bit = 1ul << i;
		if (conflicts & bit) {
			src[i + o->merge] = o->df_conflict_entry;
			continue;
		}
		if (!(mask & bit))
			continue;
		if (!o->merge)
			stage = 0;
		else if (i + 1 < o->head_idx)
			stage = 1;
		else if (i + 1 > o->head_idx)
			stage = 3;
		else
			stage = 2;

		/*
		 * If the merge bit is set, then the cache entries are
		 * discarded in the following block.  In this case,
		 * construct "transient" cache_entries, as they are
		 * not stored in the index.  otherwise construct the
		 * cache entry from the index aware logic.
		 */
		src[i + o->merge] = create_ce_entry(info, names + i, stage, &o->result, o->merge);
	}

	if (o->merge) {
		int rc = call_unpack_fn((const struct cache_entry * const *)src,
					o);
		for (i = 0; i < n; i++) {
			struct cache_entry *ce = src[i + o->merge];
			if (ce != o->df_conflict_entry)
				discard_cache_entry(ce);
		}
		return rc;
	}

	for (i = 0; i < n; i++)
		if (src[i] && src[i] != o->df_conflict_entry)
			if (do_add_entry(o, src[i], 0, 0))
				return -1;

	return 0;
}

static int unpack_failed(struct unpack_trees_options *o, const char *message)
{
	discard_index(&o->result);
	if (!o->quiet && !o->exiting_early) {
		if (message)
			return error("%s", message);
		return -1;
	}
	return -1;
}

/*
 * The tree traversal is looking at name p.  If we have a matching entry,
 * return it.  If name p is a directory in the index, do not return
 * anything, as we will want to match it when the traversal descends into
 * the directory.
 */
static int find_cache_pos(struct traverse_info *info,
			  const struct name_entry *p)
{
	int pos;
	struct unpack_trees_options *o = info->data;
	struct index_state *index = o->src_index;
	int pfxlen = info->pathlen;
	int p_len = tree_entry_len(p);

	for (pos = o->cache_bottom; pos < index->cache_nr; pos++) {
		const struct cache_entry *ce = index->cache[pos];
		const char *ce_name, *ce_slash;
		int cmp, ce_len;

		if (ce->ce_flags & CE_UNPACKED) {
			/*
			 * cache_bottom entry is already unpacked, so
			 * we can never match it; don't check it
			 * again.
			 */
			if (pos == o->cache_bottom)
				++o->cache_bottom;
			continue;
		}
		if (!ce_in_traverse_path(ce, info)) {
			/*
			 * Check if we can skip future cache checks
			 * (because we're already past all possible
			 * entries in the traverse path).
			 */
			if (info->traverse_path) {
				if (strncmp(ce->name, info->traverse_path,
					    info->pathlen) > 0)
					break;
			}
			continue;
		}
		ce_name = ce->name + pfxlen;
		ce_slash = strchr(ce_name, '/');
		if (ce_slash)
			ce_len = ce_slash - ce_name;
		else
			ce_len = ce_namelen(ce) - pfxlen;
		cmp = name_compare(p->path, p_len, ce_name, ce_len);
		/*
		 * Exact match; if we have a directory we need to
		 * delay returning it.
		 */
		if (!cmp)
			return ce_slash ? -2 - pos : pos;
		if (0 < cmp)
			continue; /* keep looking */
		/*
		 * ce_name sorts after p->path; could it be that we
		 * have files under p->path directory in the index?
		 * E.g.  ce_name == "t-i", and p->path == "t"; we may
		 * have "t/a" in the index.
		 */
		if (p_len < ce_len && !memcmp(ce_name, p->path, p_len) &&
		    ce_name[p_len] < '/')
			continue; /* keep looking */
		break;
	}
	return -1;
}

static struct cache_entry *find_cache_entry(struct traverse_info *info,
					    const struct name_entry *p)
{
	int pos = find_cache_pos(info, p);
	struct unpack_trees_options *o = info->data;

	if (0 <= pos)
		return o->src_index->cache[pos];
	else
		return NULL;
}

static void debug_path(struct traverse_info *info)
{
	if (info->prev) {
		debug_path(info->prev);
		if (*info->prev->name.path)
			putchar('/');
	}
	printf("%s", info->name.path);
}

static void debug_name_entry(int i, struct name_entry *n)
{
	printf("ent#%d %06o %s\n", i,
	       n->path ? n->mode : 0,
	       n->path ? n->path : "(missing)");
}

static void debug_unpack_callback(int n,
				  unsigned long mask,
				  unsigned long dirmask,
				  struct name_entry *names,
				  struct traverse_info *info)
{
	int i;
	printf("* unpack mask %lu, dirmask %lu, cnt %d ",
	       mask, dirmask, n);
	debug_path(info);
	putchar('\n');
	for (i = 0; i < n; i++)
		debug_name_entry(i, names + i);
}

/*
 * Note that traverse_by_cache_tree() duplicates some logic in this function
 * without actually calling it. If you change the logic here you may need to
 * check and change there as well.
 */
static int unpack_callback(int n, unsigned long mask, unsigned long dirmask, struct name_entry *names, struct traverse_info *info)
{
	struct cache_entry *src[MAX_UNPACK_TREES + 1] = { NULL, };
	struct unpack_trees_options *o = info->data;
	const struct name_entry *p = names;

	/* Find first entry with a real name (we could use "mask" too) */
	while (!p->mode)
		p++;

	if (o->debug_unpack)
		debug_unpack_callback(n, mask, dirmask, names, info);

	/* Are we supposed to look at the index too? */
	if (o->merge) {
		while (1) {
			int cmp;
			struct cache_entry *ce;

			if (o->diff_index_cached)
				ce = next_cache_entry(o);
			else
				ce = find_cache_entry(info, p);

			if (!ce)
				break;
			cmp = compare_entry(ce, info, p);
			if (cmp < 0) {
				if (unpack_index_entry(ce, o) < 0)
					return unpack_failed(o, NULL);
				continue;
			}
			if (!cmp) {
				if (ce_stage(ce)) {
					/*
					 * If we skip unmerged index
					 * entries, we'll skip this
					 * entry *and* the tree
					 * entries associated with it!
					 */
					if (o->skip_unmerged) {
						add_same_unmerged(ce, o);
						return mask;
					}
				}
				src[0] = ce;
			}
			break;
		}
	}

	if (unpack_nondirectories(n, mask, dirmask, src, names, info) < 0)
		return -1;

	if (o->merge && src[0]) {
		if (ce_stage(src[0]))
			mark_ce_used_same_name(src[0], o);
		else
			mark_ce_used(src[0], o);
	}

	/* Now handle any directories.. */
	if (dirmask) {
		/* special case: "diff-index --cached" looking at a tree */
		if (o->diff_index_cached &&
		    n == 1 && dirmask == 1 && S_ISDIR(names->mode)) {
			int matches;
			matches = cache_tree_matches_traversal(o->src_index->cache_tree,
							       names, info);
			/*
			 * Everything under the name matches; skip the
			 * entire hierarchy.  diff_index_cached codepath
			 * special cases D/F conflicts in such a way that
			 * it does not do any look-ahead, so this is safe.
			 */
			if (matches) {
				o->cache_bottom += matches;
				return mask;
			}
		}

		if (traverse_trees_recursive(n, dirmask, mask & ~dirmask,
					     names, info) < 0)
			return -1;
		return mask;
	}

	return mask;
}

static int clear_ce_flags_1(struct index_state *istate,
			    struct cache_entry **cache, int nr,
			    struct strbuf *prefix,
			    int select_mask, int clear_mask,
			    struct pattern_list *pl,
			    enum pattern_match_result default_match);

/* Whole directory matching */
static int clear_ce_flags_dir(struct index_state *istate,
			      struct cache_entry **cache, int nr,
			      struct strbuf *prefix,
			      char *basename,
			      int select_mask, int clear_mask,
			      struct pattern_list *pl,
			      enum pattern_match_result default_match)
{
	struct cache_entry **cache_end;
	int dtype = DT_DIR;
	int rc;
	enum pattern_match_result ret, orig_ret;
	orig_ret = path_matches_pattern_list(prefix->buf, prefix->len,
					     basename, &dtype, pl, istate);

	strbuf_addch(prefix, '/');

	/* If undecided, use matching result of parent dir in defval */
	if (orig_ret == UNDECIDED)
		ret = default_match;
	else
		ret = orig_ret;

	for (cache_end = cache; cache_end != cache + nr; cache_end++) {
		struct cache_entry *ce = *cache_end;
		if (strncmp(ce->name, prefix->buf, prefix->len))
			break;
	}

	if (pl->use_cone_patterns && orig_ret == MATCHED_RECURSIVE) {
		struct cache_entry **ce = cache;
		rc = (cache_end - cache) / sizeof(struct cache_entry *);

		while (ce < cache_end) {
			(*ce)->ce_flags &= ~clear_mask;
			ce++;
		}
	} else if (pl->use_cone_patterns && orig_ret == NOT_MATCHED) {
		rc = (cache_end - cache) / sizeof(struct cache_entry *);
	} else {
		rc = clear_ce_flags_1(istate, cache, cache_end - cache,
				      prefix,
				      select_mask, clear_mask,
				      pl, ret);
	}

	strbuf_setlen(prefix, prefix->len - 1);
	return rc;
}

/*
 * Traverse the index, find every entry that matches according to
 * o->pl. Do "ce_flags &= ~clear_mask" on those entries. Return the
 * number of traversed entries.
 *
 * If select_mask is non-zero, only entries whose ce_flags has on of
 * those bits enabled are traversed.
 *
 * cache	: pointer to an index entry
 * prefix_len	: an offset to its path
 *
 * The current path ("prefix") including the trailing '/' is
 *   cache[0]->name[0..(prefix_len-1)]
 * Top level path has prefix_len zero.
 */
static int clear_ce_flags_1(struct index_state *istate,
			    struct cache_entry **cache, int nr,
			    struct strbuf *prefix,
			    int select_mask, int clear_mask,
			    struct pattern_list *pl,
			    enum pattern_match_result default_match)
{
	struct cache_entry **cache_end = cache + nr;

	/*
	 * Process all entries that have the given prefix and meet
	 * select_mask condition
	 */
	while(cache != cache_end) {
		struct cache_entry *ce = *cache;
		const char *name, *slash;
		int len, dtype;
		enum pattern_match_result ret;

		if (select_mask && !(ce->ce_flags & select_mask)) {
			cache++;
			continue;
		}

		/* if it's not in the virtual file system, exit early */
		if (core_virtualfilesystem) {
			if (is_included_in_virtualfilesystem(ce->name, ce->ce_namelen) > 0)
				ce->ce_flags &= ~clear_mask;
			cache++;
			continue;
		}

		if (prefix->len && strncmp(ce->name, prefix->buf, prefix->len))
			break;

		name = ce->name + prefix->len;
		slash = strchr(name, '/');

		/* If it's a directory, try whole directory match first */
		if (slash) {
			int processed;

			len = slash - name;
			strbuf_add(prefix, name, len);

			processed = clear_ce_flags_dir(istate, cache, cache_end - cache,
						       prefix,
						       prefix->buf + prefix->len - len,
						       select_mask, clear_mask,
						       pl, default_match);

			/* clear_c_f_dir eats a whole dir already? */
			if (processed) {
				cache += processed;
				strbuf_setlen(prefix, prefix->len - len);
				continue;
			}

			strbuf_addch(prefix, '/');
			cache += clear_ce_flags_1(istate, cache, cache_end - cache,
						  prefix,
						  select_mask, clear_mask, pl,
						  default_match);
			strbuf_setlen(prefix, prefix->len - len - 1);
			continue;
		}

		/* Non-directory */
		dtype = ce_to_dtype(ce);
		ret = path_matches_pattern_list(ce->name,
						ce_namelen(ce),
						name, &dtype, pl, istate);
		if (ret == UNDECIDED)
			ret = default_match;
		if (ret == MATCHED)
			ce->ce_flags &= ~clear_mask;
		cache++;
	}
	return nr - (cache_end - cache);
}

static int clear_ce_flags(struct index_state *istate,
			  int select_mask, int clear_mask,
			  struct pattern_list *pl)
{
	static struct strbuf prefix = STRBUF_INIT;
	char label[100];
	int rval;

	strbuf_reset(&prefix);

<<<<<<< HEAD
	xsnprintf(label, sizeof(label), "clear_ce_flags/0x%08lx_0x%08lx",
=======
	xsnprintf(label, sizeof(label), "clear_ce_flags(0x%08lx,0x%08lx)",
>>>>>>> 1d432148
		  (unsigned long)select_mask, (unsigned long)clear_mask);
	trace2_region_enter("unpack_trees", label, the_repository);
	rval = clear_ce_flags_1(istate,
				istate->cache,
				istate->cache_nr,
				&prefix,
				select_mask, clear_mask,
<<<<<<< HEAD
				el, 0);
=======
				pl, 0);
>>>>>>> 1d432148
	trace2_region_leave("unpack_trees", label, the_repository);

	return rval;
}

/*
 * Set/Clear CE_NEW_SKIP_WORKTREE according to $GIT_DIR/info/sparse-checkout
 */
static void mark_new_skip_worktree(struct pattern_list *pl,
				   struct index_state *istate,
				   int select_flag, int skip_wt_flag)
{
	int i;

	/*
	 * 1. Pretend the narrowest worktree: only unmerged entries
	 * are checked out
	 */
	for (i = 0; i < istate->cache_nr; i++) {
		struct cache_entry *ce = istate->cache[i];

		if (select_flag && !(ce->ce_flags & select_flag))
			continue;

		if (!ce_stage(ce) && !(ce->ce_flags & CE_CONFLICTED))
			ce->ce_flags |= skip_wt_flag;
		else
			ce->ce_flags &= ~skip_wt_flag;
	}

	/*
	 * 2. Widen worktree according to sparse-checkout file.
	 * Matched entries will have skip_wt_flag cleared (i.e. "in")
	 */
<<<<<<< HEAD
	enable_fscache(istate->cache_nr);
	clear_ce_flags(istate, select_flag, skip_wt_flag, el);
	disable_fscache();
=======
	clear_ce_flags(istate, select_flag, skip_wt_flag, pl);
>>>>>>> 1d432148
}

static int verify_absent(const struct cache_entry *,
			 enum unpack_trees_error_types,
			 struct unpack_trees_options *);
/*
 * N-way merge "len" trees.  Returns 0 on success, -1 on failure to manipulate the
 * resulting index, -2 on failure to reflect the changes to the work tree.
 *
 * CE_ADDED, CE_UNPACKED and CE_NEW_SKIP_WORKTREE are used internally
 */
int unpack_trees(unsigned len, struct tree_desc *t, struct unpack_trees_options *o)
{
	int i, ret;
	static struct cache_entry *dfc;
<<<<<<< HEAD
	struct exclude_list el;
	unsigned long nr_unpack_entry_at_start;
=======
	struct pattern_list pl;
>>>>>>> 1d432148

	if (len > MAX_UNPACK_TREES)
		die("unpack_trees takes at most %d trees", MAX_UNPACK_TREES);

	trace2_region_enter("unpack_trees", "unpack_trees", NULL);
	nr_unpack_entry_at_start = get_nr_unpack_entry();

	trace_performance_enter();
	memset(&pl, 0, sizeof(pl));
	if (!core_apply_sparse_checkout || !o->update)
		o->skip_sparse_checkout = 1;
	if (!o->skip_sparse_checkout) {
<<<<<<< HEAD
		if (core_virtualfilesystem) {
			o->el = &el;
		} else {
			char *sparse = git_pathdup("info/sparse-checkout");
			if (add_excludes_from_file_to_list(sparse, "", 0, &el, NULL) < 0)
				o->skip_sparse_checkout = 1;
			else
				o->el = &el;
			free(sparse);
		}
=======
		char *sparse = git_pathdup("info/sparse-checkout");
		if (add_patterns_from_file_to_list(sparse, "", 0, &pl, NULL) < 0)
			o->skip_sparse_checkout = 1;
		else
			o->pl = &pl;
		free(sparse);
>>>>>>> 1d432148
	}

	memset(&o->result, 0, sizeof(o->result));
	o->result.initialized = 1;
	o->result.timestamp.sec = o->src_index->timestamp.sec;
	o->result.timestamp.nsec = o->src_index->timestamp.nsec;
	o->result.version = o->src_index->version;
	if (!o->src_index->split_index) {
		o->result.split_index = NULL;
	} else if (o->src_index == o->dst_index) {
		/*
		 * o->dst_index (and thus o->src_index) will be discarded
		 * and overwritten with o->result at the end of this function,
		 * so just use src_index's split_index to avoid having to
		 * create a new one.
		 */
		o->result.split_index = o->src_index->split_index;
		o->result.split_index->refcount++;
	} else {
		o->result.split_index = init_split_index(&o->result);
	}
	oidcpy(&o->result.oid, &o->src_index->oid);
	o->merge_size = len;
	mark_all_ce_unused(o->src_index);

	/*
	 * Sparse checkout loop #1: set NEW_SKIP_WORKTREE on existing entries
	 */
	if (!o->skip_sparse_checkout)
		mark_new_skip_worktree(o->pl, o->src_index, 0, CE_NEW_SKIP_WORKTREE);

	if (!dfc)
		dfc = xcalloc(1, cache_entry_size(0));
	o->df_conflict_entry = dfc;

	if (len) {
		const char *prefix = o->prefix ? o->prefix : "";
		struct traverse_info info;

		setup_traverse_info(&info, prefix);
		info.fn = unpack_callback;
		info.data = o;
		info.show_all_errors = o->show_all_errors;
		info.pathspec = o->pathspec;

		if (o->prefix) {
			/*
			 * Unpack existing index entries that sort before the
			 * prefix the tree is spliced into.  Note that o->merge
			 * is always true in this case.
			 */
			while (1) {
				struct cache_entry *ce = next_cache_entry(o);
				if (!ce)
					break;
				if (ce_in_traverse_path(ce, &info))
					break;
				if (unpack_index_entry(ce, o) < 0)
					goto return_failed;
			}
		}

		trace_performance_enter();
		trace2_region_enter("unpack_trees", "traverse_trees", the_repository);
		ret = traverse_trees(o->src_index, len, t, &info);
		trace2_region_leave("unpack_trees", "traverse_trees", the_repository);
		trace_performance_leave("traverse_trees");
		if (ret < 0)
			goto return_failed;
	}

	/* Any left-over entries in the index? */
	if (o->merge) {
		while (1) {
			struct cache_entry *ce = next_cache_entry(o);
			if (!ce)
				break;
			if (unpack_index_entry(ce, o) < 0)
				goto return_failed;
		}
	}
	mark_all_ce_unused(o->src_index);

	if (o->trivial_merges_only && o->nontrivial_merge) {
		ret = unpack_failed(o, "Merge requires file-level merging");
		goto done;
	}

	if (!o->skip_sparse_checkout) {
		int empty_worktree = 1;

		/*
		 * Sparse checkout loop #2: set NEW_SKIP_WORKTREE on entries not in loop #1
		 * If they will have NEW_SKIP_WORKTREE, also set CE_SKIP_WORKTREE
		 * so apply_sparse_checkout() won't attempt to remove it from worktree
		 */
		mark_new_skip_worktree(o->pl, &o->result, CE_ADDED, CE_SKIP_WORKTREE | CE_NEW_SKIP_WORKTREE);

		ret = 0;
		for (i = 0; i < o->result.cache_nr; i++) {
			struct cache_entry *ce = o->result.cache[i];

			/*
			 * Entries marked with CE_ADDED in merged_entry() do not have
			 * verify_absent() check (the check is effectively disabled
			 * because CE_NEW_SKIP_WORKTREE is set unconditionally).
			 *
			 * Do the real check now because we have had
			 * correct CE_NEW_SKIP_WORKTREE
			 */
			if (ce->ce_flags & CE_ADDED &&
			    verify_absent(ce, ERROR_WOULD_LOSE_UNTRACKED_OVERWRITTEN, o)) {
				if (!o->show_all_errors)
					goto return_failed;
				ret = -1;
			}

			if (apply_sparse_checkout(&o->result, ce, o)) {
				if (!o->show_all_errors)
					goto return_failed;
				ret = -1;
			}
			if (!ce_skip_worktree(ce))
				empty_worktree = 0;

		}
		if (ret < 0)
			goto return_failed;
		/*
		 * Sparse checkout is meant to narrow down checkout area
		 * but it does not make sense to narrow down to empty working
		 * tree. This is usually a mistake in sparse checkout rules.
		 * Do not allow users to do that.
		 */
		if (o->result.cache_nr && empty_worktree) {
			ret = unpack_failed(o, "Sparse checkout leaves no entry on working directory");
			goto done;
		}
	}

	ret = check_updates(o) ? (-2) : 0;
	if (o->dst_index) {
		move_index_extensions(&o->result, o->src_index);
		if (!ret) {
			if (git_env_bool("GIT_TEST_CHECK_CACHE_TREE", 0))
				cache_tree_verify(the_repository, &o->result);
			if (!o->result.cache_tree)
				o->result.cache_tree = cache_tree();
			if (!cache_tree_fully_valid(o->result.cache_tree))
				cache_tree_update(&o->result,
						  WRITE_TREE_SILENT |
						  WRITE_TREE_REPAIR);
		}

		o->result.updated_workdir = 1;
		discard_index(o->dst_index);
		*o->dst_index = o->result;
	} else {
		discard_index(&o->result);
	}
	o->src_index = NULL;

done:
	trace_performance_leave("unpack_trees");
<<<<<<< HEAD
	clear_exclude_list(&el);
	trace2_data_intmax("unpack_trees", NULL, "unpack_trees/nr_unpack_entries",
			   (intmax_t)(get_nr_unpack_entry() - nr_unpack_entry_at_start));
	trace2_region_leave("unpack_trees", "unpack_trees", NULL);
=======
	clear_pattern_list(&pl);
>>>>>>> 1d432148
	return ret;

return_failed:
	if (o->show_all_errors)
		display_error_msgs(o);
	mark_all_ce_unused(o->src_index);
	ret = unpack_failed(o, NULL);
	if (o->exiting_early)
		ret = 0;
	goto done;
}

/* Here come the merge functions */

static int reject_merge(const struct cache_entry *ce,
			struct unpack_trees_options *o)
{
	return add_rejected_path(o, ERROR_WOULD_OVERWRITE, ce->name);
}

static int same(const struct cache_entry *a, const struct cache_entry *b)
{
	if (!!a != !!b)
		return 0;
	if (!a && !b)
		return 1;
	if ((a->ce_flags | b->ce_flags) & CE_CONFLICTED)
		return 0;
	return a->ce_mode == b->ce_mode &&
	       oideq(&a->oid, &b->oid);
}


/*
 * When a CE gets turned into an unmerged entry, we
 * want it to be up-to-date
 */
static int verify_uptodate_1(const struct cache_entry *ce,
			     struct unpack_trees_options *o,
			     enum unpack_trees_error_types error_type)
{
	struct stat st;

	if (o->index_only)
		return 0;

	/*
	 * CE_VALID and CE_SKIP_WORKTREE cheat, we better check again
	 * if this entry is truly up-to-date because this file may be
	 * overwritten.
	 */
	if ((ce->ce_flags & CE_VALID) || ce_skip_worktree(ce))
		; /* keep checking */
	else if (o->reset || ce_uptodate(ce))
		return 0;

	if (!lstat(ce->name, &st)) {
		int flags = CE_MATCH_IGNORE_VALID|CE_MATCH_IGNORE_SKIP_WORKTREE;
		unsigned changed = ie_match_stat(o->src_index, ce, &st, flags);

		if (submodule_from_ce(ce)) {
			int r = check_submodule_move_head(ce,
				"HEAD", oid_to_hex(&ce->oid), o);
			if (r)
				return add_rejected_path(o, error_type, ce->name);
			return 0;
		}

		if (!changed)
			return 0;
		/*
		 * Historic default policy was to allow submodule to be out
		 * of sync wrt the superproject index. If the submodule was
		 * not considered interesting above, we don't care here.
		 */
		if (S_ISGITLINK(ce->ce_mode))
			return 0;

		errno = 0;
	}
	if (errno == ENOENT)
		return 0;
	return add_rejected_path(o, error_type, ce->name);
}

int verify_uptodate(const struct cache_entry *ce,
		    struct unpack_trees_options *o)
{
	if (!o->skip_sparse_checkout && (ce->ce_flags & CE_NEW_SKIP_WORKTREE))
		return 0;
	return verify_uptodate_1(ce, o, ERROR_NOT_UPTODATE_FILE);
}

static int verify_uptodate_sparse(const struct cache_entry *ce,
				  struct unpack_trees_options *o)
{
	return verify_uptodate_1(ce, o, ERROR_SPARSE_NOT_UPTODATE_FILE);
}

/*
 * TODO: We should actually invalidate o->result, not src_index [1].
 * But since cache tree and untracked cache both are not copied to
 * o->result until unpacking is complete, we invalidate them on
 * src_index instead with the assumption that they will be copied to
 * dst_index at the end.
 *
 * [1] src_index->cache_tree is also used in unpack_callback() so if
 * we invalidate o->result, we need to update it to use
 * o->result.cache_tree as well.
 */
static void invalidate_ce_path(const struct cache_entry *ce,
			       struct unpack_trees_options *o)
{
	if (!ce)
		return;
	cache_tree_invalidate_path(o->src_index, ce->name);
	untracked_cache_invalidate_path(o->src_index, ce->name, 1);
}

/*
 * Check that checking out ce->sha1 in subdir ce->name is not
 * going to overwrite any working files.
 *
 * Currently, git does not checkout subprojects during a superproject
 * checkout, so it is not going to overwrite anything.
 */
static int verify_clean_submodule(const char *old_sha1,
				  const struct cache_entry *ce,
				  struct unpack_trees_options *o)
{
	if (!submodule_from_ce(ce))
		return 0;

	return check_submodule_move_head(ce, old_sha1,
					 oid_to_hex(&ce->oid), o);
}

static int verify_clean_subdirectory(const struct cache_entry *ce,
				     struct unpack_trees_options *o)
{
	/*
	 * we are about to extract "ce->name"; we would not want to lose
	 * anything in the existing directory there.
	 */
	int namelen;
	int i;
	struct dir_struct d;
	char *pathbuf;
	int cnt = 0;

	if (S_ISGITLINK(ce->ce_mode)) {
		struct object_id oid;
		int sub_head = resolve_gitlink_ref(ce->name, "HEAD", &oid);
		/*
		 * If we are not going to update the submodule, then
		 * we don't care.
		 */
		if (!sub_head && oideq(&oid, &ce->oid))
			return 0;
		return verify_clean_submodule(sub_head ? NULL : oid_to_hex(&oid),
					      ce, o);
	}

	/*
	 * First let's make sure we do not have a local modification
	 * in that directory.
	 */
	namelen = ce_namelen(ce);
	for (i = locate_in_src_index(ce, o);
	     i < o->src_index->cache_nr;
	     i++) {
		struct cache_entry *ce2 = o->src_index->cache[i];
		int len = ce_namelen(ce2);
		if (len < namelen ||
		    strncmp(ce->name, ce2->name, namelen) ||
		    ce2->name[namelen] != '/')
			break;
		/*
		 * ce2->name is an entry in the subdirectory to be
		 * removed.
		 */
		if (!ce_stage(ce2)) {
			if (verify_uptodate(ce2, o))
				return -1;
			add_entry(o, ce2, CE_REMOVE, 0);
			invalidate_ce_path(ce, o);
			mark_ce_used(ce2, o);
		}
		cnt++;
	}

	/*
	 * Then we need to make sure that we do not lose a locally
	 * present file that is not ignored.
	 */
	pathbuf = xstrfmt("%.*s/", namelen, ce->name);

	memset(&d, 0, sizeof(d));
	if (o->dir)
		d.exclude_per_dir = o->dir->exclude_per_dir;
	i = read_directory(&d, o->src_index, pathbuf, namelen+1, NULL);
	if (i)
		return add_rejected_path(o, ERROR_NOT_UPTODATE_DIR, ce->name);
	free(pathbuf);
	return cnt;
}

/*
 * This gets called when there was no index entry for the tree entry 'dst',
 * but we found a file in the working tree that 'lstat()' said was fine,
 * and we're on a case-insensitive filesystem.
 *
 * See if we can find a case-insensitive match in the index that also
 * matches the stat information, and assume it's that other file!
 */
static int icase_exists(struct unpack_trees_options *o, const char *name, int len, struct stat *st)
{
	const struct cache_entry *src;

	src = index_file_exists(o->src_index, name, len, 1);
	return src && !ie_match_stat(o->src_index, src, st, CE_MATCH_IGNORE_VALID|CE_MATCH_IGNORE_SKIP_WORKTREE);
}

static int check_ok_to_remove(const char *name, int len, int dtype,
			      const struct cache_entry *ce, struct stat *st,
			      enum unpack_trees_error_types error_type,
			      struct unpack_trees_options *o)
{
	const struct cache_entry *result;

	/*
	 * It may be that the 'lstat()' succeeded even though
	 * target 'ce' was absent, because there is an old
	 * entry that is different only in case..
	 *
	 * Ignore that lstat() if it matches.
	 */
	if (ignore_case && icase_exists(o, name, len, st))
		return 0;

	if (o->dir &&
	    is_excluded(o->dir, o->src_index, name, &dtype))
		/*
		 * ce->name is explicitly excluded, so it is Ok to
		 * overwrite it.
		 */
		return 0;
	if (S_ISDIR(st->st_mode)) {
		/*
		 * We are checking out path "foo" and
		 * found "foo/." in the working tree.
		 * This is tricky -- if we have modified
		 * files that are in "foo/" we would lose
		 * them.
		 */
		if (verify_clean_subdirectory(ce, o) < 0)
			return -1;
		return 0;
	}

	/*
	 * The previous round may already have decided to
	 * delete this path, which is in a subdirectory that
	 * is being replaced with a blob.
	 */
	result = index_file_exists(&o->result, name, len, 0);
	if (result) {
		if (result->ce_flags & CE_REMOVE)
			return 0;
	}

	return add_rejected_path(o, error_type, name);
}

/*
 * We do not want to remove or overwrite a working tree file that
 * is not tracked, unless it is ignored.
 */
static int verify_absent_1(const struct cache_entry *ce,
			   enum unpack_trees_error_types error_type,
			   struct unpack_trees_options *o)
{
	int len;
	struct stat st;

	if (o->index_only || o->reset || !o->update)
		return 0;

	len = check_leading_path(ce->name, ce_namelen(ce));
	if (!len)
		return 0;
	else if (len > 0) {
		char *path;
		int ret;

		path = xmemdupz(ce->name, len);
		if (lstat(path, &st))
			ret = error_errno("cannot stat '%s'", path);
		else {
			if (submodule_from_ce(ce))
				ret = check_submodule_move_head(ce,
								oid_to_hex(&ce->oid),
								NULL, o);
			else
				ret = check_ok_to_remove(path, len, DT_UNKNOWN, NULL,
							 &st, error_type, o);
		}
		free(path);
		return ret;
	} else if (lstat(ce->name, &st)) {
		if (errno != ENOENT)
			return error_errno("cannot stat '%s'", ce->name);
		return 0;
	} else {
		if (submodule_from_ce(ce))
			return check_submodule_move_head(ce, oid_to_hex(&ce->oid),
							 NULL, o);

		return check_ok_to_remove(ce->name, ce_namelen(ce),
					  ce_to_dtype(ce), ce, &st,
					  error_type, o);
	}
}

static int verify_absent(const struct cache_entry *ce,
			 enum unpack_trees_error_types error_type,
			 struct unpack_trees_options *o)
{
	if (!o->skip_sparse_checkout && (ce->ce_flags & CE_NEW_SKIP_WORKTREE))
		return 0;
	return verify_absent_1(ce, error_type, o);
}

static int verify_absent_sparse(const struct cache_entry *ce,
				enum unpack_trees_error_types error_type,
				struct unpack_trees_options *o)
{
	enum unpack_trees_error_types orphaned_error = error_type;
	if (orphaned_error == ERROR_WOULD_LOSE_UNTRACKED_OVERWRITTEN)
		orphaned_error = ERROR_WOULD_LOSE_ORPHANED_OVERWRITTEN;

	return verify_absent_1(ce, orphaned_error, o);
}

static int merged_entry(const struct cache_entry *ce,
			const struct cache_entry *old,
			struct unpack_trees_options *o)
{
	int update = CE_UPDATE;
	struct cache_entry *merge = dup_cache_entry(ce, &o->result);

	if (!old) {
		/*
		 * New index entries. In sparse checkout, the following
		 * verify_absent() will be delayed until after
		 * traverse_trees() finishes in unpack_trees(), then:
		 *
		 *  - CE_NEW_SKIP_WORKTREE will be computed correctly
		 *  - verify_absent() be called again, this time with
		 *    correct CE_NEW_SKIP_WORKTREE
		 *
		 * verify_absent() call here does nothing in sparse
		 * checkout (i.e. o->skip_sparse_checkout == 0)
		 */
		update |= CE_ADDED;
		merge->ce_flags |= CE_NEW_SKIP_WORKTREE;

		if (verify_absent(merge,
				  ERROR_WOULD_LOSE_UNTRACKED_OVERWRITTEN, o)) {
			discard_cache_entry(merge);
			return -1;
		}
		invalidate_ce_path(merge, o);

		if (submodule_from_ce(ce)) {
			int ret = check_submodule_move_head(ce, NULL,
							    oid_to_hex(&ce->oid),
							    o);
			if (ret)
				return ret;
		}

	} else if (!(old->ce_flags & CE_CONFLICTED)) {
		/*
		 * See if we can re-use the old CE directly?
		 * That way we get the uptodate stat info.
		 *
		 * This also removes the UPDATE flag on a match; otherwise
		 * we will end up overwriting local changes in the work tree.
		 */
		if (same(old, merge)) {
			copy_cache_entry(merge, old);
			update = 0;
		} else {
			if (verify_uptodate(old, o)) {
				discard_cache_entry(merge);
				return -1;
			}
			/* Migrate old flags over */
			update |= old->ce_flags & (CE_SKIP_WORKTREE | CE_NEW_SKIP_WORKTREE);
			invalidate_ce_path(old, o);
		}

		if (submodule_from_ce(ce)) {
			int ret = check_submodule_move_head(ce, oid_to_hex(&old->oid),
							    oid_to_hex(&ce->oid),
							    o);
			if (ret)
				return ret;
		}
	} else {
		/*
		 * Previously unmerged entry left as an existence
		 * marker by read_index_unmerged();
		 */
		invalidate_ce_path(old, o);
	}

	do_add_entry(o, merge, update, CE_STAGEMASK);
	return 1;
}

static int deleted_entry(const struct cache_entry *ce,
			 const struct cache_entry *old,
			 struct unpack_trees_options *o)
{
	/* Did it exist in the index? */
	if (!old) {
		if (verify_absent(ce, ERROR_WOULD_LOSE_UNTRACKED_REMOVED, o))
			return -1;
		return 0;
	}
	if (!(old->ce_flags & CE_CONFLICTED) && verify_uptodate(old, o))
		return -1;

	/*
	 * When marking entries to remove from the index and the working
	 * directory this option will take into account what the
	 * skip-worktree bit was set to so that if the entry has the
	 * skip-worktree bit set it will not be removed from the working
	 * directory.  This will allow virtualized working directories to
	 * detect the change to HEAD and use the new commit tree to show
	 * the files that are in the working directory.
	 *
	 * old is the cache_entry that will have the skip-worktree bit set
	 * which will need to be preserved when the CE_REMOVE entry is added
	 */
	if (gvfs_config_is_set(GVFS_NO_DELETE_OUTSIDE_SPARSECHECKOUT) &&
		old &&
		old->ce_flags & CE_SKIP_WORKTREE) {
		add_entry(o, old, CE_REMOVE, 0);
		invalidate_ce_path(old, o);
		return 1;
	}

	add_entry(o, ce, CE_REMOVE, 0);
	invalidate_ce_path(ce, o);
	return 1;
}

static int keep_entry(const struct cache_entry *ce,
		      struct unpack_trees_options *o)
{
	add_entry(o, ce, 0, 0);
	if (ce_stage(ce))
		invalidate_ce_path(ce, o);
	return 1;
}

#if DBRT_DEBUG
static void show_stage_entry(FILE *o,
			     const char *label, const struct cache_entry *ce)
{
	if (!ce)
		fprintf(o, "%s (missing)\n", label);
	else
		fprintf(o, "%s%06o %s %d\t%s\n",
			label,
			ce->ce_mode,
			oid_to_hex(&ce->oid),
			ce_stage(ce),
			ce->name);
}
#endif

int threeway_merge(const struct cache_entry * const *stages,
		   struct unpack_trees_options *o)
{
	const struct cache_entry *index;
	const struct cache_entry *head;
	const struct cache_entry *remote = stages[o->head_idx + 1];
	int count;
	int head_match = 0;
	int remote_match = 0;

	int df_conflict_head = 0;
	int df_conflict_remote = 0;

	int any_anc_missing = 0;
	int no_anc_exists = 1;
	int i;

	for (i = 1; i < o->head_idx; i++) {
		if (!stages[i] || stages[i] == o->df_conflict_entry)
			any_anc_missing = 1;
		else
			no_anc_exists = 0;
	}

	index = stages[0];
	head = stages[o->head_idx];

	if (head == o->df_conflict_entry) {
		df_conflict_head = 1;
		head = NULL;
	}

	if (remote == o->df_conflict_entry) {
		df_conflict_remote = 1;
		remote = NULL;
	}

	/*
	 * First, if there's a #16 situation, note that to prevent #13
	 * and #14.
	 */
	if (!same(remote, head)) {
		for (i = 1; i < o->head_idx; i++) {
			if (same(stages[i], head)) {
				head_match = i;
			}
			if (same(stages[i], remote)) {
				remote_match = i;
			}
		}
	}

	/*
	 * We start with cases where the index is allowed to match
	 * something other than the head: #14(ALT) and #2ALT, where it
	 * is permitted to match the result instead.
	 */
	/* #14, #14ALT, #2ALT */
	if (remote && !df_conflict_head && head_match && !remote_match) {
		if (index && !same(index, remote) && !same(index, head))
			return reject_merge(index, o);
		return merged_entry(remote, index, o);
	}
	/*
	 * If we have an entry in the index cache, then we want to
	 * make sure that it matches head.
	 */
	if (index && !same(index, head))
		return reject_merge(index, o);

	if (head) {
		/* #5ALT, #15 */
		if (same(head, remote))
			return merged_entry(head, index, o);
		/* #13, #3ALT */
		if (!df_conflict_remote && remote_match && !head_match)
			return merged_entry(head, index, o);
	}

	/* #1 */
	if (!head && !remote && any_anc_missing)
		return 0;

	/*
	 * Under the "aggressive" rule, we resolve mostly trivial
	 * cases that we historically had git-merge-one-file resolve.
	 */
	if (o->aggressive) {
		int head_deleted = !head;
		int remote_deleted = !remote;
		const struct cache_entry *ce = NULL;

		if (index)
			ce = index;
		else if (head)
			ce = head;
		else if (remote)
			ce = remote;
		else {
			for (i = 1; i < o->head_idx; i++) {
				if (stages[i] && stages[i] != o->df_conflict_entry) {
					ce = stages[i];
					break;
				}
			}
		}

		/*
		 * Deleted in both.
		 * Deleted in one and unchanged in the other.
		 */
		if ((head_deleted && remote_deleted) ||
		    (head_deleted && remote && remote_match) ||
		    (remote_deleted && head && head_match)) {
			if (index)
				return deleted_entry(index, index, o);
			if (ce && !head_deleted) {
				if (verify_absent(ce, ERROR_WOULD_LOSE_UNTRACKED_REMOVED, o))
					return -1;
			}
			return 0;
		}
		/*
		 * Added in both, identically.
		 */
		if (no_anc_exists && head && remote && same(head, remote))
			return merged_entry(head, index, o);

	}

	/* Below are "no merge" cases, which require that the index be
	 * up-to-date to avoid the files getting overwritten with
	 * conflict resolution files.
	 */
	if (index) {
		if (verify_uptodate(index, o))
			return -1;
	}

	o->nontrivial_merge = 1;

	/* #2, #3, #4, #6, #7, #9, #10, #11. */
	count = 0;
	if (!head_match || !remote_match) {
		for (i = 1; i < o->head_idx; i++) {
			if (stages[i] && stages[i] != o->df_conflict_entry) {
				keep_entry(stages[i], o);
				count++;
				break;
			}
		}
	}
#if DBRT_DEBUG
	else {
		fprintf(stderr, "read-tree: warning #16 detected\n");
		show_stage_entry(stderr, "head   ", stages[head_match]);
		show_stage_entry(stderr, "remote ", stages[remote_match]);
	}
#endif
	if (head) { count += keep_entry(head, o); }
	if (remote) { count += keep_entry(remote, o); }
	return count;
}

/*
 * Two-way merge.
 *
 * The rule is to "carry forward" what is in the index without losing
 * information across a "fast-forward", favoring a successful merge
 * over a merge failure when it makes sense.  For details of the
 * "carry forward" rule, please see <Documentation/git-read-tree.txt>.
 *
 */
int twoway_merge(const struct cache_entry * const *src,
		 struct unpack_trees_options *o)
{
	const struct cache_entry *current = src[0];
	const struct cache_entry *oldtree = src[1];
	const struct cache_entry *newtree = src[2];

	if (o->merge_size != 2)
		return error("Cannot do a twoway merge of %d trees",
			     o->merge_size);

	if (oldtree == o->df_conflict_entry)
		oldtree = NULL;
	if (newtree == o->df_conflict_entry)
		newtree = NULL;

	if (current) {
		if (current->ce_flags & CE_CONFLICTED) {
			if (same(oldtree, newtree) || o->reset) {
				if (!newtree)
					return deleted_entry(current, current, o);
				else
					return merged_entry(newtree, current, o);
			}
			return reject_merge(current, o);
		} else if ((!oldtree && !newtree) || /* 4 and 5 */
			 (!oldtree && newtree &&
			  same(current, newtree)) || /* 6 and 7 */
			 (oldtree && newtree &&
			  same(oldtree, newtree)) || /* 14 and 15 */
			 (oldtree && newtree &&
			  !same(oldtree, newtree) && /* 18 and 19 */
			  same(current, newtree))) {
			return keep_entry(current, o);
		} else if (oldtree && !newtree && same(current, oldtree)) {
			/* 10 or 11 */
			return deleted_entry(oldtree, current, o);
		} else if (oldtree && newtree &&
			 same(current, oldtree) && !same(current, newtree)) {
			/* 20 or 21 */
			return merged_entry(newtree, current, o);
		} else
			return reject_merge(current, o);
	}
	else if (newtree) {
		if (oldtree && !o->initial_checkout) {
			/*
			 * deletion of the path was staged;
			 */
			if (same(oldtree, newtree))
				return 1;
			return reject_merge(oldtree, o);
		}
		return merged_entry(newtree, current, o);
	}
	return deleted_entry(oldtree, current, o);
}

/*
 * Bind merge.
 *
 * Keep the index entries at stage0, collapse stage1 but make sure
 * stage0 does not have anything there.
 */
int bind_merge(const struct cache_entry * const *src,
	       struct unpack_trees_options *o)
{
	const struct cache_entry *old = src[0];
	const struct cache_entry *a = src[1];

	if (o->merge_size != 1)
		return error("Cannot do a bind merge of %d trees",
			     o->merge_size);
	if (a && old)
		return o->quiet ? -1 :
			error(ERRORMSG(o, ERROR_BIND_OVERLAP),
			      super_prefixed(a->name),
			      super_prefixed(old->name));
	if (!a)
		return keep_entry(old, o);
	else
		return merged_entry(a, NULL, o);
}

/*
 * One-way merge.
 *
 * The rule is:
 * - take the stat information from stage0, take the data from stage1
 */
int oneway_merge(const struct cache_entry * const *src,
		 struct unpack_trees_options *o)
{
	const struct cache_entry *old = src[0];
	const struct cache_entry *a = src[1];

	if (o->merge_size != 1)
		return error("Cannot do a oneway merge of %d trees",
			     o->merge_size);

	if (!a || a == o->df_conflict_entry)
		return deleted_entry(old, old, o);

	if (old && same(old, a)) {
		int update = 0;
		if (o->reset && o->update && !ce_uptodate(old) && !ce_skip_worktree(old)) {
			struct stat st;
			if (lstat(old->name, &st) ||
			    ie_match_stat(o->src_index, old, &st, CE_MATCH_IGNORE_VALID|CE_MATCH_IGNORE_SKIP_WORKTREE))
				update |= CE_UPDATE;
		}
		if (o->update && S_ISGITLINK(old->ce_mode) &&
		    should_update_submodules() && !verify_uptodate(old, o))
			update |= CE_UPDATE;
		add_entry(o, old, update, CE_STAGEMASK);
		return 0;
	}
	return merged_entry(a, old, o);
}<|MERGE_RESOLUTION|>--- conflicted
+++ resolved
@@ -1446,11 +1446,7 @@
 
 	strbuf_reset(&prefix);
 
-<<<<<<< HEAD
-	xsnprintf(label, sizeof(label), "clear_ce_flags/0x%08lx_0x%08lx",
-=======
 	xsnprintf(label, sizeof(label), "clear_ce_flags(0x%08lx,0x%08lx)",
->>>>>>> 1d432148
 		  (unsigned long)select_mask, (unsigned long)clear_mask);
 	trace2_region_enter("unpack_trees", label, the_repository);
 	rval = clear_ce_flags_1(istate,
@@ -1458,11 +1454,7 @@
 				istate->cache_nr,
 				&prefix,
 				select_mask, clear_mask,
-<<<<<<< HEAD
-				el, 0);
-=======
 				pl, 0);
->>>>>>> 1d432148
 	trace2_region_leave("unpack_trees", label, the_repository);
 
 	return rval;
@@ -1497,13 +1489,9 @@
 	 * 2. Widen worktree according to sparse-checkout file.
 	 * Matched entries will have skip_wt_flag cleared (i.e. "in")
 	 */
-<<<<<<< HEAD
 	enable_fscache(istate->cache_nr);
-	clear_ce_flags(istate, select_flag, skip_wt_flag, el);
+	clear_ce_flags(istate, select_flag, skip_wt_flag, pl);
 	disable_fscache();
-=======
-	clear_ce_flags(istate, select_flag, skip_wt_flag, pl);
->>>>>>> 1d432148
 }
 
 static int verify_absent(const struct cache_entry *,
@@ -1519,12 +1507,8 @@
 {
 	int i, ret;
 	static struct cache_entry *dfc;
-<<<<<<< HEAD
-	struct exclude_list el;
+	struct pattern_list pl;
 	unsigned long nr_unpack_entry_at_start;
-=======
-	struct pattern_list pl;
->>>>>>> 1d432148
 
 	if (len > MAX_UNPACK_TREES)
 		die("unpack_trees takes at most %d trees", MAX_UNPACK_TREES);
@@ -1537,25 +1521,16 @@
 	if (!core_apply_sparse_checkout || !o->update)
 		o->skip_sparse_checkout = 1;
 	if (!o->skip_sparse_checkout) {
-<<<<<<< HEAD
 		if (core_virtualfilesystem) {
-			o->el = &el;
+			o->pl = &pl;
 		} else {
 			char *sparse = git_pathdup("info/sparse-checkout");
-			if (add_excludes_from_file_to_list(sparse, "", 0, &el, NULL) < 0)
+			if (add_patterns_from_file_to_list(sparse, "", 0, &pl, NULL) < 0)
 				o->skip_sparse_checkout = 1;
 			else
-				o->el = &el;
+				o->pl = &pl;
 			free(sparse);
 		}
-=======
-		char *sparse = git_pathdup("info/sparse-checkout");
-		if (add_patterns_from_file_to_list(sparse, "", 0, &pl, NULL) < 0)
-			o->skip_sparse_checkout = 1;
-		else
-			o->pl = &pl;
-		free(sparse);
->>>>>>> 1d432148
 	}
 
 	memset(&o->result, 0, sizeof(o->result));
@@ -1720,14 +1695,10 @@
 
 done:
 	trace_performance_leave("unpack_trees");
-<<<<<<< HEAD
-	clear_exclude_list(&el);
+	clear_pattern_list(&pl);
 	trace2_data_intmax("unpack_trees", NULL, "unpack_trees/nr_unpack_entries",
 			   (intmax_t)(get_nr_unpack_entry() - nr_unpack_entry_at_start));
 	trace2_region_leave("unpack_trees", "unpack_trees", NULL);
-=======
-	clear_pattern_list(&pl);
->>>>>>> 1d432148
 	return ret;
 
 return_failed:
