--- conflicted
+++ resolved
@@ -10,13 +10,8 @@
 *) ln -s "$cache_dir/.prove" t/.prove;;
 esac
 
-<<<<<<< HEAD
-make --jobs=2
+make
 make test
-=======
-make
-make --quiet test
->>>>>>> ba285a71
 if test "$jobname" = "linux-gcc"
 then
 	export GIT_TEST_SPLIT_INDEX=yes
