#include "cache.h"
#include "refs.h"
#include "string-list.h"
#include "utf8.h"

int starts_with(const char *str, const char *prefix)
{
	for (; ; str++, prefix++)
		if (!*prefix)
			return 1;
		else if (*str != *prefix)
			return 0;
}

int istarts_with(const char *str, const char *prefix)
{
	for (; ; str++, prefix++)
		if (!*prefix)
			return 1;
		else if (tolower(*str) != tolower(*prefix))
			return 0;
}

int skip_to_optional_arg_default(const char *str, const char *prefix,
				 const char **arg, const char *def)
{
	const char *p;

	if (!skip_prefix(str, prefix, &p))
		return 0;

	if (!*p) {
		if (arg)
			*arg = def;
		return 1;
	}

	if (*p != '=')
		return 0;

	if (arg)
		*arg = p + 1;
	return 1;
}

/*
 * Used as the default ->buf value, so that people can always assume
 * buf is non NULL and ->buf is NUL terminated even for a freshly
 * initialized strbuf.
 */
char strbuf_slopbuf[1];

void strbuf_init(struct strbuf *sb, size_t hint)
{
	sb->alloc = sb->len = 0;
	sb->buf = strbuf_slopbuf;
	if (hint)
		strbuf_grow(sb, hint);
}

void strbuf_release(struct strbuf *sb)
{
	if (sb->alloc) {
		free(sb->buf);
		strbuf_init(sb, 0);
	}
}

char *strbuf_detach(struct strbuf *sb, size_t *sz)
{
	char *res;
	strbuf_grow(sb, 0);
	res = sb->buf;
	if (sz)
		*sz = sb->len;
	strbuf_init(sb, 0);
	return res;
}

void strbuf_attach(struct strbuf *sb, void *buf, size_t len, size_t alloc)
{
	strbuf_release(sb);
	sb->buf   = buf;
	sb->len   = len;
	sb->alloc = alloc;
	strbuf_grow(sb, 0);
	sb->buf[sb->len] = '\0';
}

void strbuf_grow(struct strbuf *sb, size_t extra)
{
	int new_buf = !sb->alloc;
	if (unsigned_add_overflows(extra, 1) ||
	    unsigned_add_overflows(sb->len, extra + 1))
		die("you want to use way too much memory");
	if (new_buf)
		sb->buf = NULL;
	ALLOC_GROW(sb->buf, sb->len + extra + 1, sb->alloc);
	if (new_buf)
		sb->buf[0] = '\0';
}

void strbuf_trim(struct strbuf *sb)
{
	strbuf_rtrim(sb);
	strbuf_ltrim(sb);
}

void strbuf_rtrim(struct strbuf *sb)
{
	while (sb->len > 0 && isspace((unsigned char)sb->buf[sb->len - 1]))
		sb->len--;
	sb->buf[sb->len] = '\0';
}

void strbuf_trim_trailing_dir_sep(struct strbuf *sb)
{
	while (sb->len > 0 && is_dir_sep((unsigned char)sb->buf[sb->len - 1]))
		sb->len--;
	sb->buf[sb->len] = '\0';
}

void strbuf_trim_trailing_newline(struct strbuf *sb)
{
	if (sb->len > 0 && sb->buf[sb->len - 1] == '\n') {
		if (--sb->len > 0 && sb->buf[sb->len - 1] == '\r')
			--sb->len;
		sb->buf[sb->len] = '\0';
	}
}

void strbuf_ltrim(struct strbuf *sb)
{
	char *b = sb->buf;
	while (sb->len > 0 && isspace(*b)) {
		b++;
		sb->len--;
	}
	memmove(sb->buf, b, sb->len);
	sb->buf[sb->len] = '\0';
}

int strbuf_reencode(struct strbuf *sb, const char *from, const char *to)
{
	char *out;
	size_t len;

	if (same_encoding(from, to))
		return 0;

	out = reencode_string_len(sb->buf, sb->len, to, from, &len);
	if (!out)
		return -1;

	strbuf_attach(sb, out, len, len);
	return 0;
}

void strbuf_tolower(struct strbuf *sb)
{
	char *p = sb->buf, *end = sb->buf + sb->len;
	for (; p < end; p++)
		*p = tolower(*p);
}

struct strbuf **strbuf_split_buf(const char *str, size_t slen,
				 int terminator, int max)
{
	struct strbuf **ret = NULL;
	size_t nr = 0, alloc = 0;
	struct strbuf *t;

	while (slen) {
		int len = slen;
		if (max <= 0 || nr + 1 < max) {
			const char *end = memchr(str, terminator, slen);
			if (end)
				len = end - str + 1;
		}
		t = xmalloc(sizeof(struct strbuf));
		strbuf_init(t, len);
		strbuf_add(t, str, len);
		ALLOC_GROW(ret, nr + 2, alloc);
		ret[nr++] = t;
		str += len;
		slen -= len;
	}
	ALLOC_GROW(ret, nr + 1, alloc); /* In case string was empty */
	ret[nr] = NULL;
	return ret;
}

void strbuf_add_separated_string_list(struct strbuf *str,
				      const char *sep,
				      struct string_list *slist)
{
	struct string_list_item *item;
	int sep_needed = 0;

	for_each_string_list_item(item, slist) {
		if (sep_needed)
			strbuf_addstr(str, sep);
		strbuf_addstr(str, item->string);
		sep_needed = 1;
	}
}

void strbuf_list_free(struct strbuf **sbs)
{
	struct strbuf **s = sbs;

	while (*s) {
		strbuf_release(*s);
		free(*s++);
	}
	free(sbs);
}

int strbuf_cmp(const struct strbuf *a, const struct strbuf *b)
{
	size_t len = a->len < b->len ? a->len: b->len;
	int cmp = memcmp(a->buf, b->buf, len);
	if (cmp)
		return cmp;
	return a->len < b->len ? -1: a->len != b->len;
}

void strbuf_splice(struct strbuf *sb, size_t pos, size_t len,
				   const void *data, size_t dlen)
{
	if (unsigned_add_overflows(pos, len))
		die("you want to use way too much memory");
	if (pos > sb->len)
		die("`pos' is too far after the end of the buffer");
	if (pos + len > sb->len)
		die("`pos + len' is too far after the end of the buffer");

	if (dlen >= len)
		strbuf_grow(sb, dlen - len);
	memmove(sb->buf + pos + dlen,
			sb->buf + pos + len,
			sb->len - pos - len);
	memcpy(sb->buf + pos, data, dlen);
	strbuf_setlen(sb, sb->len + dlen - len);
}

void strbuf_insert(struct strbuf *sb, size_t pos, const void *data, size_t len)
{
	strbuf_splice(sb, pos, 0, data, len);
}

void strbuf_vinsertf(struct strbuf *sb, size_t pos, const char *fmt, va_list ap)
{
	int len, len2;
	char save;
	va_list cp;

	if (pos > sb->len)
		die("`pos' is too far after the end of the buffer");
	va_copy(cp, ap);
	len = vsnprintf(sb->buf + sb->len, 0, fmt, cp);
	va_end(cp);
	if (len < 0)
		BUG("your vsnprintf is broken (returned %d)", len);
	if (!len)
		return; /* nothing to do */
	if (unsigned_add_overflows(sb->len, len))
		die("you want to use way too much memory");
	strbuf_grow(sb, len);
	memmove(sb->buf + pos + len, sb->buf + pos, sb->len - pos);
	/* vsnprintf() will append a NUL, overwriting one of our characters */
	save = sb->buf[pos + len];
	len2 = vsnprintf(sb->buf + pos, len + 1, fmt, ap);
	sb->buf[pos + len] = save;
	if (len2 != len)
		BUG("your vsnprintf is broken (returns inconsistent lengths)");
	strbuf_setlen(sb, sb->len + len);
}

void strbuf_insertf(struct strbuf *sb, size_t pos, const char *fmt, ...)
{
	va_list ap;
	va_start(ap, fmt);
	strbuf_vinsertf(sb, pos, fmt, ap);
	va_end(ap);
}

void strbuf_remove(struct strbuf *sb, size_t pos, size_t len)
{
	strbuf_splice(sb, pos, len, "", 0);
}

void strbuf_add(struct strbuf *sb, const void *data, size_t len)
{
	strbuf_grow(sb, len);
	memcpy(sb->buf + sb->len, data, len);
	strbuf_setlen(sb, sb->len + len);
}

void strbuf_addbuf(struct strbuf *sb, const struct strbuf *sb2)
{
	strbuf_grow(sb, sb2->len);
	memcpy(sb->buf + sb->len, sb2->buf, sb2->len);
	strbuf_setlen(sb, sb->len + sb2->len);
}

const char *strbuf_join_argv(struct strbuf *buf,
			     int argc, const char **argv, char delim)
{
	if (!argc)
		return buf->buf;

	strbuf_addstr(buf, *argv);
	while (--argc) {
		strbuf_addch(buf, delim);
		strbuf_addstr(buf, *(++argv));
	}

	return buf->buf;
}

void strbuf_addchars(struct strbuf *sb, int c, size_t n)
{
	strbuf_grow(sb, n);
	memset(sb->buf + sb->len, c, n);
	strbuf_setlen(sb, sb->len + n);
}

void strbuf_addf(struct strbuf *sb, const char *fmt, ...)
{
	va_list ap;
	va_start(ap, fmt);
	strbuf_vaddf(sb, fmt, ap);
	va_end(ap);
}

static void add_lines(struct strbuf *out,
			const char *prefix1,
			const char *prefix2,
			const char *buf, size_t size)
{
	while (size) {
		const char *prefix;
		const char *next = memchr(buf, '\n', size);
		next = next ? (next + 1) : (buf + size);

		prefix = ((prefix2 && (buf[0] == '\n' || buf[0] == '\t'))
			  ? prefix2 : prefix1);
		strbuf_addstr(out, prefix);
		strbuf_add(out, buf, next - buf);
		size -= next - buf;
		buf = next;
	}
	strbuf_complete_line(out);
}

void strbuf_add_commented_lines(struct strbuf *out, const char *buf, size_t size)
{
	static char prefix1[3];
	static char prefix2[2];

	if (prefix1[0] != comment_line_char) {
		xsnprintf(prefix1, sizeof(prefix1), "%c ", comment_line_char);
		xsnprintf(prefix2, sizeof(prefix2), "%c", comment_line_char);
	}
	add_lines(out, prefix1, prefix2, buf, size);
}

void strbuf_commented_addf(struct strbuf *sb, const char *fmt, ...)
{
	va_list params;
	struct strbuf buf = STRBUF_INIT;
	int incomplete_line = sb->len && sb->buf[sb->len - 1] != '\n';

	va_start(params, fmt);
	strbuf_vaddf(&buf, fmt, params);
	va_end(params);

	strbuf_add_commented_lines(sb, buf.buf, buf.len);
	if (incomplete_line)
		sb->buf[--sb->len] = '\0';

	strbuf_release(&buf);
}

void strbuf_vaddf(struct strbuf *sb, const char *fmt, va_list ap)
{
	int len;
	va_list cp;

	if (!strbuf_avail(sb))
		strbuf_grow(sb, 64);
	va_copy(cp, ap);
	len = vsnprintf(sb->buf + sb->len, sb->alloc - sb->len, fmt, cp);
	va_end(cp);
	if (len < 0)
		BUG("your vsnprintf is broken (returned %d)", len);
	if (len > strbuf_avail(sb)) {
		strbuf_grow(sb, len);
		len = vsnprintf(sb->buf + sb->len, sb->alloc - sb->len, fmt, ap);
		if (len > strbuf_avail(sb))
			BUG("your vsnprintf is broken (insatiable)");
	}
	strbuf_setlen(sb, sb->len + len);
}

void strbuf_expand(struct strbuf *sb, const char *format, expand_fn_t fn,
		   void *context)
{
	for (;;) {
		const char *percent;
		size_t consumed;

		percent = strchrnul(format, '%');
		strbuf_add(sb, format, percent - format);
		if (!*percent)
			break;
		format = percent + 1;

		if (*format == '%') {
			strbuf_addch(sb, '%');
			format++;
			continue;
		}

		consumed = fn(sb, format, context);
		if (consumed)
			format += consumed;
		else
			strbuf_addch(sb, '%');
	}
}

size_t strbuf_expand_literal_cb(struct strbuf *sb,
				const char *placeholder,
				void *context)
{
	int ch;

	switch (placeholder[0]) {
	case 'n':		/* newline */
		strbuf_addch(sb, '\n');
		return 1;
	case 'x':
		/* %x00 == NUL, %x0a == LF, etc. */
		ch = hex2chr(placeholder + 1);
		if (ch < 0)
			return 0;
		strbuf_addch(sb, ch);
		return 3;
	}
	return 0;
}

size_t strbuf_expand_dict_cb(struct strbuf *sb, const char *placeholder,
		void *context)
{
	struct strbuf_expand_dict_entry *e = context;
	size_t len;

	for (; e->placeholder && (len = strlen(e->placeholder)); e++) {
		if (!strncmp(placeholder, e->placeholder, len)) {
			if (e->value)
				strbuf_addstr(sb, e->value);
			return len;
		}
	}
	return 0;
}

void strbuf_addbuf_percentquote(struct strbuf *dst, const struct strbuf *src)
{
	size_t i, len = src->len;

	for (i = 0; i < len; i++) {
		if (src->buf[i] == '%')
			strbuf_addch(dst, '%');
		strbuf_addch(dst, src->buf[i]);
	}
}

#define URL_UNSAFE_CHARS " <>\"%{}|\\^`:?#[]@!$&'()*+,;="

void strbuf_add_percentencode(struct strbuf *dst, const char *src, int flags)
{
	size_t i, len = strlen(src);

	for (i = 0; i < len; i++) {
		unsigned char ch = src[i];
		if (ch <= 0x1F || ch >= 0x7F ||
		    (ch == '/' && (flags & STRBUF_ENCODE_SLASH)) ||
		    strchr(URL_UNSAFE_CHARS, ch))
			strbuf_addf(dst, "%%%02X", (unsigned char)ch);
		else
			strbuf_addch(dst, ch);
	}
}

size_t strbuf_fread(struct strbuf *sb, size_t size, FILE *f)
{
	size_t res;
	size_t oldalloc = sb->alloc;

	strbuf_grow(sb, size);
	res = fread(sb->buf + sb->len, 1, size, f);
	if (res > 0)
		strbuf_setlen(sb, sb->len + res);
	else if (oldalloc == 0)
		strbuf_release(sb);
	return res;
}

ssize_t strbuf_read(struct strbuf *sb, int fd, size_t hint)
{
	size_t oldlen = sb->len;
	size_t oldalloc = sb->alloc;

	strbuf_grow(sb, hint ? hint : 8192);
	for (;;) {
		ssize_t want = sb->alloc - sb->len - 1;
		ssize_t got = read_in_full(fd, sb->buf + sb->len, want);

		if (got < 0) {
			if (oldalloc == 0)
				strbuf_release(sb);
			else
				strbuf_setlen(sb, oldlen);
			return -1;
		}
		sb->len += got;
		if (got < want)
			break;
		strbuf_grow(sb, 8192);
	}

	sb->buf[sb->len] = '\0';
	return sb->len - oldlen;
}

ssize_t strbuf_read_once(struct strbuf *sb, int fd, size_t hint)
{
	size_t oldalloc = sb->alloc;
	ssize_t cnt;

	strbuf_grow(sb, hint ? hint : 8192);
	cnt = xread(fd, sb->buf + sb->len, sb->alloc - sb->len - 1);
	if (cnt > 0)
		strbuf_setlen(sb, sb->len + cnt);
	else if (oldalloc == 0)
		strbuf_release(sb);
	return cnt;
}

ssize_t strbuf_write(struct strbuf *sb, FILE *f)
{
	return sb->len ? fwrite(sb->buf, 1, sb->len, f) : 0;
}

<<<<<<< HEAD
ssize_t strbuf_write_fd(struct strbuf *sb, int fd)
{
	return sb->len ? write(fd, sb->buf, sb->len) : 0;
}
=======
#define STRBUF_MAXLINK (2*PATH_MAX)
>>>>>>> 4b34aa94

int strbuf_readlink(struct strbuf *sb, const char *path, size_t hint)
{
	size_t oldalloc = sb->alloc;

	if (hint < 32)
		hint = 32;

	for (;;) {
		ssize_t len;

		strbuf_grow(sb, hint + 1);
		len = readlink(path, sb->buf, hint + 1);
		if (len < 0) {
			if (errno != ERANGE)
				break;
		} else if (len <= hint) {
			strbuf_setlen(sb, len);
			return 0;
		}

		/* .. the buffer was too small - try again */
		hint *= 2;
	}
	if (oldalloc == 0)
		strbuf_release(sb);
	return -1;
}

int strbuf_getcwd(struct strbuf *sb)
{
	size_t oldalloc = sb->alloc;
	size_t guessed_len = 128;

	for (;; guessed_len *= 2) {
		strbuf_grow(sb, guessed_len);
		if (getcwd(sb->buf, sb->alloc)) {
			strbuf_setlen(sb, strlen(sb->buf));
			return 0;
		}

		/*
		 * If getcwd(3) is implemented as a syscall that falls
		 * back to a regular lookup using readdir(3) etc. then
		 * we may be able to avoid EACCES by providing enough
		 * space to the syscall as it's not necessarily bound
		 * to the same restrictions as the fallback.
		 */
		if (errno == EACCES && guessed_len < PATH_MAX)
			continue;

		if (errno != ERANGE)
			break;
	}
	if (oldalloc == 0)
		strbuf_release(sb);
	else
		strbuf_reset(sb);
	return -1;
}

#ifdef HAVE_GETDELIM
int strbuf_getwholeline(struct strbuf *sb, FILE *fp, int term)
{
	ssize_t r;

	if (feof(fp))
		return EOF;

	strbuf_reset(sb);

	/* Translate slopbuf to NULL, as we cannot call realloc on it */
	if (!sb->alloc)
		sb->buf = NULL;
	errno = 0;
	r = getdelim(&sb->buf, &sb->alloc, term, fp);

	if (r > 0) {
		sb->len = r;
		return 0;
	}
	assert(r == -1);

	/*
	 * Normally we would have called xrealloc, which will try to free
	 * memory and recover. But we have no way to tell getdelim() to do so.
	 * Worse, we cannot try to recover ENOMEM ourselves, because we have
	 * no idea how many bytes were read by getdelim.
	 *
	 * Dying here is reasonable. It mirrors what xrealloc would do on
	 * catastrophic memory failure. We skip the opportunity to free pack
	 * memory and retry, but that's unlikely to help for a malloc small
	 * enough to hold a single line of input, anyway.
	 */
	if (errno == ENOMEM)
		die("Out of memory, getdelim failed");

	/*
	 * Restore strbuf invariants; if getdelim left us with a NULL pointer,
	 * we can just re-init, but otherwise we should make sure that our
	 * length is empty, and that the result is NUL-terminated.
	 */
	if (!sb->buf)
		strbuf_init(sb, 0);
	else
		strbuf_reset(sb);
	return EOF;
}
#else
int strbuf_getwholeline(struct strbuf *sb, FILE *fp, int term)
{
	int ch;

	if (feof(fp))
		return EOF;

	strbuf_reset(sb);
	flockfile(fp);
	while ((ch = getc_unlocked(fp)) != EOF) {
		if (!strbuf_avail(sb))
			strbuf_grow(sb, 1);
		sb->buf[sb->len++] = ch;
		if (ch == term)
			break;
	}
	funlockfile(fp);
	if (ch == EOF && sb->len == 0)
		return EOF;

	sb->buf[sb->len] = '\0';
	return 0;
}
#endif

int strbuf_appendwholeline(struct strbuf *sb, FILE *fp, int term)
{
	struct strbuf line = STRBUF_INIT;
	if (strbuf_getwholeline(&line, fp, term))
		return EOF;
	strbuf_addbuf(sb, &line);
	strbuf_release(&line);
	return 0;
}

static int strbuf_getdelim(struct strbuf *sb, FILE *fp, int term)
{
	if (strbuf_getwholeline(sb, fp, term))
		return EOF;
	if (sb->buf[sb->len - 1] == term)
		strbuf_setlen(sb, sb->len - 1);
	return 0;
}

int strbuf_getline(struct strbuf *sb, FILE *fp)
{
	if (strbuf_getwholeline(sb, fp, '\n'))
		return EOF;
	if (sb->buf[sb->len - 1] == '\n') {
		strbuf_setlen(sb, sb->len - 1);
		if (sb->len && sb->buf[sb->len - 1] == '\r')
			strbuf_setlen(sb, sb->len - 1);
	}
	return 0;
}

int strbuf_getline_lf(struct strbuf *sb, FILE *fp)
{
	return strbuf_getdelim(sb, fp, '\n');
}

int strbuf_getline_nul(struct strbuf *sb, FILE *fp)
{
	return strbuf_getdelim(sb, fp, '\0');
}

int strbuf_getwholeline_fd(struct strbuf *sb, int fd, int term)
{
	strbuf_reset(sb);

	while (1) {
		char ch;
		ssize_t len = xread(fd, &ch, 1);
		if (len <= 0)
			return EOF;
		strbuf_addch(sb, ch);
		if (ch == term)
			break;
	}
	return 0;
}

ssize_t strbuf_read_file(struct strbuf *sb, const char *path, size_t hint)
{
	int fd;
	ssize_t len;
	int saved_errno;

	fd = open(path, O_RDONLY);
	if (fd < 0)
		return -1;
	len = strbuf_read(sb, fd, hint);
	saved_errno = errno;
	close(fd);
	if (len < 0) {
		errno = saved_errno;
		return -1;
	}

	return len;
}

void strbuf_add_lines(struct strbuf *out, const char *prefix,
		      const char *buf, size_t size)
{
	add_lines(out, prefix, NULL, buf, size);
}

void strbuf_addstr_xml_quoted(struct strbuf *buf, const char *s)
{
	while (*s) {
		size_t len = strcspn(s, "\"<>&");
		strbuf_add(buf, s, len);
		s += len;
		switch (*s) {
		case '"':
			strbuf_addstr(buf, "&quot;");
			break;
		case '<':
			strbuf_addstr(buf, "&lt;");
			break;
		case '>':
			strbuf_addstr(buf, "&gt;");
			break;
		case '&':
			strbuf_addstr(buf, "&amp;");
			break;
		case 0:
			return;
		}
		s++;
	}
}

int is_rfc3986_reserved_or_unreserved(char ch)
{
	if (is_rfc3986_unreserved(ch))
		return 1;
	switch (ch) {
		case '!': case '*': case '\'': case '(': case ')': case ';':
		case ':': case '@': case '&': case '=': case '+': case '$':
		case ',': case '/': case '?': case '#': case '[': case ']':
			return 1;
	}
	return 0;
}

int is_rfc3986_unreserved(char ch)
{
	return isalnum(ch) ||
		ch == '-' || ch == '_' || ch == '.' || ch == '~';
}

static void strbuf_add_urlencode(struct strbuf *sb, const char *s, size_t len,
				 char_predicate allow_unencoded_fn)
{
	strbuf_grow(sb, len);
	while (len--) {
		char ch = *s++;
		if (allow_unencoded_fn(ch))
			strbuf_addch(sb, ch);
		else
			strbuf_addf(sb, "%%%02x", (unsigned char)ch);
	}
}

void strbuf_addstr_urlencode(struct strbuf *sb, const char *s,
			     char_predicate allow_unencoded_fn)
{
	strbuf_add_urlencode(sb, s, strlen(s), allow_unencoded_fn);
}

static void strbuf_humanise(struct strbuf *buf, off_t bytes,
				 int humanise_rate)
{
	if (bytes > 1 << 30) {
		strbuf_addf(buf,
				humanise_rate == 0 ?
					/* TRANSLATORS: IEC 80000-13:2008 gibibyte */
					_("%u.%2.2u GiB") :
					/* TRANSLATORS: IEC 80000-13:2008 gibibyte/second */
					_("%u.%2.2u GiB/s"),
			    (unsigned)(bytes >> 30),
			    (unsigned)(bytes & ((1 << 30) - 1)) / 10737419);
	} else if (bytes > 1 << 20) {
		unsigned x = bytes + 5243;  /* for rounding */
		strbuf_addf(buf,
				humanise_rate == 0 ?
					/* TRANSLATORS: IEC 80000-13:2008 mebibyte */
					_("%u.%2.2u MiB") :
					/* TRANSLATORS: IEC 80000-13:2008 mebibyte/second */
					_("%u.%2.2u MiB/s"),
			    x >> 20, ((x & ((1 << 20) - 1)) * 100) >> 20);
	} else if (bytes > 1 << 10) {
		unsigned x = bytes + 5;  /* for rounding */
		strbuf_addf(buf,
				humanise_rate == 0 ?
					/* TRANSLATORS: IEC 80000-13:2008 kibibyte */
					_("%u.%2.2u KiB") :
					/* TRANSLATORS: IEC 80000-13:2008 kibibyte/second */
					_("%u.%2.2u KiB/s"),
			    x >> 10, ((x & ((1 << 10) - 1)) * 100) >> 10);
	} else {
		strbuf_addf(buf,
				humanise_rate == 0 ?
					/* TRANSLATORS: IEC 80000-13:2008 byte */
					Q_("%u byte", "%u bytes", (unsigned)bytes) :
					/* TRANSLATORS: IEC 80000-13:2008 byte/second */
					Q_("%u byte/s", "%u bytes/s", (unsigned)bytes),
				(unsigned)bytes);
	}
}

void strbuf_humanise_bytes(struct strbuf *buf, off_t bytes)
{
	strbuf_humanise(buf, bytes, 0);
}

void strbuf_humanise_rate(struct strbuf *buf, off_t bytes)
{
	strbuf_humanise(buf, bytes, 1);
}

void strbuf_add_absolute_path(struct strbuf *sb, const char *path)
{
	if (!*path)
		die("The empty string is not a valid path");
	if (!is_absolute_path(path)) {
		struct stat cwd_stat, pwd_stat;
		size_t orig_len = sb->len;
		char *cwd = xgetcwd();
		char *pwd = getenv("PWD");
		if (pwd && strcmp(pwd, cwd) &&
		    !stat(cwd, &cwd_stat) &&
		    (cwd_stat.st_dev || cwd_stat.st_ino) &&
		    !stat(pwd, &pwd_stat) &&
		    pwd_stat.st_dev == cwd_stat.st_dev &&
		    pwd_stat.st_ino == cwd_stat.st_ino)
			strbuf_addstr(sb, pwd);
		else
			strbuf_addstr(sb, cwd);
		if (sb->len > orig_len && !is_dir_sep(sb->buf[sb->len - 1]))
			strbuf_addch(sb, '/');
		free(cwd);
	}
	strbuf_addstr(sb, path);
}

void strbuf_add_real_path(struct strbuf *sb, const char *path)
{
	if (sb->len) {
		struct strbuf resolved = STRBUF_INIT;
		strbuf_realpath(&resolved, path, 1);
		strbuf_addbuf(sb, &resolved);
		strbuf_release(&resolved);
	} else
		strbuf_realpath(sb, path, 1);
}

int printf_ln(const char *fmt, ...)
{
	int ret;
	va_list ap;
	va_start(ap, fmt);
	ret = vprintf(fmt, ap);
	va_end(ap);
	if (ret < 0 || putchar('\n') == EOF)
		return -1;
	return ret + 1;
}

int fprintf_ln(FILE *fp, const char *fmt, ...)
{
	int ret;
	va_list ap;
	va_start(ap, fmt);
	ret = vfprintf(fp, fmt, ap);
	va_end(ap);
	if (ret < 0 || putc('\n', fp) == EOF)
		return -1;
	return ret + 1;
}

char *xstrdup_tolower(const char *string)
{
	char *result;
	size_t len, i;

	len = strlen(string);
	result = xmallocz(len);
	for (i = 0; i < len; i++)
		result[i] = tolower(string[i]);
	return result;
}

char *xstrdup_toupper(const char *string)
{
	char *result;
	size_t len, i;

	len = strlen(string);
	result = xmallocz(len);
	for (i = 0; i < len; i++)
		result[i] = toupper(string[i]);
	return result;
}

char *xstrvfmt(const char *fmt, va_list ap)
{
	struct strbuf buf = STRBUF_INIT;
	strbuf_vaddf(&buf, fmt, ap);
	return strbuf_detach(&buf, NULL);
}

char *xstrfmt(const char *fmt, ...)
{
	va_list ap;
	char *ret;

	va_start(ap, fmt);
	ret = xstrvfmt(fmt, ap);
	va_end(ap);

	return ret;
}

void strbuf_addftime(struct strbuf *sb, const char *fmt, const struct tm *tm,
		     int tz_offset, int suppress_tz_name)
{
	struct strbuf munged_fmt = STRBUF_INIT;
	size_t hint = 128;
	size_t len;

	if (!*fmt)
		return;

	/*
	 * There is no portable way to pass timezone information to
	 * strftime, so we handle %z and %Z here.
	 */
	for (;;) {
		const char *percent = strchrnul(fmt, '%');
		strbuf_add(&munged_fmt, fmt, percent - fmt);
		if (!*percent)
			break;
		fmt = percent + 1;
		switch (*fmt) {
		case '%':
			strbuf_addstr(&munged_fmt, "%%");
			fmt++;
			break;
		case 'z':
			strbuf_addf(&munged_fmt, "%+05d", tz_offset);
			fmt++;
			break;
		case 'Z':
			if (suppress_tz_name) {
				fmt++;
				break;
			}
			/* FALLTHROUGH */
		default:
			strbuf_addch(&munged_fmt, '%');
		}
	}
	fmt = munged_fmt.buf;

	strbuf_grow(sb, hint);
	len = strftime(sb->buf + sb->len, sb->alloc - sb->len, fmt, tm);

	if (!len) {
		/*
		 * strftime reports "0" if it could not fit the result in the buffer.
		 * Unfortunately, it also reports "0" if the requested time string
		 * takes 0 bytes. So our strategy is to munge the format so that the
		 * output contains at least one character, and then drop the extra
		 * character before returning.
		 */
		strbuf_addch(&munged_fmt, ' ');
		while (!len) {
			hint *= 2;
			strbuf_grow(sb, hint);
			len = strftime(sb->buf + sb->len, sb->alloc - sb->len,
				       munged_fmt.buf, tm);
		}
		len--; /* drop munged space */
	}
	strbuf_release(&munged_fmt);
	strbuf_setlen(sb, sb->len + len);
}

void strbuf_add_unique_abbrev(struct strbuf *sb, const struct object_id *oid,
			      int abbrev_len)
{
	int r;
	strbuf_grow(sb, GIT_MAX_HEXSZ + 1);
	r = find_unique_abbrev_r(sb->buf + sb->len, oid, abbrev_len);
	strbuf_setlen(sb, sb->len + r);
}

/*
 * Returns the length of a line, without trailing spaces.
 *
 * If the line ends with newline, it will be removed too.
 */
static size_t cleanup(char *line, size_t len)
{
	while (len) {
		unsigned char c = line[len - 1];
		if (!isspace(c))
			break;
		len--;
	}

	return len;
}

/*
 * Remove empty lines from the beginning and end
 * and also trailing spaces from every line.
 *
 * Turn multiple consecutive empty lines between paragraphs
 * into just one empty line.
 *
 * If the input has only empty lines and spaces,
 * no output will be produced.
 *
 * If last line does not have a newline at the end, one is added.
 *
 * Enable skip_comments to skip every line starting with comment
 * character.
 */
void strbuf_stripspace(struct strbuf *sb, int skip_comments)
{
	size_t empties = 0;
	size_t i, j, len, newlen;
	char *eol;

	/* We may have to add a newline. */
	strbuf_grow(sb, 1);

	for (i = j = 0; i < sb->len; i += len, j += newlen) {
		eol = memchr(sb->buf + i, '\n', sb->len - i);
		len = eol ? eol - (sb->buf + i) + 1 : sb->len - i;

		if (skip_comments && len && sb->buf[i] == comment_line_char) {
			newlen = 0;
			continue;
		}
		newlen = cleanup(sb->buf + i, len);

		/* Not just an empty line? */
		if (newlen) {
			if (empties > 0 && j > 0)
				sb->buf[j++] = '\n';
			empties = 0;
			memmove(sb->buf + j, sb->buf + i, newlen);
			sb->buf[newlen + j++] = '\n';
		} else {
			empties++;
		}
	}

	strbuf_setlen(sb, j);
}

int strbuf_normalize_path(struct strbuf *src)
{
	struct strbuf dst = STRBUF_INIT;

	strbuf_grow(&dst, src->len);
	if (normalize_path_copy(dst.buf, src->buf) < 0) {
		strbuf_release(&dst);
		return -1;
	}

	/*
	 * normalize_path does not tell us the new length, so we have to
	 * compute it by looking for the new NUL it placed
	 */
	strbuf_setlen(&dst, strlen(dst.buf));
	strbuf_swap(src, &dst);
	strbuf_release(&dst);
	return 0;
}

int strbuf_edit_interactively(struct strbuf *buffer, const char *path,
			      const char *const *env)
{
	char *path2 = NULL;
	int fd, res = 0;

	if (!is_absolute_path(path))
		path = path2 = xstrdup(git_path("%s", path));

	fd = open(path, O_WRONLY | O_CREAT | O_TRUNC, 0666);
	if (fd < 0)
		res = error_errno(_("could not open '%s' for writing"), path);
	else if (write_in_full(fd, buffer->buf, buffer->len) < 0) {
		res = error_errno(_("could not write to '%s'"), path);
		close(fd);
	} else if (close(fd) < 0)
		res = error_errno(_("could not close '%s'"), path);
	else {
		strbuf_reset(buffer);
		if (launch_editor(path, buffer, env) < 0)
			res = error_errno(_("could not edit '%s'"), path);
		unlink(path);
	}

	free(path2);
	return res;
}<|MERGE_RESOLUTION|>--- conflicted
+++ resolved
@@ -556,14 +556,7 @@
 	return sb->len ? fwrite(sb->buf, 1, sb->len, f) : 0;
 }
 
-<<<<<<< HEAD
-ssize_t strbuf_write_fd(struct strbuf *sb, int fd)
-{
-	return sb->len ? write(fd, sb->buf, sb->len) : 0;
-}
-=======
 #define STRBUF_MAXLINK (2*PATH_MAX)
->>>>>>> 4b34aa94
 
 int strbuf_readlink(struct strbuf *sb, const char *path, size_t hint)
 {
