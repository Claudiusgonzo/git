--- conflicted
+++ resolved
@@ -28,11 +28,8 @@
 #
 # Define NO_STRCASESTR if you don't have strcasestr.
 #
-<<<<<<< HEAD
-=======
 # Define NO_MEMMEM if you don't have memmem.
 #
->>>>>>> 2952476e
 # Define NO_STRLCPY if you don't have strlcpy.
 #
 # Define NO_STRTOUMAX if you don't have strtoumax in the C library.
@@ -41,20 +38,14 @@
 #
 # Define NO_SETENV if you don't have setenv in the C library.
 #
-<<<<<<< HEAD
+# Define NO_MKDTEMP if you don't have mkdtemp in the C library.
+#
 # Define NO_SYMLINK_HEAD if you never want .git/HEAD to be a symbolic link.
 # Enable it on Windows.  By default, symrefs are still used.
 #
 # Define NO_HARDLINKS if you want to disable hard linking in git clone.
 # Enable it on Windows.
 #
-=======
-# Define NO_MKDTEMP if you don't have mkdtemp in the C library.
-#
-# Define NO_SYMLINK_HEAD if you never want .git/HEAD to be a symbolic link.
-# Enable it on Windows.  By default, symrefs are still used.
-#
->>>>>>> 2952476e
 # Define NO_SVN_TESTS if you want to skip time-consuming SVN interoperability
 # tests.  These tests take up a significant amount of the total test time
 # but are not needed unless you plan to talk to SVN repos.
@@ -138,12 +129,9 @@
 # If not set it defaults to the bare 'wish'. If it is set to the empty
 # string then NO_TCLTK will be forced (this is used by configure script).
 #
-<<<<<<< HEAD
-=======
 # Define THREADED_DELTA_SEARCH if you have pthreads and wish to exploit
 # parallel delta searching when packing objects.
 #
->>>>>>> 2952476e
 
 GIT-VERSION-FILE: .FORCE-GIT-VERSION-FILE
 	@"$(SHELL_PATH)" ./GIT-VERSION-GEN
@@ -163,11 +151,7 @@
 ALL_LDFLAGS = $(LDFLAGS)
 STRIP ?= strip
 
-<<<<<<< HEAD
 prefix =
-=======
-prefix = $(HOME)
->>>>>>> 2952476e
 bindir = $(prefix)/bin
 gitexecdir = $(bindir)
 sharedir = $(prefix)/share
@@ -186,10 +170,7 @@
 GITWEB_HOME_LINK_STR = projects
 GITWEB_SITENAME =
 GITWEB_PROJECTROOT = /pub/git
-<<<<<<< HEAD
-=======
 GITWEB_PROJECT_MAXDEPTH = 2007
->>>>>>> 2952476e
 GITWEB_EXPORT_OK =
 GITWEB_STRICT_EXPORT =
 GITWEB_BASE_URL =
@@ -208,11 +189,7 @@
 RM = rm -f
 TAR = tar
 FIND = find
-<<<<<<< HEAD
 INSTALL = /bin/install
-=======
-INSTALL = install
->>>>>>> 2952476e
 RPMBUILD = rpmbuild
 TCL_PATH = tclsh
 TCLTK_PATH = wish
@@ -236,18 +213,10 @@
 SCRIPT_SH = \
 	git-bisect.sh git-checkout.sh \
 	git-clean.sh git-clone.sh git-commit.sh \
-<<<<<<< HEAD
-	git-fetch.sh \
-	git-ls-remote.sh \
-	git-merge-one-file.sh git-mergetool.sh git-parse-remote.sh \
-	git-pull.sh git-rebase.sh git-rebase--interactive.sh \
-	git-repack.sh git-request-pull.sh git-reset.sh \
-=======
 	git-ls-remote.sh \
 	git-merge-one-file.sh git-mergetool.sh git-parse-remote.sh \
 	git-pull.sh git-rebase.sh git-rebase--interactive.sh \
 	git-repack.sh git-request-pull.sh \
->>>>>>> 2952476e
 	git-sh-setup.sh \
 	git-am.sh \
 	git-merge.sh git-merge-stupid.sh git-merge-octopus.sh \
@@ -259,12 +228,7 @@
 SCRIPT_PERL = \
 	git-add--interactive.perl \
 	git-archimport.perl git-cvsimport.perl git-relink.perl \
-<<<<<<< HEAD
-	git-cvsserver.perl git-remote.perl \
-	git-svnimport.perl git-cvsexportcommit.perl \
-=======
 	git-cvsserver.perl git-remote.perl git-cvsexportcommit.perl \
->>>>>>> 2952476e
 	git-send-email.perl git-svn.perl
 
 SCRIPTS = $(patsubst %.sh,%,$(SCRIPT_SH)) \
@@ -274,29 +238,19 @@
 # ... and all the rest that could be moved out of bindir to gitexecdir
 PROGRAMS = \
 	git-fetch-pack$X \
-<<<<<<< HEAD
-	git-hash-object$X git-index-pack$X git-local-fetch$X \
-=======
 	git-hash-object$X git-index-pack$X \
->>>>>>> 2952476e
 	git-fast-import$X \
 	git-merge-index$X git-mktag$X git-mktree$X git-patch-id$X \
 	git-peek-remote$X git-receive-pack$X \
 	git-send-pack$X git-shell$X \
-<<<<<<< HEAD
-	git-show-index$X git-ssh-fetch$X \
-	git-ssh-upload$X git-unpack-file$X \
-=======
 	git-show-index$X \
 	git-unpack-file$X \
->>>>>>> 2952476e
 	git-update-server-info$X \
 	git-upload-pack$X \
 	git-pack-redundant$X git-var$X \
 	git-merge-tree$X \
 	git-merge-recursive$X \
 	$(EXTRA_PROGRAMS)
-<<<<<<< HEAD
 
 # Empty...
 EXTRA_PROGRAMS =
@@ -310,21 +264,6 @@
 # what 'all' will build and 'install' will install, in gitexecdir
 ALL_PROGRAMS = $(PROGRAMS) $(SCRIPTS)
 
-=======
-
-# Empty...
-EXTRA_PROGRAMS =
-
-BUILT_INS = \
-	git-format-patch$X git-show$X git-whatchanged$X git-cherry$X \
-	git-get-tar-commit-id$X git-init$X git-repo-config$X \
-	git-fsck-objects$X git-cherry-pick$X \
-	$(patsubst builtin-%.o,git-%$X,$(BUILTIN_OBJS))
-
-# what 'all' will build and 'install' will install, in gitexecdir
-ALL_PROGRAMS = $(PROGRAMS) $(SCRIPTS)
-
->>>>>>> 2952476e
 ALL_PROGRAMS += git-merge-subtree$X
 
 # what 'all' will build but not install in gitexecdir
@@ -333,12 +272,6 @@
 OTHER_PROGRAMS += gitk-wish
 endif
 
-<<<<<<< HEAD
-# Backward compatibility -- to be removed after 1.0
-PROGRAMS += git-ssh-pull$X git-ssh-push$X
-
-=======
->>>>>>> 2952476e
 # Set paths to tools early so that they can be used for version tests.
 ifndef SHELL_PATH
 	SHELL_PATH = /bin/sh
@@ -351,284 +284,6 @@
 
 LIB_FILE=libgit.a
 XDIFF_LIB=xdiff/lib.a
-<<<<<<< HEAD
-
-LIB_H = \
-	archive.h blob.h cache.h commit.h csum-file.h delta.h grep.h \
-	diff.h object.h pack.h pkt-line.h quote.h refs.h list-objects.h sideband.h \
-	run-command.h strbuf.h tag.h tree.h git-compat-util.h revision.h \
-	tree-walk.h log-tree.h dir.h path-list.h unpack-trees.h builtin.h \
-	spawn-pipe.h \
-	utf8.h reflog-walk.h patch-ids.h attr.h decorate.h progress.h \
-	remote.h
-
-DIFF_OBJS = \
-	diff.o diff-lib.o diffcore-break.o diffcore-order.o \
-	diffcore-pickaxe.o diffcore-rename.o tree-diff.o combine-diff.o \
-	diffcore-delta.o log-tree.o
-
-LIB_OBJS = \
-	blob.o commit.o connect.o csum-file.o cache-tree.o base85.o \
-	date.o diff-delta.o entry.o exec_cmd.o ident.o \
-	interpolate.o \
-	lockfile.o \
-	spawn-pipe.o \
-	patch-ids.o \
-	object.o pack-check.o pack-write.o patch-delta.o path.o pkt-line.o \
-	sideband.o reachable.o reflog-walk.o \
-	quote.o read-cache.o refs.o run-command.o dir.o object-refs.o \
-	server-info.o setup.o sha1_file.o sha1_name.o strbuf.o \
-	tag.o tree.o usage.o config.o environment.o ctype.o copy.o \
-	revision.o pager.o tree-walk.o xdiff-interface.o \
-	write_or_die.o trace.o list-objects.o grep.o match-trees.o \
-	alloc.o merge-file.o path-list.o help.o unpack-trees.o $(DIFF_OBJS) \
-	color.o wt-status.o archive-zip.o archive-tar.o shallow.o utf8.o \
-	convert.o attr.o decorate.o progress.o mailmap.o symlinks.o remote.o
-
-BUILTIN_OBJS = \
-	builtin-add.o \
-	builtin-annotate.o \
-	builtin-apply.o \
-	builtin-archive.o \
-	builtin-blame.o \
-	builtin-branch.o \
-	builtin-bundle.o \
-	builtin-cat-file.o \
-	builtin-check-attr.o \
-	builtin-checkout-index.o \
-	builtin-check-ref-format.o \
-	builtin-commit-tree.o \
-	builtin-count-objects.o \
-	builtin-describe.o \
-	builtin-diff.o \
-	builtin-diff-files.o \
-	builtin-diff-index.o \
-	builtin-diff-tree.o \
-	builtin-fetch--tool.o \
-	builtin-fmt-merge-msg.o \
-	builtin-for-each-ref.o \
-	builtin-fsck.o \
-	builtin-gc.o \
-	builtin-grep.o \
-	builtin-init-db.o \
-	builtin-log.o \
-	builtin-ls-files.o \
-	builtin-ls-tree.o \
-	builtin-mailinfo.o \
-	builtin-mailsplit.o \
-	builtin-merge-base.o \
-	builtin-merge-file.o \
-	builtin-mv.o \
-	builtin-name-rev.o \
-	builtin-pack-objects.o \
-	builtin-prune.o \
-	builtin-prune-packed.o \
-	builtin-push.o \
-	builtin-read-tree.o \
-	builtin-reflog.o \
-	builtin-config.o \
-	builtin-rerere.o \
-	builtin-rev-list.o \
-	builtin-rev-parse.o \
-	builtin-revert.o \
-	builtin-rm.o \
-	builtin-runstatus.o \
-	builtin-shortlog.o \
-	builtin-show-branch.o \
-	builtin-stripspace.o \
-	builtin-symbolic-ref.o \
-	builtin-tag.o \
-	builtin-tar-tree.o \
-	builtin-unpack-objects.o \
-	builtin-update-index.o \
-	builtin-update-ref.o \
-	builtin-upload-archive.o \
-	builtin-verify-pack.o \
-	builtin-verify-tag.o \
-	builtin-write-tree.o \
-	builtin-show-ref.o \
-	builtin-pack-refs.o
-
-GITLIBS = $(LIB_FILE) $(XDIFF_LIB)
-EXTLIBS = /mingw/lib/libz.a
-
-#
-# Platform specific tweaks
-#
-
-# We choose to avoid "if .. else if .. else .. endif endif"
-# because maintaining the nesting to match is a pain.  If
-# we had "elif" things would have been much nicer...
-
-ifeq ($(uname_S),Linux)
-	NO_STRLCPY = YesPlease
-endif
-ifeq ($(uname_S),GNU/kFreeBSD)
-	NO_STRLCPY = YesPlease
-endif
-ifeq ($(uname_S),Darwin)
-	NEEDS_SSL_WITH_CRYPTO = YesPlease
-	NEEDS_LIBICONV = YesPlease
-	OLD_ICONV = UnfortunatelyYes
-	NO_STRLCPY = YesPlease
-endif
-ifeq ($(uname_S),SunOS)
-	NEEDS_SOCKET = YesPlease
-	NEEDS_NSL = YesPlease
-	SHELL_PATH = /bin/bash
-	NO_STRCASESTR = YesPlease
-	NO_HSTRERROR = YesPlease
-	ifeq ($(uname_R),5.8)
-		NEEDS_LIBICONV = YesPlease
-		NO_UNSETENV = YesPlease
-		NO_SETENV = YesPlease
-		NO_C99_FORMAT = YesPlease
-		NO_STRTOUMAX = YesPlease
-	endif
-	ifeq ($(uname_R),5.9)
-		NO_UNSETENV = YesPlease
-		NO_SETENV = YesPlease
-		NO_C99_FORMAT = YesPlease
-		NO_STRTOUMAX = YesPlease
-	endif
-	INSTALL = ginstall
-	TAR = gtar
-	BASIC_CFLAGS += -D__EXTENSIONS__
-endif
-ifeq ($(uname_O),Cygwin)
-	NO_D_TYPE_IN_DIRENT = YesPlease
-	NO_D_INO_IN_DIRENT = YesPlease
-	NO_STRCASESTR = YesPlease
-	NO_SYMLINK_HEAD = YesPlease
-	NEEDS_LIBICONV = YesPlease
-	NO_FAST_WORKING_DIRECTORY = UnfortunatelyYes
-	NO_TRUSTABLE_FILEMODE = UnfortunatelyYes
-	# There are conflicting reports about this.
-	# On some boxes NO_MMAP is needed, and not so elsewhere.
-	# Try commenting this out if you suspect MMAP is more efficient
-	NO_MMAP = YesPlease
-	NO_IPV6 = YesPlease
-	X = .exe
-endif
-ifeq ($(uname_S),FreeBSD)
-	NEEDS_LIBICONV = YesPlease
-	BASIC_CFLAGS += -I/usr/local/include
-	BASIC_LDFLAGS += -L/usr/local/lib
-endif
-ifeq ($(uname_S),OpenBSD)
-	NO_STRCASESTR = YesPlease
-	NEEDS_LIBICONV = YesPlease
-	BASIC_CFLAGS += -I/usr/local/include
-	BASIC_LDFLAGS += -L/usr/local/lib
-endif
-ifeq ($(uname_S),NetBSD)
-	ifeq ($(shell expr "$(uname_R)" : '[01]\.'),2)
-		NEEDS_LIBICONV = YesPlease
-	endif
-	BASIC_CFLAGS += -I/usr/pkg/include
-	BASIC_LDFLAGS += -L/usr/pkg/lib
-	ALL_LDFLAGS += -Wl,-rpath,/usr/pkg/lib
-endif
-ifeq ($(uname_S),AIX)
-	NO_STRCASESTR=YesPlease
-	NO_STRLCPY = YesPlease
-	NEEDS_LIBICONV=YesPlease
-endif
-ifeq ($(uname_S),GNU)
-	# GNU/Hurd
-	NO_STRLCPY=YesPlease
-endif
-ifeq ($(uname_S),IRIX64)
-	NO_IPV6=YesPlease
-	NO_SETENV=YesPlease
-	NO_STRCASESTR=YesPlease
-	NO_STRLCPY = YesPlease
-	NO_SOCKADDR_STORAGE=YesPlease
-	SHELL_PATH=/usr/gnu/bin/bash
-	BASIC_CFLAGS += -DPATH_MAX=1024
-	# for now, build 32-bit version
-	BASIC_LDFLAGS += -L/usr/lib32
-endif
-ifneq (,$(findstring MINGW,$(uname_S)))
-	SHELL_PATH = /bin/sh
-	PERL_PATH = /bin/perl
-	NO_MMAP=YesPlease
-	NO_PREAD=YesPlease
-	NO_OPENSSL=YesPlease
-	NO_SYMLINK_HEAD=YesPlease
-	NO_HARDLINKS=YesPlease
-	NO_IPV6=YesPlease
-	NO_ETC_PASSWD=YesPlease
-	NO_SETENV=YesPlease
-	NO_UNSETENV=YesPlease
-	NO_STRCASESTR=YesPlease
-	NO_STRLCPY=YesPlease
-	NO_ICONV=YesPlease
-	NO_C99_FORMAT = YesPlease
-	NO_STRTOUMAX = YesPlease
-	NO_SYMLINKS=YesPlease
-	NO_SVN_TESTS=YesPlease
-	NO_PERL_MAKEMAKER=YesPlease
-	NO_R_TO_GCC_LINKER = YesPlease
-	COMPAT_CFLAGS += -DNO_ETC_PASSWD -DNO_ST_BLOCKS -DSTRIP_EXTENSION=\".exe\" -D__USE_MINGW_ACCESS -I compat
-	COMPAT_OBJS += compat/mingw.o compat/fnmatch.o compat/regex.o
-	EXTLIBS += -lws2_32
-	X = .exe
-	NOEXECTEMPL = .noexec
-	prefix =
-	SCRIPT_SH += cpio.sh
-endif
-ifneq (,$(findstring arm,$(uname_M)))
-	ARM_SHA1 = YesPlease
-endif
-
--include config.mak.autogen
--include config.mak
-
-ifeq ($(uname_S),Darwin)
-	ifndef NO_FINK
-		ifeq ($(shell test -d /sw/lib && echo y),y)
-			BASIC_CFLAGS += -I/sw/include
-			BASIC_LDFLAGS += -L/sw/lib
-		endif
-	endif
-	ifndef NO_DARWIN_PORTS
-		ifeq ($(shell test -d /opt/local/lib && echo y),y)
-			BASIC_CFLAGS += -I/opt/local/include
-			BASIC_LDFLAGS += -L/opt/local/lib
-		endif
-	endif
-endif
-
-ifdef NO_R_TO_GCC_LINKER
-	# Some gcc does not accept and pass -R to the linker to specify
-	# the runtime dynamic library path.
-	CC_LD_DYNPATH = -Wl,-rpath=
-else
-	CC_LD_DYNPATH = -R
-endif
-
-ifndef NO_CURL
-	ifdef CURLDIR
-		# Try "-Wl,-rpath=$(CURLDIR)/$(lib)" in such a case.
-		BASIC_CFLAGS += -I$(CURLDIR)/include
-		CURL_LIBCURL = -L$(CURLDIR)/$(lib) $(CC_LD_DYNPATH)$(CURLDIR)/$(lib) -lcurl
-	else
-		CURL_LIBCURL = -lcurl
-	endif
-	PROGRAMS += git-http-fetch$X
-	curl_check := $(shell (echo 070908; curl-config --vernum) | sort -r | sed -ne 2p)
-	ifeq "$(curl_check)" "070908"
-		ifndef NO_EXPAT
-			PROGRAMS += git-http-push$X
-		endif
-	endif
-	ifndef NO_EXPAT
-		EXPAT_LIBEXPAT = -lexpat
-	endif
-endif
-
-=======
 
 LIB_H = \
 	archive.h blob.h cache.h cache-tree.h commit.h csum-file.h delta.h grep.h \
@@ -731,7 +386,7 @@
 	builtin-pack-refs.o
 
 GITLIBS = $(LIB_FILE) $(XDIFF_LIB)
-EXTLIBS =
+EXTLIBS = /mingw/lib/libz.a
 
 #
 # Platform specific tweaks
@@ -843,8 +498,8 @@
 	NO_MMAP=YesPlease
 	NO_PREAD=YesPlease
 	NO_OPENSSL=YesPlease
-	NO_CURL=YesPlease
 	NO_SYMLINK_HEAD=YesPlease
+	NO_HARDLINKS=YesPlease
 	NO_IPV6=YesPlease
 	NO_ETC_PASSWD=YesPlease
 	NO_SETENV=YesPlease
@@ -859,13 +514,13 @@
 	NO_MKDTEMP = YesPlease
 	NO_SVN_TESTS=YesPlease
 	NO_PERL_MAKEMAKER=YesPlease
+	NO_R_TO_GCC_LINKER = YesPlease
 	COMPAT_CFLAGS += -DNO_ETC_PASSWD -DNO_ST_BLOCKS -DSTRIP_EXTENSION=\".exe\" -D__USE_MINGW_ACCESS -I compat
 	COMPAT_OBJS += compat/mingw.o compat/fnmatch.o compat/regex.o
 	EXTLIBS += -lws2_32
 	X = .exe
 	NOEXECTEMPL = .noexec
-	template_dir = ../share/git-core/templates/
-	ETC_GITCONFIG = ../etc/gitconfig
+	prefix =
 endif
 ifneq (,$(findstring arm,$(uname_M)))
 	ARM_SHA1 = YesPlease
@@ -921,7 +576,6 @@
 	endif
 endif
 
->>>>>>> 2952476e
 ifdef ZLIB_PATH
 	BASIC_CFLAGS += -I$(ZLIB_PATH)/include
 	EXTLIBS += -L$(ZLIB_PATH)/$(lib) $(CC_LD_DYNPATH)$(ZLIB_PATH)/$(lib)
@@ -992,13 +646,10 @@
 	COMPAT_CFLAGS += -DNO_SETENV
 	COMPAT_OBJS += compat/setenv.o
 endif
-<<<<<<< HEAD
-=======
 ifdef NO_MKDTEMP
 	COMPAT_CFLAGS += -DNO_MKDTEMP
 	COMPAT_OBJS += compat/mkdtemp.o
 endif
->>>>>>> 2952476e
 ifdef NO_UNSETENV
 	COMPAT_CFLAGS += -DNO_UNSETENV
 	COMPAT_OBJS += compat/unsetenv.o
@@ -1066,7 +717,15 @@
 	COMPAT_CFLAGS += -DNO_HSTRERROR
 	COMPAT_OBJS += compat/hstrerror.o
 endif
-<<<<<<< HEAD
+ifdef NO_MEMMEM
+	COMPAT_CFLAGS += -DNO_MEMMEM
+	COMPAT_OBJS += compat/memmem.o
+endif
+
+ifdef THREADED_DELTA_SEARCH
+	BASIC_CFLAGS += -DTHREADED_DELTA_SEARCH
+	EXTLIBS += -lpthread
+endif
 
 ifeq ($(TCLTK_PATH),)
 NO_TCLTK=NoThanks
@@ -1103,71 +762,19 @@
 
 ifdef NO_HARDLINKS
 	export NO_HARDLINKS
-=======
-ifdef NO_MEMMEM
-	COMPAT_CFLAGS += -DNO_MEMMEM
-	COMPAT_OBJS += compat/memmem.o
-endif
-
-ifdef THREADED_DELTA_SEARCH
-	BASIC_CFLAGS += -DTHREADED_DELTA_SEARCH
-	EXTLIBS += -lpthread
-endif
-
-ifeq ($(TCLTK_PATH),)
-NO_TCLTK=NoThanks
-endif
-
-QUIET_SUBDIR0  = +$(MAKE) -C # space to separate -C and subdir
-QUIET_SUBDIR1  =
-
-ifneq ($(findstring $(MAKEFLAGS),w),w)
-PRINT_DIR = --no-print-directory
-else # "make -w"
-NO_SUBDIR = :
-endif
-
-ifneq ($(findstring $(MAKEFLAGS),s),s)
-ifndef V
-	QUIET_CC       = @echo '   ' CC $@;
-	QUIET_AR       = @echo '   ' AR $@;
-	QUIET_LINK     = @echo '   ' LINK $@;
-	QUIET_BUILT_IN = @echo '   ' BUILTIN $@;
-	QUIET_GEN      = @echo '   ' GEN $@;
-	QUIET_SUBDIR0  = +@subdir=
-	QUIET_SUBDIR1  = ;$(NO_SUBDIR) echo '   ' SUBDIR $$subdir; \
-			 $(MAKE) $(PRINT_DIR) -C $$subdir
-	export V
-	export QUIET_GEN
-	export QUIET_BUILT_IN
-endif
-endif
-
-ifdef ASCIIDOC8
-	export ASCIIDOC8
->>>>>>> 2952476e
 endif
 
 # Shell quote (do not use $(call) to accommodate ancient setups);
 
 SHA1_HEADER_SQ = $(subst ','\'',$(SHA1_HEADER))
-<<<<<<< HEAD
 ETC_GITCONFIG_SQ = \057etc/gitconfig
-=======
-ETC_GITCONFIG_SQ = $(subst ','\'',$(ETC_GITCONFIG))
->>>>>>> 2952476e
 
 DESTDIR_SQ = $(subst ','\'',$(DESTDIR))
 bindir_SQ = $(subst ','\'',$(bindir))
 gitexecdir_SQ = $(subst ','\'',$(gitexecdir))
-<<<<<<< HEAD
 template_dir_SQ = \057share/git-core/templates
 prefix_SQ = $(subst ','\'',$(prefix))
 sysconfdir_SQ = $(subst ','\'',$(sysconfdir))
-=======
-template_dir_SQ = $(subst ','\'',$(template_dir))
-prefix_SQ = $(subst ','\'',$(prefix))
->>>>>>> 2952476e
 
 SHELL_PATH_SQ = $(subst ','\'',$(SHELL_PATH))
 PERL_PATH_SQ = $(subst ','\'',$(PERL_PATH))
@@ -1181,7 +788,6 @@
 
 ALL_CFLAGS += $(BASIC_CFLAGS)
 ALL_LDFLAGS += $(BASIC_LDFLAGS)
-<<<<<<< HEAD
 
 export TAR INSTALL DESTDIR SHELL_PATH
 
@@ -1200,26 +806,6 @@
 	$(QUIET_SUBDIR0)perl $(QUIET_SUBDIR1) PERL_PATH='$(PERL_PATH_SQ)' prefix='$(prefix_SQ)' all
 	$(QUIET_SUBDIR0)templates $(QUIET_SUBDIR1) NOEXECTEMPL='$(NOEXECTEMPL)'
 
-=======
-
-export TAR INSTALL DESTDIR SHELL_PATH
-
-
-### Build rules
-
-all:: $(ALL_PROGRAMS) $(BUILT_INS) $(OTHER_PROGRAMS)
-ifneq (,$X)
-	$(foreach p,$(patsubst %$X,%,$(filter %$X,$(ALL_PROGRAMS) $(BUILT_INS) git$X)), $(RM) '$p';)
-endif
-
-all::
-ifndef NO_TCLTK
-	$(QUIET_SUBDIR0)git-gui $(QUIET_SUBDIR1) all
-endif
-	$(QUIET_SUBDIR0)perl $(QUIET_SUBDIR1) PERL_PATH='$(PERL_PATH_SQ)' prefix='$(prefix_SQ)' all
-	$(QUIET_SUBDIR0)templates $(QUIET_SUBDIR1) NOEXECTEMPL='$(NOEXECTEMPL)'
-
->>>>>>> 2952476e
 strip: $(PROGRAMS) git$X
 	$(STRIP) $(STRIP_OPTS) $(PROGRAMS) git$X
 
@@ -1256,30 +842,19 @@
 	    -e 's|@@PERL@@|$(PERL_PATH_SQ)|g' \
 	    -e 's/@@GIT_VERSION@@/$(GIT_VERSION)/g' \
 	    -e 's/@@NO_CURL@@/$(NO_CURL)/g' \
-<<<<<<< HEAD
 	    -e 's/@@NO_HARDLINKS@@/$(NO_HARDLINKS)/g' \
-=======
->>>>>>> 2952476e
 	    $@.sh >$@+ && \
 	chmod +x $@+ && \
 	mv $@+ $@
 
 $(patsubst %.perl,%,$(SCRIPT_PERL)): perl/perl.mak
 
-<<<<<<< HEAD
-perl/perl.mak: GIT-CFLAGS
-=======
 perl/perl.mak: GIT-CFLAGS perl/Makefile perl/Makefile.PL
->>>>>>> 2952476e
 	$(QUIET_SUBDIR0)perl $(QUIET_SUBDIR1) PERL_PATH='$(PERL_PATH_SQ)' prefix='$(prefix_SQ)' $(@F)
 
 $(patsubst %.perl,%,$(SCRIPT_PERL)): % : %.perl
 	$(QUIET_GEN)$(RM) $@ $@+ && \
-<<<<<<< HEAD
-	INSTLIBDIR=`$(MAKE) -C perl -s --no-print-directory instlibdir` && \
-=======
 	INSTLIBDIR=`MAKEFLAGS= $(MAKE) -C perl -s --no-print-directory instlibdir` && \
->>>>>>> 2952476e
 	sed -e '1{' \
 	    -e '	s|#!.*perl|#!$(PERL_PATH_SQ)|' \
 	    -e '	h' \
@@ -1292,81 +867,6 @@
 	    $@.perl >$@+ && \
 	chmod +x $@+ && \
 	mv $@+ $@
-<<<<<<< HEAD
-
-git-status: git-commit
-	$(QUIET_GEN)cp $< $@+ && mv $@+ $@
-
-gitweb/gitweb.cgi: gitweb/gitweb.perl
-	$(QUIET_GEN)$(RM) $@ $@+ && \
-	sed -e '1s|#!.*perl|#!$(PERL_PATH_SQ)|' \
-	    -e 's|++GIT_VERSION++|$(GIT_VERSION)|g' \
-	    -e 's|++GIT_BINDIR++|$(bindir)|g' \
-	    -e 's|++GITWEB_CONFIG++|$(GITWEB_CONFIG)|g' \
-	    -e 's|++GITWEB_HOME_LINK_STR++|$(GITWEB_HOME_LINK_STR)|g' \
-	    -e 's|++GITWEB_SITENAME++|$(GITWEB_SITENAME)|g' \
-	    -e 's|++GITWEB_PROJECTROOT++|$(GITWEB_PROJECTROOT)|g' \
-	    -e 's|++GITWEB_EXPORT_OK++|$(GITWEB_EXPORT_OK)|g' \
-	    -e 's|++GITWEB_STRICT_EXPORT++|$(GITWEB_STRICT_EXPORT)|g' \
-	    -e 's|++GITWEB_BASE_URL++|$(GITWEB_BASE_URL)|g' \
-	    -e 's|++GITWEB_LIST++|$(GITWEB_LIST)|g' \
-	    -e 's|++GITWEB_HOMETEXT++|$(GITWEB_HOMETEXT)|g' \
-	    -e 's|++GITWEB_CSS++|$(GITWEB_CSS)|g' \
-	    -e 's|++GITWEB_LOGO++|$(GITWEB_LOGO)|g' \
-	    -e 's|++GITWEB_FAVICON++|$(GITWEB_FAVICON)|g' \
-	    -e 's|++GITWEB_SITE_HEADER++|$(GITWEB_SITE_HEADER)|g' \
-	    -e 's|++GITWEB_SITE_FOOTER++|$(GITWEB_SITE_FOOTER)|g' \
-	    $< >$@+ && \
-	chmod +x $@+ && \
-	mv $@+ $@
-
-git-instaweb: git-instaweb.sh gitweb/gitweb.cgi gitweb/gitweb.css
-	$(QUIET_GEN)$(RM) $@ $@+ && \
-	sed -e '1s|#!.*/sh|#!$(SHELL_PATH_SQ)|' \
-	    -e 's/@@GIT_VERSION@@/$(GIT_VERSION)/g' \
-	    -e 's/@@NO_CURL@@/$(NO_CURL)/g' \
-	    -e '/@@GITWEB_CGI@@/r gitweb/gitweb.cgi' \
-	    -e '/@@GITWEB_CGI@@/d' \
-	    -e '/@@GITWEB_CSS@@/r gitweb/gitweb.css' \
-	    -e '/@@GITWEB_CSS@@/d' \
-	    $@.sh > $@+ && \
-	chmod +x $@+ && \
-	mv $@+ $@
-
-configure: configure.ac
-	$(QUIET_GEN)$(RM) $@ $<+ && \
-	sed -e 's/@@GIT_VERSION@@/$(GIT_VERSION)/g' \
-	    $< > $<+ && \
-	autoconf -o $@ $<+ && \
-	$(RM) $<+
-
-# These can record GIT_VERSION
-git.o git.spec \
-	$(patsubst %.sh,%,$(SCRIPT_SH)) \
-	$(patsubst %.perl,%,$(SCRIPT_PERL)) \
-	: GIT-VERSION-FILE
-
-%.o: %.c GIT-CFLAGS
-	$(QUIET_CC)$(CC) -o $*.o -c $(ALL_CFLAGS) $<
-%.s: %.c GIT-CFLAGS
-	$(QUIET_CC)$(CC) -S $(ALL_CFLAGS) $<
-%.o: %.S
-	$(QUIET_CC)$(CC) -o $*.o -c $(ALL_CFLAGS) $<
-
-exec_cmd.o: exec_cmd.c GIT-CFLAGS
-	$(QUIET_CC)$(CC) -o $*.o -c $(ALL_CFLAGS) '-DGIT_EXEC_PATH="$(gitexecdir_SQ)"' $<
-builtin-init-db.o: builtin-init-db.c GIT-CFLAGS
-	$(QUIET_CC)$(CC) -o $*.o -c $(ALL_CFLAGS) -DDEFAULT_GIT_TEMPLATE_DIR='"$(template_dir_SQ)"' $<
-
-config.o: config.c GIT-CFLAGS
-	$(QUIET_CC)$(CC) -o $*.o -c $(ALL_CFLAGS) -DETC_GITCONFIG='"$(ETC_GITCONFIG_SQ)"' $<
-
-http.o: http.c GIT-CFLAGS
-	$(QUIET_CC)$(CC) -o $*.o -c $(ALL_CFLAGS) -DGIT_USER_AGENT='"git/$(GIT_VERSION)"' $<
-
-ifdef NO_EXPAT
-http-fetch.o: http-fetch.c http.h GIT-CFLAGS
-=======
 
 git-status: git-commit
 	$(QUIET_GEN)cp $< $@+ && mv $@+ $@
@@ -1441,46 +941,22 @@
 
 ifdef NO_EXPAT
 http-walker.o: http-walker.c http.h GIT-CFLAGS
->>>>>>> 2952476e
 	$(QUIET_CC)$(CC) -o $*.o -c $(ALL_CFLAGS) -DNO_EXPAT $<
 endif
 
 git-%$X: %.o $(GITLIBS)
 	$(QUIET_LINK)$(CC) $(ALL_CFLAGS) -o $@ $(ALL_LDFLAGS) $(filter %.o,$^) $(LIBS)
 
-<<<<<<< HEAD
-ssh-pull.o: ssh-fetch.c
-ssh-push.o: ssh-upload.c
-git-local-fetch$X: fetch.o
-git-ssh-fetch$X: rsh.o fetch.o
-git-ssh-upload$X: rsh.o
-git-ssh-pull$X: rsh.o fetch.o
-git-ssh-push$X: rsh.o
-
 git-imap-send$X: imap-send.o $(LIB_FILE)
 
-http.o http-fetch.o http-push.o: http.h
-git-http-fetch$X: fetch.o http.o http-fetch.o $(GITLIBS)
-	$(QUIET_LINK)$(CC) $(ALL_CFLAGS) -o $@ $(ALL_LDFLAGS) $(filter %.o,$^) \
-		$(LIBS) $(CURL_LIBCURL) $(EXPAT_LIBEXPAT)
-=======
-git-imap-send$X: imap-send.o $(LIB_FILE)
-
 http.o http-walker.o http-push.o: http.h
->>>>>>> 2952476e
 
 git-http-push$X: revision.o http.o http-push.o $(GITLIBS)
 	$(QUIET_LINK)$(CC) $(ALL_CFLAGS) -o $@ $(ALL_LDFLAGS) $(filter %.o,$^) \
 		$(LIBS) $(CURL_LIBCURL) $(EXPAT_LIBEXPAT)
 
-<<<<<<< HEAD
-$(LIB_OBJS) $(BUILTIN_OBJS) fetch.o: $(LIB_H)
-$(patsubst git-%$X,%.o,$(PROGRAMS)): $(LIB_H) $(wildcard */*.h)
-$(DIFF_OBJS): diffcore.h
-=======
 $(LIB_OBJS) $(BUILTIN_OBJS): $(LIB_H)
 $(patsubst git-%$X,%.o,$(PROGRAMS)): $(LIB_H) $(wildcard */*.h)
->>>>>>> 2952476e
 
 $(LIB_FILE): $(LIB_OBJS)
 	$(QUIET_AR)$(RM) $@ && $(AR) rcs $@ $(LIB_OBJS)
@@ -1494,13 +970,6 @@
 	$(QUIET_AR)$(RM) $@ && $(AR) rcs $@ $(XDIFF_OBJS)
 
 
-<<<<<<< HEAD
-perl/Makefile: perl/Git.pm perl/Makefile.PL GIT-CFLAGS
-	(cd perl && $(PERL_PATH) Makefile.PL \
-		PREFIX='$(prefix_SQ)')
-
-=======
->>>>>>> 2952476e
 doc:
 	$(MAKE) -C Documentation all
 
@@ -1515,13 +984,10 @@
 	$(RM) tags
 	$(FIND) . -name '*.[hcS]' -print | xargs ctags -a
 
-<<<<<<< HEAD
-=======
 cscope:
 	$(RM) cscope*
 	$(FIND) . -name '*.[hcS]' -print | xargs cscope -b
 
->>>>>>> 2952476e
 ### Detect prefix changes
 TRACK_CFLAGS = $(subst ','\'',$(ALL_CFLAGS)):\
              $(bindir_SQ):$(gitexecdir_SQ):$(template_dir_SQ):$(prefix_SQ)
@@ -1557,25 +1023,15 @@
 # However, the environment gets quite big, and some programs have problems
 # with that.
 
-<<<<<<< HEAD
-export NO_SYMLINKS
-=======
->>>>>>> 2952476e
 export NO_SVN_TESTS
 
 test: all
 	$(MAKE) -C t/ all
 
 test-date$X: date.o ctype.o
-<<<<<<< HEAD
 
 test-delta$X: diff-delta.o patch-delta.o
 
-=======
-
-test-delta$X: diff-delta.o patch-delta.o
-
->>>>>>> 2952476e
 .PRECIOUS: $(patsubst test-%$X,test-%.o,$(TEST_PROGRAMS))
 
 test-%$X: test-%.o $(GITLIBS)
@@ -1595,16 +1051,11 @@
 install: all
 	$(INSTALL) -d -m755 '$(DESTDIR_SQ)$(bindir_SQ)'
 	$(INSTALL) -d -m755 '$(DESTDIR_SQ)$(gitexecdir_SQ)'
-<<<<<<< HEAD
 	$(INSTALL) -d -m755 '$(DESTDIR_SQ)$(sysconfdir_SQ)'
 	$(INSTALL) $(ALL_PROGRAMS) '$(DESTDIR_SQ)$(gitexecdir_SQ)'
 	$(INSTALL) git$X '$(DESTDIR_SQ)$(bindir_SQ)'
 	GIT_CONFIG='$(DESTDIR_SQ)$(sysconfdir_SQ)/gitconfig' \
 		$(DESTDIR_SQ)$(bindir_SQ)/git$X config core.symlinks false
-=======
-	$(INSTALL) $(ALL_PROGRAMS) '$(DESTDIR_SQ)$(gitexecdir_SQ)'
-	$(INSTALL) git$X '$(DESTDIR_SQ)$(bindir_SQ)'
->>>>>>> 2952476e
 	$(MAKE) -C templates DESTDIR='$(DESTDIR_SQ)' install
 	$(MAKE) -C perl prefix='$(prefix_SQ)' install
 ifndef NO_TCLTK
@@ -1681,26 +1132,17 @@
 
 ### Cleaning rules
 
-<<<<<<< HEAD
-=======
 distclean: clean
 	$(RM) configure
 
->>>>>>> 2952476e
 clean:
 	$(RM) *.o mozilla-sha1/*.o arm/*.o ppc/*.o compat/*.o xdiff/*.o \
 		$(LIB_FILE) $(XDIFF_LIB)
 	$(RM) $(ALL_PROGRAMS) $(BUILT_INS) git$X
 	$(RM) $(TEST_PROGRAMS)
-<<<<<<< HEAD
-	$(RM) *.spec *.pyc *.pyo */*.pyc */*.pyo common-cmds.h TAGS tags
-	$(RM) -r autom4te.cache
-	$(RM) configure config.log config.mak.autogen config.mak.append config.status config.cache
-=======
 	$(RM) *.spec *.pyc *.pyo */*.pyc */*.pyo common-cmds.h TAGS tags cscope*
 	$(RM) -r autom4te.cache
 	$(RM) config.log config.mak.autogen config.mak.append config.status config.cache
->>>>>>> 2952476e
 	$(RM) -r $(GIT_TARNAME) .doc-tmp-dir
 	$(RM) $(GIT_TARNAME).tar.gz git-core_$(GIT_VERSION)-*.tar.gz
 	$(RM) $(htmldocs).tar.gz $(manpages).tar.gz
@@ -1716,11 +1158,7 @@
 	$(RM) GIT-VERSION-FILE GIT-CFLAGS GIT-GUI-VARS
 
 .PHONY: all install clean strip
-<<<<<<< HEAD
-.PHONY: .FORCE-GIT-VERSION-FILE TAGS tags .FORCE-GIT-CFLAGS
-=======
 .PHONY: .FORCE-GIT-VERSION-FILE TAGS tags cscope .FORCE-GIT-CFLAGS
->>>>>>> 2952476e
 
 ### Check documentation
 #
@@ -1731,12 +1169,7 @@
 		git-merge-octopus | git-merge-ours | git-merge-recursive | \
 		git-merge-resolve | git-merge-stupid | \
 		git-add--interactive | git-fsck-objects | git-init-db | \
-<<<<<<< HEAD
-		git-repo-config | git-fetch--tool | \
-		git-ssh-pull | git-ssh-push ) continue ;; \
-=======
 		git-repo-config | git-fetch--tool ) continue ;; \
->>>>>>> 2952476e
 		esac ; \
 		test -f "Documentation/$$v.txt" || \
 		echo "no doc: $$v"; \
