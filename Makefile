--- conflicted
+++ resolved
@@ -140,14 +140,9 @@
 # Define THREADED_DELTA_SEARCH if you have pthreads and wish to exploit
 # parallel delta searching when packing objects.
 #
-<<<<<<< HEAD
-# Define NEEDS_QUICK_QSORT if your qsort() implementation has O(n^2)
-# worst case complexity.
-=======
 # Define INTERNAL_QSORT to use Git's implementation of qsort(), which
 # is a simplified version of the merge sort used in glibc. This is
 # recommended if Git triggers O(n^2) behavior in your platform's qsort().
->>>>>>> 8221a4b1
 #
 
 GIT-VERSION-FILE: .FORCE-GIT-VERSION-FILE
@@ -547,7 +542,7 @@
 	NO_SVN_TESTS = YesPlease
 	NO_PERL_MAKEMAKER = YesPlease
 	NO_R_TO_GCC_LINKER = YesPlease
-	NEEDS_QUICK_QSORT = YesPlease
+	INTERNAL_QSORT = YesPlease
 	NO_EXTRA_PROGRAMS = YesPlease
 	COMPAT_CFLAGS += -D__USE_MINGW_ACCESS -DNOGDI -Icompat
 	COMPAT_CFLAGS += -DSTRIP_EXTENSION=\".exe\"
@@ -769,13 +764,8 @@
 	COMPAT_CFLAGS += -DNO_MEMMEM
 	COMPAT_OBJS += compat/memmem.o
 endif
-<<<<<<< HEAD
-ifdef NEEDS_QUICK_QSORT
-	COMPAT_CFLAGS += -DNEEDS_QUICK_QSORT
-=======
 ifdef INTERNAL_QSORT
 	COMPAT_CFLAGS += -DINTERNAL_QSORT
->>>>>>> 8221a4b1
 	COMPAT_OBJS += compat/qsort.o
 endif
 
@@ -901,11 +891,7 @@
 	    -e 's|@@PERL@@|$(PERL_PATH_SQ)|g' \
 	    -e 's/@@GIT_VERSION@@/$(GIT_VERSION)/g' \
 	    -e 's/@@NO_CURL@@/$(NO_CURL)/g' \
-<<<<<<< HEAD
-	    -e 's|@@HTMLDIR@@|$(htmldir_SQ)|g' \
 	    -e 's/@@NO_HARDLINKS@@/$(NO_HARDLINKS)/g' \
-=======
->>>>>>> 8221a4b1
 	    $@.sh >$@+ && \
 	chmod +x $@+ && \
 	mv $@+ $@
