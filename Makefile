--- conflicted
+++ resolved
@@ -893,10 +893,7 @@
 LIB_OBJS += graph.o
 LIB_OBJS += grep.o
 LIB_OBJS += gvfs.o
-<<<<<<< HEAD
-=======
 LIB_OBJS += gvfs-helper-client.o
->>>>>>> a5cf005a
 LIB_OBJS += hashmap.o
 LIB_OBJS += linear-assignment.o
 LIB_OBJS += help.o
