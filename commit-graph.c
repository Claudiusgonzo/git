--- conflicted
+++ resolved
@@ -295,14 +295,10 @@
 		last_chunk_offset = chunk_offset;
 	}
 
-<<<<<<< HEAD
+	hashcpy(graph->oid.hash, graph->data + graph->data_len - graph->hash_len);
+
 	if (verify_commit_graph_lite(graph)) {
 		free(graph);
-=======
-	hashcpy(graph->oid.hash, graph->data + graph->data_len - graph->hash_len);
-
-	if (verify_commit_graph_lite(graph))
->>>>>>> 5b15eb39
 		return NULL;
 	}
 
@@ -520,11 +516,6 @@
 	return !!first_generation;
 }
 
-<<<<<<< HEAD
-void close_commit_graph(struct raw_object_store *o)
-{
-	free_commit_graph(o->commit_graph);
-=======
 static void close_commit_graph_one(struct commit_graph *g)
 {
 	if (!g)
@@ -537,7 +528,6 @@
 void close_commit_graph(struct raw_object_store *o)
 {
 	close_commit_graph_one(o->commit_graph);
->>>>>>> 5b15eb39
 	o->commit_graph = NULL;
 }
 
@@ -1463,10 +1453,6 @@
 	stop_progress(&ctx->progress);
 	strbuf_release(&progress_title);
 
-<<<<<<< HEAD
-	close_commit_graph(the_repository->objects);
-	finalize_hashfile(f, NULL, CSUM_HASH_IN_STREAM | CSUM_FSYNC);
-=======
 	if (ctx->split && ctx->base_graph_name && ctx->num_commit_graphs_after > 1) {
 		char *new_base_hash = xstrdup(oid_to_hex(&ctx->new_base_graph->oid));
 		char *new_base_name = get_split_graph_filename(ctx->new_base_graph->obj_dir, new_base_hash);
@@ -1525,7 +1511,6 @@
 		}
 	}
 
->>>>>>> 5b15eb39
 	commit_lock_file(&lk);
 
 	return 0;
