--- conflicted
+++ resolved
@@ -28,17 +28,7 @@
 #define GRAPH_VERSION_1 0x1
 #define GRAPH_VERSION GRAPH_VERSION_1
 
-<<<<<<< HEAD
-#define GRAPH_OCTOPUS_EDGES_NEEDED 0x80000000
-=======
-#define GRAPH_OID_VERSION_SHA1 1
-#define GRAPH_OID_LEN_SHA1 GIT_SHA1_RAWSZ
-#define GRAPH_OID_VERSION GRAPH_OID_VERSION_SHA1
-#define GRAPH_OID_LEN GRAPH_OID_LEN_SHA1
-
 #define GRAPH_EXTRA_EDGES_NEEDED 0x80000000
-#define GRAPH_PARENT_MISSING 0x7fffffff
->>>>>>> 49bbc57a
 #define GRAPH_EDGE_LAST_MASK 0x7fffffff
 #define GRAPH_PARENT_NONE 0x70000000
 
@@ -384,13 +374,8 @@
 	edge_value = get_be32(commit_data + g->hash_len + 4);
 	if (edge_value == GRAPH_PARENT_NONE)
 		return 1;
-<<<<<<< HEAD
-	if (!(edge_value & GRAPH_OCTOPUS_EDGES_NEEDED)) {
+	if (!(edge_value & GRAPH_EXTRA_EDGES_NEEDED)) {
 		pptr = insert_parent_or_die(r, g, edge_value, pptr);
-=======
-	if (!(edge_value & GRAPH_EXTRA_EDGES_NEEDED)) {
-		pptr = insert_parent_or_die(g, edge_value, pptr);
->>>>>>> 49bbc57a
 		return 1;
 	}
 
@@ -840,13 +825,10 @@
 	int num_extra_edges;
 	struct commit_list *parent;
 	struct progress *progress = NULL;
-<<<<<<< HEAD
 	const unsigned hashsz = the_hash_algo->rawsz;
-=======
 	uint64_t progress_cnt = 0;
 	struct strbuf progress_title = STRBUF_INIT;
 	unsigned long approx_nr_objects;
->>>>>>> 49bbc57a
 
 	if (!commit_graph_compatible(the_repository))
 		return;
@@ -1049,12 +1031,6 @@
 		hashwrite(f, chunk_write, 12);
 	}
 
-<<<<<<< HEAD
-	write_graph_chunk_fanout(f, commits.list, commits.nr);
-	write_graph_chunk_oids(f, hashsz, commits.list, commits.nr);
-	write_graph_chunk_data(f, hashsz, commits.list, commits.nr);
-	write_graph_chunk_large_edges(f, commits.list, commits.nr);
-=======
 	if (report_progress) {
 		strbuf_addf(&progress_title,
 			    Q_("Writing out commit graph in %d pass",
@@ -1066,13 +1042,12 @@
 			num_chunks * commits.nr);
 	}
 	write_graph_chunk_fanout(f, commits.list, commits.nr, progress, &progress_cnt);
-	write_graph_chunk_oids(f, GRAPH_OID_LEN, commits.list, commits.nr, progress, &progress_cnt);
-	write_graph_chunk_data(f, GRAPH_OID_LEN, commits.list, commits.nr, progress, &progress_cnt);
+	write_graph_chunk_oids(f, hashsz, commits.list, commits.nr, progress, &progress_cnt);
+	write_graph_chunk_data(f, hashsz, commits.list, commits.nr, progress, &progress_cnt);
 	if (num_extra_edges)
 		write_graph_chunk_extra_edges(f, commits.list, commits.nr, progress, &progress_cnt);
 	stop_progress(&progress);
 	strbuf_release(&progress_title);
->>>>>>> 49bbc57a
 
 	close_commit_graph(the_repository);
 	finalize_hashfile(f, NULL, CSUM_HASH_IN_STREAM | CSUM_FSYNC);
