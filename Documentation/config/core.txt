core.fileMode::
	Tells Git if the executable bit of files in the working tree
	is to be honored.
+
Some filesystems lose the executable bit when a file that is
marked as executable is checked out, or checks out a
non-executable file with executable bit on.
linkgit:git-clone[1] or linkgit:git-init[1] probe the filesystem
to see if it handles the executable bit correctly
and this variable is automatically set as necessary.
+
A repository, however, may be on a filesystem that handles
the filemode correctly, and this variable is set to 'true'
when created, but later may be made accessible from another
environment that loses the filemode (e.g. exporting ext4 via
CIFS mount, visiting a Cygwin created repository with
Git for Windows or Eclipse).
In such a case it may be necessary to set this variable to 'false'.
See linkgit:git-update-index[1].
+
The default is true (when core.filemode is not specified in the config file).

core.hideDotFiles::
	(Windows-only) If true, mark newly-created directories and files whose
	name starts with a dot as hidden.  If 'dotGitOnly', only the `.git/`
	directory is hidden, but no other files starting with a dot.  The
	default mode is 'dotGitOnly'.

core.ignoreCase::
	Internal variable which enables various workarounds to enable
	Git to work better on filesystems that are not case sensitive,
	like APFS, HFS+, FAT, NTFS, etc. For example, if a directory listing
	finds "makefile" when Git expects "Makefile", Git will assume
	it is really the same file, and continue to remember it as
	"Makefile".
+
The default is false, except linkgit:git-clone[1] or linkgit:git-init[1]
will probe and set core.ignoreCase true if appropriate when the repository
is created.
+
Git relies on the proper configuration of this variable for your operating
and file system. Modifying this value may result in unexpected behavior.

core.precomposeUnicode::
	This option is only used by Mac OS implementation of Git.
	When core.precomposeUnicode=true, Git reverts the unicode decomposition
	of filenames done by Mac OS. This is useful when sharing a repository
	between Mac OS and Linux or Windows.
	(Git for Windows 1.7.10 or higher is needed, or Git under cygwin 1.7).
	When false, file names are handled fully transparent by Git,
	which is backward compatible with older versions of Git.

core.protectHFS::
	If set to true, do not allow checkout of paths that would
	be considered equivalent to `.git` on an HFS+ filesystem.
	Defaults to `true` on Mac OS, and `false` elsewhere.

core.protectNTFS::
	If set to true, do not allow checkout of paths that would
	cause problems with the NTFS filesystem, e.g. conflict with
	8.3 "short" names.
	Defaults to `true` on Windows, and `false` elsewhere.

core.fsmonitor::
	If set, the value of this variable is used as a command which
	will identify all files that may have changed since the
	requested date/time. This information is used to speed up git by
	avoiding unnecessary processing of files that have not changed.
	See the "fsmonitor-watchman" section of linkgit:githooks[5].

core.virtualFilesystem::
	If set, the value of this variable is used as a command which
	will identify all files and directories that are present in
	the working directory.  Git will only track and update files
	listed in the virtual file system.  Using the virtual file system
	will supersede the sparse-checkout settings which will be ignored.
	See the "virtual file system" section of linkgit:githooks[5].

core.trustctime::
	If false, the ctime differences between the index and the
	working tree are ignored; useful when the inode change time
	is regularly modified by something outside Git (file system
	crawlers and some backup systems).
	See linkgit:git-update-index[1]. True by default.

core.splitIndex::
	If true, the split-index feature of the index will be used.
	See linkgit:git-update-index[1]. False by default.

core.untrackedCache::
	Determines what to do about the untracked cache feature of the
	index. It will be kept, if this variable is unset or set to
	`keep`. It will automatically be added if set to `true`. And
	it will automatically be removed, if set to `false`. Before
	setting it to `true`, you should check that mtime is working
	properly on your system.
	See linkgit:git-update-index[1]. `keep` by default, unless
	`feature.manyFiles` is enabled which sets this setting to
	`true` by default.

core.checkStat::
	When missing or is set to `default`, many fields in the stat
	structure are checked to detect if a file has been modified
	since Git looked at it.  When this configuration variable is
	set to `minimal`, sub-second part of mtime and ctime, the
	uid and gid of the owner of the file, the inode number (and
	the device number, if Git was compiled to use it), are
	excluded from the check among these fields, leaving only the
	whole-second part of mtime (and ctime, if `core.trustCtime`
	is set) and the filesize to be checked.
+
There are implementations of Git that do not leave usable values in
some fields (e.g. JGit); by excluding these fields from the
comparison, the `minimal` mode may help interoperability when the
same repository is used by these other systems at the same time.

core.quotePath::
	Commands that output paths (e.g. 'ls-files', 'diff'), will
	quote "unusual" characters in the pathname by enclosing the
	pathname in double-quotes and escaping those characters with
	backslashes in the same way C escapes control characters (e.g.
	`\t` for TAB, `\n` for LF, `\\` for backslash) or bytes with
	values larger than 0x80 (e.g. octal `\302\265` for "micro" in
	UTF-8).  If this variable is set to false, bytes higher than
	0x80 are not considered "unusual" any more. Double-quotes,
	backslash and control characters are always escaped regardless
	of the setting of this variable.  A simple space character is
	not considered "unusual".  Many commands can output pathnames
	completely verbatim using the `-z` option. The default value
	is true.

core.eol::
	Sets the line ending type to use in the working directory for
	files that are marked as text (either by having the `text`
	attribute set, or by having `text=auto` and Git auto-detecting
	the contents as text).
	Alternatives are 'lf', 'crlf' and 'native', which uses the platform's
	native line ending.  The default value is `native`.  See
	linkgit:gitattributes[5] for more information on end-of-line
	conversion. Note that this value is ignored if `core.autocrlf`
	is set to `true` or `input`.

core.safecrlf::
	If true, makes Git check if converting `CRLF` is reversible when
	end-of-line conversion is active.  Git will verify if a command
	modifies a file in the work tree either directly or indirectly.
	For example, committing a file followed by checking out the
	same file should yield the original file in the work tree.  If
	this is not the case for the current setting of
	`core.autocrlf`, Git will reject the file.  The variable can
	be set to "warn", in which case Git will only warn about an
	irreversible conversion but continue the operation.
+
CRLF conversion bears a slight chance of corrupting data.
When it is enabled, Git will convert CRLF to LF during commit and LF to
CRLF during checkout.  A file that contains a mixture of LF and
CRLF before the commit cannot be recreated by Git.  For text
files this is the right thing to do: it corrects line endings
such that we have only LF line endings in the repository.
But for binary files that are accidentally classified as text the
conversion can corrupt data.
+
If you recognize such corruption early you can easily fix it by
setting the conversion type explicitly in .gitattributes.  Right
after committing you still have the original file in your work
tree and this file is not yet corrupted.  You can explicitly tell
Git that this file is binary and Git will handle the file
appropriately.
+
Unfortunately, the desired effect of cleaning up text files with
mixed line endings and the undesired effect of corrupting binary
files cannot be distinguished.  In both cases CRLFs are removed
in an irreversible way.  For text files this is the right thing
to do because CRLFs are line endings, while for binary files
converting CRLFs corrupts data.
+
Note, this safety check does not mean that a checkout will generate a
file identical to the original file for a different setting of
`core.eol` and `core.autocrlf`, but only for the current one.  For
example, a text file with `LF` would be accepted with `core.eol=lf`
and could later be checked out with `core.eol=crlf`, in which case the
resulting file would contain `CRLF`, although the original file
contained `LF`.  However, in both work trees the line endings would be
consistent, that is either all `LF` or all `CRLF`, but never mixed.  A
file with mixed line endings would be reported by the `core.safecrlf`
mechanism.

core.autocrlf::
	Setting this variable to "true" is the same as setting
	the `text` attribute to "auto" on all files and core.eol to "crlf".
	Set to true if you want to have `CRLF` line endings in your
	working directory and the repository has LF line endings.
	This variable can be set to 'input',
	in which case no output conversion is performed.

core.checkRoundtripEncoding::
	A comma and/or whitespace separated list of encodings that Git
	performs UTF-8 round trip checks on if they are used in an
	`working-tree-encoding` attribute (see linkgit:gitattributes[5]).
	The default value is `SHIFT-JIS`.

core.symlinks::
	If false, symbolic links are checked out as small plain files that
	contain the link text. linkgit:git-update-index[1] and
	linkgit:git-add[1] will not change the recorded type to regular
	file. Useful on filesystems like FAT that do not support
	symbolic links.
+
The default is true, except linkgit:git-clone[1] or linkgit:git-init[1]
will probe and set core.symlinks false if appropriate when the repository
is created.

core.gitProxy::
	A "proxy command" to execute (as 'command host port') instead
	of establishing direct connection to the remote server when
	using the Git protocol for fetching. If the variable value is
	in the "COMMAND for DOMAIN" format, the command is applied only
	on hostnames ending with the specified domain string. This variable
	may be set multiple times and is matched in the given order;
	the first match wins.
+
Can be overridden by the `GIT_PROXY_COMMAND` environment variable
(which always applies universally, without the special "for"
handling).
+
The special string `none` can be used as the proxy command to
specify that no proxy be used for a given domain pattern.
This is useful for excluding servers inside a firewall from
proxy use, while defaulting to a common proxy for external domains.

core.sshCommand::
	If this variable is set, `git fetch` and `git push` will
	use the specified command instead of `ssh` when they need to
	connect to a remote system. The command is in the same form as
	the `GIT_SSH_COMMAND` environment variable and is overridden
	when the environment variable is set.

core.ignoreStat::
	If true, Git will avoid using lstat() calls to detect if files have
	changed by setting the "assume-unchanged" bit for those tracked files
	which it has updated identically in both the index and working tree.
+
When files are modified outside of Git, the user will need to stage
the modified files explicitly (e.g. see 'Examples' section in
linkgit:git-update-index[1]).
Git will not normally detect changes to those files.
+
This is useful on systems where lstat() calls are very slow, such as
CIFS/Microsoft Windows.
+
False by default.

core.preferSymlinkRefs::
	Instead of the default "symref" format for HEAD
	and other symbolic reference files, use symbolic links.
	This is sometimes needed to work with old scripts that
	expect HEAD to be a symbolic link.

core.alternateRefsCommand::
	When advertising tips of available history from an alternate, use the shell to
	execute the specified command instead of linkgit:git-for-each-ref[1]. The
	first argument is the absolute path of the alternate. Output must contain one
	hex object id per line (i.e., the same as produced by `git for-each-ref
	--format='%(objectname)'`).
+
Note that you cannot generally put `git for-each-ref` directly into the config
value, as it does not take a repository path as an argument (but you can wrap
the command above in a shell script).

core.alternateRefsPrefixes::
	When listing references from an alternate, list only references that begin
	with the given prefix. Prefixes match as if they were given as arguments to
	linkgit:git-for-each-ref[1]. To list multiple prefixes, separate them with
	whitespace. If `core.alternateRefsCommand` is set, setting
	`core.alternateRefsPrefixes` has no effect.

core.bare::
	If true this repository is assumed to be 'bare' and has no
	working directory associated with it.  If this is the case a
	number of commands that require a working directory will be
	disabled, such as linkgit:git-add[1] or linkgit:git-merge[1].
+
This setting is automatically guessed by linkgit:git-clone[1] or
linkgit:git-init[1] when the repository was created.  By default a
repository that ends in "/.git" is assumed to be not bare (bare =
false), while all other repositories are assumed to be bare (bare
= true).

core.worktree::
	Set the path to the root of the working tree.
	If `GIT_COMMON_DIR` environment variable is set, core.worktree
	is ignored and not used for determining the root of working tree.
	This can be overridden by the `GIT_WORK_TREE` environment
	variable and the `--work-tree` command-line option.
	The value can be an absolute path or relative to the path to
	the .git directory, which is either specified by --git-dir
	or GIT_DIR, or automatically discovered.
	If --git-dir or GIT_DIR is specified but none of
	--work-tree, GIT_WORK_TREE and core.worktree is specified,
	the current working directory is regarded as the top level
	of your working tree.
+
Note that this variable is honored even when set in a configuration
file in a ".git" subdirectory of a directory and its value differs
from the latter directory (e.g. "/path/to/.git/config" has
core.worktree set to "/different/path"), which is most likely a
misconfiguration.  Running Git commands in the "/path/to" directory will
still use "/different/path" as the root of the work tree and can cause
confusion unless you know what you are doing (e.g. you are creating a
read-only snapshot of the same index to a location different from the
repository's usual working tree).

core.logAllRefUpdates::
	Enable the reflog. Updates to a ref <ref> is logged to the file
	"`$GIT_DIR/logs/<ref>`", by appending the new and old
	SHA-1, the date/time and the reason of the update, but
	only when the file exists.  If this configuration
	variable is set to `true`, missing "`$GIT_DIR/logs/<ref>`"
	file is automatically created for branch heads (i.e. under
	`refs/heads/`), remote refs (i.e. under `refs/remotes/`),
	note refs (i.e. under `refs/notes/`), and the symbolic ref `HEAD`.
	If it is set to `always`, then a missing reflog is automatically
	created for any ref under `refs/`.
+
This information can be used to determine what commit
was the tip of a branch "2 days ago".
+
This value is true by default in a repository that has
a working directory associated with it, and false by
default in a bare repository.

core.repositoryFormatVersion::
	Internal variable identifying the repository format and layout
	version.

core.sharedRepository::
	When 'group' (or 'true'), the repository is made shareable between
	several users in a group (making sure all the files and objects are
	group-writable). When 'all' (or 'world' or 'everybody'), the
	repository will be readable by all users, additionally to being
	group-shareable. When 'umask' (or 'false'), Git will use permissions
	reported by umask(2). When '0xxx', where '0xxx' is an octal number,
	files in the repository will have this mode value. '0xxx' will override
	user's umask value (whereas the other options will only override
	requested parts of the user's umask value). Examples: '0660' will make
	the repo read/write-able for the owner and group, but inaccessible to
	others (equivalent to 'group' unless umask is e.g. '0022'). '0640' is a
	repository that is group-readable but not group-writable.
	See linkgit:git-init[1]. False by default.

core.warnAmbiguousRefs::
	If true, Git will warn you if the ref name you passed it is ambiguous
	and might match multiple refs in the repository. True by default.

core.compression::
	An integer -1..9, indicating a default compression level.
	-1 is the zlib default. 0 means no compression,
	and 1..9 are various speed/size tradeoffs, 9 being slowest.
	If set, this provides a default to other compression variables,
	such as `core.looseCompression` and `pack.compression`.

core.looseCompression::
	An integer -1..9, indicating the compression level for objects that
	are not in a pack file. -1 is the zlib default. 0 means no
	compression, and 1..9 are various speed/size tradeoffs, 9 being
	slowest.  If not set,  defaults to core.compression.  If that is
	not set,  defaults to 1 (best speed).

core.packedGitWindowSize::
	Number of bytes of a pack file to map into memory in a
	single mapping operation.  Larger window sizes may allow
	your system to process a smaller number of large pack files
	more quickly.  Smaller window sizes will negatively affect
	performance due to increased calls to the operating system's
	memory manager, but may improve performance when accessing
	a large number of large pack files.
+
Default is 1 MiB if NO_MMAP was set at compile time, otherwise 32
MiB on 32 bit platforms and 1 GiB on 64 bit platforms.  This should
be reasonable for all users/operating systems.  You probably do
not need to adjust this value.
+
Common unit suffixes of 'k', 'm', or 'g' are supported.

core.packedGitLimit::
	Maximum number of bytes to map simultaneously into memory
	from pack files.  If Git needs to access more than this many
	bytes at once to complete an operation it will unmap existing
	regions to reclaim virtual address space within the process.
+
Default is 256 MiB on 32 bit platforms and 32 TiB (effectively
unlimited) on 64 bit platforms.
This should be reasonable for all users/operating systems, except on
the largest projects.  You probably do not need to adjust this value.
+
Common unit suffixes of 'k', 'm', or 'g' are supported.

core.deltaBaseCacheLimit::
	Maximum number of bytes to reserve for caching base objects
	that may be referenced by multiple deltified objects.  By storing the
	entire decompressed base objects in a cache Git is able
	to avoid unpacking and decompressing frequently used base
	objects multiple times.
+
Default is 96 MiB on all platforms.  This should be reasonable
for all users/operating systems, except on the largest projects.
You probably do not need to adjust this value.
+
Common unit suffixes of 'k', 'm', or 'g' are supported.

core.bigFileThreshold::
	Files larger than this size are stored deflated, without
	attempting delta compression.  Storing large files without
	delta compression avoids excessive memory usage, at the
	slight expense of increased disk usage. Additionally files
	larger than this size are always treated as binary.
+
Default is 512 MiB on all platforms.  This should be reasonable
for most projects as source code and other text files can still
be delta compressed, but larger binary media files won't be.
+
Common unit suffixes of 'k', 'm', or 'g' are supported.

core.excludesFile::
	Specifies the pathname to the file that contains patterns to
	describe paths that are not meant to be tracked, in addition
	to `.gitignore` (per-directory) and `.git/info/exclude`.
	Defaults to `$XDG_CONFIG_HOME/git/ignore`.
	If `$XDG_CONFIG_HOME` is either not set or empty, `$HOME/.config/git/ignore`
	is used instead. See linkgit:gitignore[5].

core.askPass::
	Some commands (e.g. svn and http interfaces) that interactively
	ask for a password can be told to use an external program given
	via the value of this variable. Can be overridden by the `GIT_ASKPASS`
	environment variable. If not set, fall back to the value of the
	`SSH_ASKPASS` environment variable or, failing that, a simple password
	prompt. The external program shall be given a suitable prompt as
	command-line argument and write the password on its STDOUT.

core.attributesFile::
	In addition to `.gitattributes` (per-directory) and
	`.git/info/attributes`, Git looks into this file for attributes
	(see linkgit:gitattributes[5]). Path expansions are made the same
	way as for `core.excludesFile`. Its default value is
	`$XDG_CONFIG_HOME/git/attributes`. If `$XDG_CONFIG_HOME` is either not
	set or empty, `$HOME/.config/git/attributes` is used instead.

core.hooksPath::
	By default Git will look for your hooks in the
	`$GIT_DIR/hooks` directory. Set this to different path,
	e.g. `/etc/git/hooks`, and Git will try to find your hooks in
	that directory, e.g. `/etc/git/hooks/pre-receive` instead of
	in `$GIT_DIR/hooks/pre-receive`.
+
The path can be either absolute or relative. A relative path is
taken as relative to the directory where the hooks are run (see
the "DESCRIPTION" section of linkgit:githooks[5]).
+
This configuration variable is useful in cases where you'd like to
centrally configure your Git hooks instead of configuring them on a
per-repository basis, or as a more flexible and centralized
alternative to having an `init.templateDir` where you've changed
default hooks.

core.editor::
	Commands such as `commit` and `tag` that let you edit
	messages by launching an editor use the value of this
	variable when it is set, and the environment variable
	`GIT_EDITOR` is not set.  See linkgit:git-var[1].

core.commentChar::
	Commands such as `commit` and `tag` that let you edit
	messages consider a line that begins with this character
	commented, and removes them after the editor returns
	(default '#').
+
If set to "auto", `git-commit` would select a character that is not
the beginning character of any line in existing commit messages.

core.filesRefLockTimeout::
	The length of time, in milliseconds, to retry when trying to
	lock an individual reference. Value 0 means not to retry at
	all; -1 means to try indefinitely. Default is 100 (i.e.,
	retry for 100ms).

core.packedRefsTimeout::
	The length of time, in milliseconds, to retry when trying to
	lock the `packed-refs` file. Value 0 means not to retry at
	all; -1 means to try indefinitely. Default is 1000 (i.e.,
	retry for 1 second).

core.pager::
	Text viewer for use by Git commands (e.g., 'less').  The value
	is meant to be interpreted by the shell.  The order of preference
	is the `$GIT_PAGER` environment variable, then `core.pager`
	configuration, then `$PAGER`, and then the default chosen at
	compile time (usually 'less').
+
When the `LESS` environment variable is unset, Git sets it to `FRX`
(if `LESS` environment variable is set, Git does not change it at
all).  If you want to selectively override Git's default setting
for `LESS`, you can set `core.pager` to e.g. `less -S`.  This will
be passed to the shell by Git, which will translate the final
command to `LESS=FRX less -S`. The environment does not set the
`S` option but the command line does, instructing less to truncate
long lines. Similarly, setting `core.pager` to `less -+F` will
deactivate the `F` option specified by the environment from the
command-line, deactivating the "quit if one screen" behavior of
`less`.  One can specifically activate some flags for particular
commands: for example, setting `pager.blame` to `less -S` enables
line truncation only for `git blame`.
+
Likewise, when the `LV` environment variable is unset, Git sets it
to `-c`.  You can override this setting by exporting `LV` with
another value or setting `core.pager` to `lv +c`.

core.whitespace::
	A comma separated list of common whitespace problems to
	notice.  'git diff' will use `color.diff.whitespace` to
	highlight them, and 'git apply --whitespace=error' will
	consider them as errors.  You can prefix `-` to disable
	any of them (e.g. `-trailing-space`):
+
* `blank-at-eol` treats trailing whitespaces at the end of the line
  as an error (enabled by default).
* `space-before-tab` treats a space character that appears immediately
  before a tab character in the initial indent part of the line as an
  error (enabled by default).
* `indent-with-non-tab` treats a line that is indented with space
  characters instead of the equivalent tabs as an error (not enabled by
  default).
* `tab-in-indent` treats a tab character in the initial indent part of
  the line as an error (not enabled by default).
* `blank-at-eof` treats blank lines added at the end of file as an error
  (enabled by default).
* `trailing-space` is a short-hand to cover both `blank-at-eol` and
  `blank-at-eof`.
* `cr-at-eol` treats a carriage-return at the end of line as
  part of the line terminator, i.e. with it, `trailing-space`
  does not trigger if the character before such a carriage-return
  is not a whitespace (not enabled by default).
* `tabwidth=<n>` tells how many character positions a tab occupies; this
  is relevant for `indent-with-non-tab` and when Git fixes `tab-in-indent`
  errors. The default tab width is 8. Allowed values are 1 to 63.

core.fsyncObjectFiles::
	This boolean will enable 'fsync()' when writing object files.
+
This is a total waste of time and effort on a filesystem that orders
data writes properly, but can be useful for filesystems that do not use
journalling (traditional UNIX filesystems) or that only journal metadata
and not file contents (OS X's HFS+, or Linux ext3 with "data=writeback").

core.preloadIndex::
	Enable parallel index preload for operations like 'git diff'
+
This can speed up operations like 'git diff' and 'git status' especially
on filesystems like NFS that have weak caching semantics and thus
relatively high IO latencies.  When enabled, Git will do the
index comparison to the filesystem data in parallel, allowing
overlapping IO's.  Defaults to true.

core.fscache::
	Enable additional caching of file system data for some operations.
+
Git for Windows uses this to bulk-read and cache lstat data of entire
directories (instead of doing lstat file by file).

core.longpaths::
	Enable long path (> 260) support for builtin commands in Git for
	Windows. This is disabled by default, as long paths are not supported
	by Windows Explorer, cmd.exe and the Git for Windows tool chain
	(msys, bash, tcl, perl...). Only enable this if you know what you're
	doing and are prepared to live with a few quirks.

core.unsetenvvars::
	Windows-only: comma-separated list of environment variables'
	names that need to be unset before spawning any other process.
	Defaults to `PERL5LIB` to account for the fact that Git for
	Windows insists on using its own Perl interpreter.

core.restrictinheritedhandles::
	Windows-only: override whether spawned processes inherit only standard
	file handles (`stdin`, `stdout` and `stderr`) or all handles. Can be
	`auto`, `true` or `false`. Defaults to `auto`, which means `true` on
	Windows 7 and later, and `false` on older Windows versions.

core.createObject::
	You can set this to 'link', in which case a hardlink followed by
	a delete of the source are used to make sure that object creation
	will not overwrite existing objects.
+
On some file system/operating system combinations, this is unreliable.
Set this config setting to 'rename' there; However, This will remove the
check that makes sure that existing object files will not get overwritten.

core.notesRef::
	When showing commit messages, also show notes which are stored in
	the given ref.  The ref must be fully qualified.  If the given
	ref does not exist, it is not an error but means that no
	notes should be printed.
+
This setting defaults to "refs/notes/commits", and it can be overridden by
the `GIT_NOTES_REF` environment variable.  See linkgit:git-notes[1].

core.commitGraph::
	If true, then git will read the commit-graph file (if it exists)
	to parse the graph structure of commits. Defaults to true. See
	linkgit:git-commit-graph[1] for more information.

core.useReplaceRefs::
	If set to `false`, behave as if the `--no-replace-objects`
	option was given on the command line. See linkgit:git[1] and
	linkgit:git-replace[1] for more information.

core.multiPackIndex::
	Use the multi-pack-index file to track multiple packfiles using a
	single index. See link:technical/multi-pack-index.html[the
	multi-pack-index design document].

core.gvfs::
	Enable the features needed for GVFS.  This value can be set to true
	to indicate all features should be turned on or the bit values listed
	below can be used to turn on specific features.
+
--
	GVFS_SKIP_SHA_ON_INDEX::
		Bit value 1
		Disables the calculation of the sha when writing the index
	GVFS_MISSING_OK::
		Bit value 4
		Normally git write-tree ensures that the objects referenced by the
		directory exist in the object database. This option disables this check.
	GVFS_NO_DELETE_OUTSIDE_SPARSECHECKOUT::
		Bit value 8
		When marking entries to remove from the index and the working
		directory this option will take into account what the
		skip-worktree bit was set to so that if the entry has the
		skip-worktree bit set it will not be removed from the working
		directory.  This will allow virtualized working directories to
		detect the change to HEAD and use the new commit tree to show
		the files that are in the working directory.
	GVFS_FETCH_SKIP_REACHABILITY_AND_UPLOADPACK::
		Bit value 16
		While performing a fetch with a virtual file system we know
		that there will be missing objects and we don't want to download
		them just because of the reachability of the commits.  We also
		don't want to download a pack file with commits, trees, and blobs
		since these will be downloaded on demand.  This flag will skip the
		checks on the reachability of objects during a fetch as well as
		the upload pack so that extraneous objects don't get downloaded.
	GVFS_BLOCK_FILTERS_AND_EOL_CONVERSIONS::
		Bit value 64
		With a virtual file system we only know the file size before any
		CRLF or smudge/clean filters processing is done on the client.
		To prevent file corruption due to truncation or expansion with
		garbage at the end, these filters must not run when the file
		is first accessed and brought down to the client. Git.exe can't
		currently tell the first access vs subsequent accesses so this
		flag just blocks them from occurring at all.
--

<<<<<<< HEAD
=======
core.useGvfsHelper::
	TODO

>>>>>>> a5cf005a
core.sparseCheckout::
	Enable "sparse checkout" feature. See linkgit:git-sparse-checkout[1]
	for more information.

core.sparseCheckoutCone::
	Enables the "cone mode" of the sparse checkout feature. When the
	sparse-checkout file contains a limited set of patterns, then this
	mode provides significant performance advantages. See
	linkgit:git-sparse-checkout[1] for more information.

core.abbrev::
	Set the length object names are abbreviated to.  If
	unspecified or set to "auto", an appropriate value is
	computed based on the approximate number of packed objects
	in your repository, which hopefully is enough for
	abbreviated object names to stay unique for some time.
	The minimum length is 4.<|MERGE_RESOLUTION|>--- conflicted
+++ resolved
@@ -661,12 +661,9 @@
 		flag just blocks them from occurring at all.
 --
 
-<<<<<<< HEAD
-=======
 core.useGvfsHelper::
 	TODO
 
->>>>>>> a5cf005a
 core.sparseCheckout::
 	Enable "sparse checkout" feature. See linkgit:git-sparse-checkout[1]
 	for more information.
