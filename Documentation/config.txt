--- conflicted
+++ resolved
@@ -966,7 +966,11 @@
 	option was given on the command line. See linkgit:git[1] and
 	linkgit:git-replace[1] for more information.
 
-<<<<<<< HEAD
+core.multiPackIndex::
+	Use the multi-pack-index file to track multiple packfiles using a
+	single index. See link:technical/multi-pack-index.html[the
+	multi-pack-index design document].
+
 core.gvfs::
 	Enable the features needed for GVFS.  This value can be set to true
 	to indicate all features should be turned on or the bit values listed
@@ -1014,12 +1018,6 @@
 		merging the trees and updating the index and instead only create
 		and switch to the new ref.
 --
-=======
-core.multiPackIndex::
-	Use the multi-pack-index file to track multiple packfiles using a
-	single index. See link:technical/multi-pack-index.html[the
-	multi-pack-index design document].
->>>>>>> 9d0f2de5
 
 core.sparseCheckout::
 	Enable "sparse checkout" feature. See section "Sparse checkout" in
