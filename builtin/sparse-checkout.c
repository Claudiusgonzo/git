#include "builtin.h"
#include "config.h"
#include "dir.h"
#include "parse-options.h"
#include "pathspec.h"
#include "repository.h"
#include "run-command.h"
#include "strbuf.h"
#include "string-list.h"
#include "cache.h"
#include "cache-tree.h"
#include "lockfile.h"
#include "resolve-undo.h"
#include "unpack-trees.h"
<<<<<<< HEAD
=======
#include "wt-status.h"
#include "quote.h"
>>>>>>> ef076599

static const char *empty_base = "";

static char const * const builtin_sparse_checkout_usage[] = {
	N_("git sparse-checkout (init|list|set|add|disable) <options>"),
	NULL
};

static char *get_sparse_checkout_filename(void)
{
	return git_pathdup("info/sparse-checkout");
}

static void write_patterns_to_file(FILE *fp, struct pattern_list *pl)
{
	int i;

	for (i = 0; i < pl->nr; i++) {
		struct path_pattern *p = pl->patterns[i];

		if (p->flags & PATTERN_FLAG_NEGATIVE)
			fprintf(fp, "!");

		fprintf(fp, "%s", p->pattern);

		if (p->flags & PATTERN_FLAG_MUSTBEDIR)
			fprintf(fp, "/");

		fprintf(fp, "\n");
	}
}

static int sparse_checkout_list(int argc, const char **argv)
{
	struct pattern_list pl;
	char *sparse_filename;
	int res;

	memset(&pl, 0, sizeof(pl));

	pl.use_cone_patterns = core_sparse_checkout_cone;

	sparse_filename = get_sparse_checkout_filename();
	res = add_patterns_from_file_to_list(sparse_filename, "", 0, &pl, NULL);
	free(sparse_filename);

	if (res < 0) {
		warning(_("this worktree is not sparse (sparse-checkout file may not exist)"));
		return 0;
	}

	if (pl.use_cone_patterns) {
		int i;
		struct pattern_entry *pe;
		struct hashmap_iter iter;
		struct string_list sl = STRING_LIST_INIT_DUP;

		hashmap_for_each_entry(&pl.recursive_hashmap, &iter, pe, ent) {
			/* pe->pattern starts with "/", skip it */
			string_list_insert(&sl, pe->pattern + 1);
		}

		string_list_sort(&sl);

		for (i = 0; i < sl.nr; i++) {
			quote_c_style(sl.items[i].string, NULL, stdout, 0);
			printf("\n");
		}

		return 0;
	}

	write_patterns_to_file(stdout, &pl);
	clear_pattern_list(&pl);

	return 0;
}

static int update_working_directory(struct pattern_list *pl)
{
	int result = 0;
	struct unpack_trees_options o;
	struct lock_file lock_file = LOCK_INIT;
	struct object_id oid;
	struct tree *tree;
	struct tree_desc t;
	struct repository *r = the_repository;

	if (repo_read_index_unmerged(r))
		die(_("you need to resolve your current index first"));

	if (get_oid("HEAD", &oid))
		return 0;

	tree = parse_tree_indirect(&oid);
	parse_tree(tree);
	init_tree_desc(&t, tree->buffer, tree->size);

	memset(&o, 0, sizeof(o));
	o.verbose_update = isatty(2);
	o.merge = 1;
	o.update = 1;
	o.fn = oneway_merge;
	o.head_idx = -1;
	o.src_index = r->index;
	o.dst_index = r->index;
	o.skip_sparse_checkout = 0;
	o.pl = pl;
	o.keep_pattern_list = !!pl;

	resolve_undo_clear_index(r->index);
	setup_work_tree();

	cache_tree_free(&r->index->cache_tree);

	repo_hold_locked_index(r, &lock_file, LOCK_DIE_ON_ERROR);

	core_apply_sparse_checkout = 1;
	result = unpack_trees(1, &t, &o);

	if (!result) {
		prime_cache_tree(r, r->index, tree);
		write_locked_index(r->index, &lock_file, COMMIT_LOCK);
	} else
		rollback_lock_file(&lock_file);

	return result;
}

static char *escaped_pattern(char *pattern)
{
	char *p = pattern;
	struct strbuf final = STRBUF_INIT;

	while (*p) {
		if (is_glob_special(*p))
			strbuf_addch(&final, '\\');

		strbuf_addch(&final, *p);
		p++;
	}

	return strbuf_detach(&final, NULL);
}

static void write_cone_to_file(FILE *fp, struct pattern_list *pl)
{
	int i;
	struct pattern_entry *pe;
	struct hashmap_iter iter;
	struct string_list sl = STRING_LIST_INIT_DUP;
	struct strbuf parent_pattern = STRBUF_INIT;

	hashmap_for_each_entry(&pl->parent_hashmap, &iter, pe, ent) {
		if (hashmap_get_entry(&pl->recursive_hashmap, pe, ent, NULL))
			continue;

		if (!hashmap_contains_parent(&pl->recursive_hashmap,
					     pe->pattern,
					     &parent_pattern))
			string_list_insert(&sl, pe->pattern);
	}

	string_list_sort(&sl);
	string_list_remove_duplicates(&sl, 0);

	fprintf(fp, "/*\n!/*/\n");

	for (i = 0; i < sl.nr; i++) {
		char *pattern = escaped_pattern(sl.items[i].string);

		if (strlen(pattern))
			fprintf(fp, "%s/\n!%s/*/\n", pattern, pattern);
		free(pattern);
	}

	string_list_clear(&sl, 0);

	hashmap_for_each_entry(&pl->recursive_hashmap, &iter, pe, ent) {
		if (!hashmap_contains_parent(&pl->recursive_hashmap,
					     pe->pattern,
					     &parent_pattern))
			string_list_insert(&sl, pe->pattern);
	}

	strbuf_release(&parent_pattern);

	string_list_sort(&sl);
	string_list_remove_duplicates(&sl, 0);

	for (i = 0; i < sl.nr; i++) {
		char *pattern = escaped_pattern(sl.items[i].string);
		fprintf(fp, "%s/\n", pattern);
		free(pattern);
	}
}

static int write_patterns_and_update(struct pattern_list *pl)
{
	char *sparse_filename;
	FILE *fp;
	int fd;
	struct lock_file lk = LOCK_INIT;
	int result;

	sparse_filename = get_sparse_checkout_filename();

	if (safe_create_leading_directories(sparse_filename))
		die(_("failed to create directory for sparse-checkout file"));

	fd = hold_lock_file_for_update(&lk, sparse_filename,
				      LOCK_DIE_ON_ERROR);

	result = update_working_directory(pl);
	if (result) {
		rollback_lock_file(&lk);
		free(sparse_filename);
		clear_pattern_list(pl);
		update_working_directory(NULL);
		return result;
	}

	fp = xfdopen(fd, "w");

	if (core_sparse_checkout_cone)
		write_cone_to_file(fp, pl);
	else
		write_patterns_to_file(fp, pl);

	fflush(fp);
	commit_lock_file(&lk);

	free(sparse_filename);
	clear_pattern_list(pl);

	return 0;
}

enum sparse_checkout_mode {
	MODE_NO_PATTERNS = 0,
	MODE_ALL_PATTERNS = 1,
	MODE_CONE_PATTERNS = 2,
};

static int set_config(enum sparse_checkout_mode mode)
{
	const char *config_path;

	if (git_config_set_gently("extensions.worktreeConfig", "true")) {
		error(_("failed to set extensions.worktreeConfig setting"));
		return 1;
	}

	config_path = git_path("config.worktree");
	git_config_set_in_file_gently(config_path,
				      "core.sparseCheckout",
				      mode ? "true" : NULL);

	git_config_set_in_file_gently(config_path,
				      "core.sparseCheckoutCone",
				      mode == MODE_CONE_PATTERNS ? "true" : NULL);

	return 0;
}

static char const * const builtin_sparse_checkout_init_usage[] = {
	N_("git sparse-checkout init [--cone]"),
	NULL
};

static struct sparse_checkout_init_opts {
	int cone_mode;
} init_opts;

static int sparse_checkout_init(int argc, const char **argv)
{
	struct pattern_list pl;
	char *sparse_filename;
	int res;
	struct object_id oid;
	int mode;
	struct strbuf pattern = STRBUF_INIT;

	static struct option builtin_sparse_checkout_init_options[] = {
		OPT_BOOL(0, "cone", &init_opts.cone_mode,
			 N_("initialize the sparse-checkout in cone mode")),
		OPT_END(),
	};

	argc = parse_options(argc, argv, NULL,
			     builtin_sparse_checkout_init_options,
			     builtin_sparse_checkout_init_usage, 0);

	if (init_opts.cone_mode) {
		mode = MODE_CONE_PATTERNS;
		core_sparse_checkout_cone = 1;
	} else
		mode = MODE_ALL_PATTERNS;

	if (set_config(mode))
		return 1;

	memset(&pl, 0, sizeof(pl));

	sparse_filename = get_sparse_checkout_filename();
	res = add_patterns_from_file_to_list(sparse_filename, "", 0, &pl, NULL);

	/* If we already have a sparse-checkout file, use it. */
	if (res >= 0) {
		free(sparse_filename);
		core_apply_sparse_checkout = 1;
		return update_working_directory(NULL);
	}

	if (get_oid("HEAD", &oid)) {
		FILE *fp;

		/* assume we are in a fresh repo, but update the sparse-checkout file */
		fp = xfopen(sparse_filename, "w");
		if (!fp)
			die(_("failed to open '%s'"), sparse_filename);

		free(sparse_filename);
		fprintf(fp, "/*\n!/*/\n");
		fclose(fp);
		return 0;
	}

	strbuf_addstr(&pattern, "/*");
	add_pattern(strbuf_detach(&pattern, NULL), empty_base, 0, &pl, 0);
	strbuf_addstr(&pattern, "!/*/");
	add_pattern(strbuf_detach(&pattern, NULL), empty_base, 0, &pl, 0);

	return write_patterns_and_update(&pl);
}

static void insert_recursive_pattern(struct pattern_list *pl, struct strbuf *path)
{
	struct pattern_entry *e = xmalloc(sizeof(*e));
	e->patternlen = path->len;
	e->pattern = strbuf_detach(path, NULL);
	hashmap_entry_init(&e->ent,
			   ignore_case ?
			   strihash(e->pattern) :
			   strhash(e->pattern));

	hashmap_add(&pl->recursive_hashmap, &e->ent);

	while (e->patternlen) {
		char *slash = strrchr(e->pattern, '/');
		char *oldpattern = e->pattern;
		size_t newlen;

		if (slash == e->pattern)
			break;

		newlen = slash - e->pattern;
		e = xmalloc(sizeof(struct pattern_entry));
		e->patternlen = newlen;
		e->pattern = xstrndup(oldpattern, newlen);
		hashmap_entry_init(&e->ent,
				   ignore_case ?
				   strihash(e->pattern) :
				   strhash(e->pattern));

		if (!hashmap_get_entry(&pl->parent_hashmap, e, ent, NULL))
			hashmap_add(&pl->parent_hashmap, &e->ent);
	}
}

static void strbuf_to_cone_pattern(struct strbuf *line, struct pattern_list *pl)
{
	strbuf_trim(line);

	strbuf_trim_trailing_dir_sep(line);

	if (strbuf_normalize_path(line))
		die(_("could not normalize path %s"), line->buf);

	if (!line->len)
		return;

	if (line->buf[0] != '/')
		strbuf_insert(line, 0, "/", 1);

	insert_recursive_pattern(pl, line);
}

static char const * const builtin_sparse_checkout_set_usage[] = {
	N_("git sparse-checkout (set|add) (--stdin | <patterns>)"),
	NULL
};

static struct sparse_checkout_set_opts {
	int use_stdin;
} set_opts;

static void add_patterns_from_input(struct pattern_list *pl,
				    int argc, const char **argv)
{
	int i;
<<<<<<< HEAD
	struct pattern_list pl;
	int result;
	int changed_config = 0;

	static struct option builtin_sparse_checkout_set_options[] = {
		OPT_BOOL(0, "stdin", &set_opts.use_stdin,
			 N_("read patterns from standard in")),
		OPT_END(),
	};

	memset(&pl, 0, sizeof(pl));

	argc = parse_options(argc, argv, prefix,
			     builtin_sparse_checkout_set_options,
			     builtin_sparse_checkout_set_usage,
			     PARSE_OPT_KEEP_UNKNOWN);

=======
>>>>>>> ef076599
	if (core_sparse_checkout_cone) {
		struct strbuf line = STRBUF_INIT;

		hashmap_init(&pl->recursive_hashmap, pl_hashmap_cmp, NULL, 0);
		hashmap_init(&pl->parent_hashmap, pl_hashmap_cmp, NULL, 0);
		pl->use_cone_patterns = 1;

		if (set_opts.use_stdin) {
			struct strbuf unquoted = STRBUF_INIT;
			while (!strbuf_getline(&line, stdin)) {
				if (line.buf[0] == '"') {
					strbuf_reset(&unquoted);
					if (unquote_c_style(&unquoted, line.buf, NULL))
						die(_("unable to unquote C-style string '%s'"),
						line.buf);

					strbuf_swap(&unquoted, &line);
				}

				strbuf_to_cone_pattern(&line, pl);
			}

			strbuf_release(&unquoted);
		} else {
			for (i = 0; i < argc; i++) {
				strbuf_setlen(&line, 0);
				strbuf_addstr(&line, argv[i]);
				strbuf_to_cone_pattern(&line, pl);
			}
		}
	} else {
		if (set_opts.use_stdin) {
			struct strbuf line = STRBUF_INIT;

			while (!strbuf_getline(&line, stdin)) {
				size_t len;
				char *buf = strbuf_detach(&line, &len);
				add_pattern(buf, empty_base, 0, pl, 0);
			}
		} else {
			for (i = 0; i < argc; i++)
				add_pattern(argv[i], empty_base, 0, pl, 0);
		}
	}
}

enum modify_type {
	REPLACE,
	ADD,
};

static void add_patterns_cone_mode(int argc, const char **argv,
				   struct pattern_list *pl)
{
	struct strbuf buffer = STRBUF_INIT;
	struct pattern_entry *pe;
	struct hashmap_iter iter;
	struct pattern_list existing;
	char *sparse_filename = get_sparse_checkout_filename();

	add_patterns_from_input(pl, argc, argv);

	memset(&existing, 0, sizeof(existing));
	existing.use_cone_patterns = core_sparse_checkout_cone;

	if (add_patterns_from_file_to_list(sparse_filename, "", 0,
					   &existing, NULL))
		die(_("unable to load existing sparse-checkout patterns"));
	free(sparse_filename);

	hashmap_for_each_entry(&existing.recursive_hashmap, &iter, pe, ent) {
		if (!hashmap_contains_parent(&pl->recursive_hashmap,
					pe->pattern, &buffer) ||
		    !hashmap_contains_parent(&pl->parent_hashmap,
					pe->pattern, &buffer)) {
			strbuf_reset(&buffer);
			strbuf_addstr(&buffer, pe->pattern);
			insert_recursive_pattern(pl, &buffer);
		}
	}

	clear_pattern_list(&existing);
	strbuf_release(&buffer);
}

static void add_patterns_literal(int argc, const char **argv,
				 struct pattern_list *pl)
{
	char *sparse_filename = get_sparse_checkout_filename();
	if (add_patterns_from_file_to_list(sparse_filename, "", 0,
					   pl, NULL))
		die(_("unable to load existing sparse-checkout patterns"));
	free(sparse_filename);
	add_patterns_from_input(pl, argc, argv);
}

static int modify_pattern_list(int argc, const char **argv, enum modify_type m)
{
	int result;
	int changed_config = 0;
	struct pattern_list pl;
	memset(&pl, 0, sizeof(pl));

	switch (m) {
	case ADD:
		if (core_sparse_checkout_cone)
			add_patterns_cone_mode(argc, argv, &pl);
		else
			add_patterns_literal(argc, argv, &pl);
		break;

	case REPLACE:
		add_patterns_from_input(&pl, argc, argv);
		break;
	}

	if (!core_apply_sparse_checkout) {
		set_config(MODE_ALL_PATTERNS);
		core_apply_sparse_checkout = 1;
		changed_config = 1;
	}

	result = write_patterns_and_update(&pl);

	if (result && changed_config)
		set_config(MODE_NO_PATTERNS);

	clear_pattern_list(&pl);
	return result;
}

static int sparse_checkout_set(int argc, const char **argv, const char *prefix,
			       enum modify_type m)
{
	static struct option builtin_sparse_checkout_set_options[] = {
		OPT_BOOL(0, "stdin", &set_opts.use_stdin,
			 N_("read patterns from standard in")),
		OPT_END(),
	};

	repo_read_index(the_repository);
	require_clean_work_tree(the_repository,
				N_("set sparse-checkout patterns"), NULL, 1, 0);

	argc = parse_options(argc, argv, prefix,
			     builtin_sparse_checkout_set_options,
			     builtin_sparse_checkout_set_usage,
			     PARSE_OPT_KEEP_UNKNOWN);

	return modify_pattern_list(argc, argv, m);
}

static int sparse_checkout_disable(int argc, const char **argv)
{
	struct pattern_list pl;
	struct strbuf match_all = STRBUF_INIT;

	memset(&pl, 0, sizeof(pl));
	hashmap_init(&pl.recursive_hashmap, pl_hashmap_cmp, NULL, 0);
	hashmap_init(&pl.parent_hashmap, pl_hashmap_cmp, NULL, 0);
	pl.use_cone_patterns = 0;
	core_apply_sparse_checkout = 1;

	strbuf_addstr(&match_all, "/*");
	add_pattern(strbuf_detach(&match_all, NULL), empty_base, 0, &pl, 0);

	if (update_working_directory(&pl))
		die(_("error while refreshing working directory"));

	clear_pattern_list(&pl);
	return set_config(MODE_NO_PATTERNS);
}

int cmd_sparse_checkout(int argc, const char **argv, const char *prefix)
{
	static struct option builtin_sparse_checkout_options[] = {
		OPT_END(),
	};

	if (argc == 2 && !strcmp(argv[1], "-h"))
		usage_with_options(builtin_sparse_checkout_usage,
				   builtin_sparse_checkout_options);

	argc = parse_options(argc, argv, prefix,
			     builtin_sparse_checkout_options,
			     builtin_sparse_checkout_usage,
			     PARSE_OPT_STOP_AT_NON_OPTION);

	git_config(git_default_config, NULL);

	if (argc > 0) {
		if (!strcmp(argv[0], "list"))
			return sparse_checkout_list(argc, argv);
		if (!strcmp(argv[0], "init"))
			return sparse_checkout_init(argc, argv);
		if (!strcmp(argv[0], "set"))
			return sparse_checkout_set(argc, argv, prefix, REPLACE);
		if (!strcmp(argv[0], "add"))
			return sparse_checkout_set(argc, argv, prefix, ADD);
		if (!strcmp(argv[0], "disable"))
			return sparse_checkout_disable(argc, argv);
	}

	usage_with_options(builtin_sparse_checkout_usage,
			   builtin_sparse_checkout_options);
}<|MERGE_RESOLUTION|>--- conflicted
+++ resolved
@@ -12,11 +12,8 @@
 #include "lockfile.h"
 #include "resolve-undo.h"
 #include "unpack-trees.h"
-<<<<<<< HEAD
-=======
 #include "wt-status.h"
 #include "quote.h"
->>>>>>> ef076599
 
 static const char *empty_base = "";
 
@@ -418,26 +415,7 @@
 				    int argc, const char **argv)
 {
 	int i;
-<<<<<<< HEAD
-	struct pattern_list pl;
-	int result;
-	int changed_config = 0;
-
-	static struct option builtin_sparse_checkout_set_options[] = {
-		OPT_BOOL(0, "stdin", &set_opts.use_stdin,
-			 N_("read patterns from standard in")),
-		OPT_END(),
-	};
-
-	memset(&pl, 0, sizeof(pl));
-
-	argc = parse_options(argc, argv, prefix,
-			     builtin_sparse_checkout_set_options,
-			     builtin_sparse_checkout_set_usage,
-			     PARSE_OPT_KEEP_UNKNOWN);
-
-=======
->>>>>>> ef076599
+
 	if (core_sparse_checkout_cone) {
 		struct strbuf line = STRBUF_INIT;
 
@@ -579,8 +557,6 @@
 	};
 
 	repo_read_index(the_repository);
-	require_clean_work_tree(the_repository,
-				N_("set sparse-checkout patterns"), NULL, 1, 0);
 
 	argc = parse_options(argc, argv, prefix,
 			     builtin_sparse_checkout_set_options,
