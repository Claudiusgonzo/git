/*
 * Builtin "git log" and related commands (show, whatchanged)
 *
 * (C) Copyright 2006 Linus Torvalds
 *		 2006 Junio Hamano
 */
#include "cache.h"
#include "color.h"
#include "commit.h"
#include "diff.h"
#include "revision.h"
#include "log-tree.h"
#include "builtin.h"
#include "tag.h"
#include "reflog-walk.h"
#include "patch-ids.h"
#include "run-command.h"
#include "shortlog.h"
#include "remote.h"
#include "string-list.h"
#include "parse-options.h"
#include "line-log.h"
#include "branch.h"
#include "streaming.h"
#include "version.h"
#include "mailmap.h"
#include "gpg-interface.h"

/* Set a default date-time format for git log ("log.date" config variable) */
static const char *default_date_mode = NULL;

static int default_abbrev_commit;
static int default_show_root = 1;
static int decoration_style;
static int decoration_given;
static int use_mailmap_config;
static const char *fmt_patch_subject_prefix = "PATCH";
static const char *fmt_pretty;

static const char * const builtin_log_usage[] = {
<<<<<<< HEAD
	N_("git log [<options>] [<revision range>] [[--] <path>...]"),
	N_("git show [options] <object>..."),
=======
	N_("git log [<options>] [<revision-range>] [[--] <path>...]\n")
	N_("   or: git show [<options>] <object>..."),
>>>>>>> 9c9b4f2f
	NULL
};

struct line_opt_callback_data {
	struct rev_info *rev;
	const char *prefix;
	struct string_list args;
};

static int parse_decoration_style(const char *var, const char *value)
{
	switch (git_config_maybe_bool(var, value)) {
	case 1:
		return DECORATE_SHORT_REFS;
	case 0:
		return 0;
	default:
		break;
	}
	if (!strcmp(value, "full"))
		return DECORATE_FULL_REFS;
	else if (!strcmp(value, "short"))
		return DECORATE_SHORT_REFS;
	else if (!strcmp(value, "auto"))
		return (isatty(1) || pager_in_use()) ? DECORATE_SHORT_REFS : 0;
	return -1;
}

static int decorate_callback(const struct option *opt, const char *arg, int unset)
{
	if (unset)
		decoration_style = 0;
	else if (arg)
		decoration_style = parse_decoration_style("command line", arg);
	else
		decoration_style = DECORATE_SHORT_REFS;

	if (decoration_style < 0)
		die(_("invalid --decorate option: %s"), arg);

	decoration_given = 1;

	return 0;
}

static int log_line_range_callback(const struct option *option, const char *arg, int unset)
{
	struct line_opt_callback_data *data = option->value;

	if (!arg)
		return -1;

	data->rev->line_level_traverse = 1;
	string_list_append(&data->args, arg);

	return 0;
}

static void cmd_log_init_defaults(struct rev_info *rev)
{
	if (fmt_pretty)
		get_commit_format(fmt_pretty, rev);
	rev->verbose_header = 1;
	DIFF_OPT_SET(&rev->diffopt, RECURSIVE);
	rev->diffopt.stat_width = -1; /* use full terminal width */
	rev->diffopt.stat_graph_width = -1; /* respect statGraphWidth config */
	rev->abbrev_commit = default_abbrev_commit;
	rev->show_root_diff = default_show_root;
	rev->subject_prefix = fmt_patch_subject_prefix;
	DIFF_OPT_SET(&rev->diffopt, ALLOW_TEXTCONV);

	if (default_date_mode)
		rev->date_mode = parse_date_format(default_date_mode);
	rev->diffopt.touched_flags = 0;
}

static void cmd_log_init_finish(int argc, const char **argv, const char *prefix,
			 struct rev_info *rev, struct setup_revision_opt *opt)
{
	struct userformat_want w;
	int quiet = 0, source = 0, mailmap = 0;
	static struct line_opt_callback_data line_cb = {NULL, NULL, STRING_LIST_INIT_DUP};

	const struct option builtin_log_options[] = {
		OPT__QUIET(&quiet, N_("suppress diff output")),
		OPT_BOOL(0, "source", &source, N_("show source")),
		OPT_BOOL(0, "use-mailmap", &mailmap, N_("Use mail map file")),
		{ OPTION_CALLBACK, 0, "decorate", NULL, NULL, N_("decorate options"),
		  PARSE_OPT_OPTARG, decorate_callback},
		OPT_CALLBACK('L', NULL, &line_cb, "n,m:file",
			     N_("Process line range n,m in file, counting from 1"),
			     log_line_range_callback),
		OPT_END()
	};

	line_cb.rev = rev;
	line_cb.prefix = prefix;

	mailmap = use_mailmap_config;
	argc = parse_options(argc, argv, prefix,
			     builtin_log_options, builtin_log_usage,
			     PARSE_OPT_KEEP_ARGV0 | PARSE_OPT_KEEP_UNKNOWN |
			     PARSE_OPT_KEEP_DASHDASH);

	if (quiet)
		rev->diffopt.output_format |= DIFF_FORMAT_NO_OUTPUT;
	argc = setup_revisions(argc, argv, rev, opt);

	/* Any arguments at this point are not recognized */
	if (argc > 1)
		die(_("unrecognized argument: %s"), argv[1]);

	memset(&w, 0, sizeof(w));
	userformat_find_requirements(NULL, &w);

	if (!rev->show_notes_given && (!rev->pretty_given || w.notes))
		rev->show_notes = 1;
	if (rev->show_notes)
		init_display_notes(&rev->notes_opt);

	if (rev->diffopt.pickaxe || rev->diffopt.filter ||
	    DIFF_OPT_TST(&rev->diffopt, FOLLOW_RENAMES))
		rev->always_show_header = 0;

	if (source)
		rev->show_source = 1;

	if (mailmap) {
		rev->mailmap = xcalloc(1, sizeof(struct string_list));
		read_mailmap(rev->mailmap, NULL);
	}

	if (rev->pretty_given && rev->commit_format == CMIT_FMT_RAW) {
		/*
		 * "log --pretty=raw" is special; ignore UI oriented
		 * configuration variables such as decoration.
		 */
		if (!decoration_given)
			decoration_style = 0;
		if (!rev->abbrev_commit_given)
			rev->abbrev_commit = 0;
	}

	if (decoration_style) {
		rev->show_decorations = 1;
		load_ref_decorations(decoration_style);
	}

	if (rev->line_level_traverse)
		line_log_init(rev, line_cb.prefix, &line_cb.args);

	setup_pager();
}

static void cmd_log_init(int argc, const char **argv, const char *prefix,
			 struct rev_info *rev, struct setup_revision_opt *opt)
{
	cmd_log_init_defaults(rev);
	cmd_log_init_finish(argc, argv, prefix, rev, opt);
}

/*
 * This gives a rough estimate for how many commits we
 * will print out in the list.
 */
static int estimate_commit_count(struct rev_info *rev, struct commit_list *list)
{
	int n = 0;

	while (list) {
		struct commit *commit = list->item;
		unsigned int flags = commit->object.flags;
		list = list->next;
		if (!(flags & (TREESAME | UNINTERESTING)))
			n++;
	}
	return n;
}

static void show_early_header(struct rev_info *rev, const char *stage, int nr)
{
	if (rev->shown_one) {
		rev->shown_one = 0;
		if (rev->commit_format != CMIT_FMT_ONELINE)
			putchar(rev->diffopt.line_termination);
	}
	printf(_("Final output: %d %s\n"), nr, stage);
}

static struct itimerval early_output_timer;

static void log_show_early(struct rev_info *revs, struct commit_list *list)
{
	int i = revs->early_output;
	int show_header = 1;

	sort_in_topological_order(&list, revs->sort_order);
	while (list && i) {
		struct commit *commit = list->item;
		switch (simplify_commit(revs, commit)) {
		case commit_show:
			if (show_header) {
				int n = estimate_commit_count(revs, list);
				show_early_header(revs, "incomplete", n);
				show_header = 0;
			}
			log_tree_commit(revs, commit);
			i--;
			break;
		case commit_ignore:
			break;
		case commit_error:
			return;
		}
		list = list->next;
	}

	/* Did we already get enough commits for the early output? */
	if (!i)
		return;

	/*
	 * ..if no, then repeat it twice a second until we
	 * do.
	 *
	 * NOTE! We don't use "it_interval", because if the
	 * reader isn't listening, we want our output to be
	 * throttled by the writing, and not have the timer
	 * trigger every second even if we're blocked on a
	 * reader!
	 */
	early_output_timer.it_value.tv_sec = 0;
	early_output_timer.it_value.tv_usec = 500000;
	setitimer(ITIMER_REAL, &early_output_timer, NULL);
}

static void early_output(int signal)
{
	show_early_output = log_show_early;
}

static void setup_early_output(struct rev_info *rev)
{
	struct sigaction sa;

	/*
	 * Set up the signal handler, minimally intrusively:
	 * we only set a single volatile integer word (not
	 * using sigatomic_t - trying to avoid unnecessary
	 * system dependencies and headers), and using
	 * SA_RESTART.
	 */
	memset(&sa, 0, sizeof(sa));
	sa.sa_handler = early_output;
	sigemptyset(&sa.sa_mask);
	sa.sa_flags = SA_RESTART;
	sigaction(SIGALRM, &sa, NULL);

	/*
	 * If we can get the whole output in less than a
	 * tenth of a second, don't even bother doing the
	 * early-output thing..
	 *
	 * This is a one-time-only trigger.
	 */
	early_output_timer.it_value.tv_sec = 0;
	early_output_timer.it_value.tv_usec = 100000;
	setitimer(ITIMER_REAL, &early_output_timer, NULL);
}

static void finish_early_output(struct rev_info *rev)
{
	int n = estimate_commit_count(rev, rev->commits);
	signal(SIGALRM, SIG_IGN);
	show_early_header(rev, "done", n);
}

static int cmd_log_walk(struct rev_info *rev)
{
	struct commit *commit;
	int saved_nrl = 0;
	int saved_dcctc = 0;

	if (rev->early_output)
		setup_early_output(rev);

	if (prepare_revision_walk(rev))
		die(_("revision walk setup failed"));

	if (rev->early_output)
		finish_early_output(rev);

	/*
	 * For --check and --exit-code, the exit code is based on CHECK_FAILED
	 * and HAS_CHANGES being accumulated in rev->diffopt, so be careful to
	 * retain that state information if replacing rev->diffopt in this loop
	 */
	while ((commit = get_revision(rev)) != NULL) {
		if (!log_tree_commit(rev, commit) &&
		    rev->max_count >= 0)
			/*
			 * We decremented max_count in get_revision,
			 * but we didn't actually show the commit.
			 */
			rev->max_count++;
		if (!rev->reflog_info) {
			/* we allow cycles in reflog ancestry */
			free_commit_buffer(commit);
		}
		free_commit_list(commit->parents);
		commit->parents = NULL;
		if (saved_nrl < rev->diffopt.needed_rename_limit)
			saved_nrl = rev->diffopt.needed_rename_limit;
		if (rev->diffopt.degraded_cc_to_c)
			saved_dcctc = 1;
	}
	rev->diffopt.degraded_cc_to_c = saved_dcctc;
	rev->diffopt.needed_rename_limit = saved_nrl;

	if (rev->diffopt.output_format & DIFF_FORMAT_CHECKDIFF &&
	    DIFF_OPT_TST(&rev->diffopt, CHECK_FAILED)) {
		return 02;
	}
	return diff_result_code(&rev->diffopt, 0);
}

static int git_log_config(const char *var, const char *value, void *cb)
{
	const char *slot_name;

	if (!strcmp(var, "format.pretty"))
		return git_config_string(&fmt_pretty, var, value);
	if (!strcmp(var, "format.subjectprefix"))
		return git_config_string(&fmt_patch_subject_prefix, var, value);
	if (!strcmp(var, "log.abbrevcommit")) {
		default_abbrev_commit = git_config_bool(var, value);
		return 0;
	}
	if (!strcmp(var, "log.date"))
		return git_config_string(&default_date_mode, var, value);
	if (!strcmp(var, "log.decorate")) {
		decoration_style = parse_decoration_style(var, value);
		if (decoration_style < 0)
			decoration_style = 0; /* maybe warn? */
		return 0;
	}
	if (!strcmp(var, "log.showroot")) {
		default_show_root = git_config_bool(var, value);
		return 0;
	}
	if (skip_prefix(var, "color.decorate.", &slot_name))
		return parse_decorate_color_config(var, slot_name, value);
	if (!strcmp(var, "log.mailmap")) {
		use_mailmap_config = git_config_bool(var, value);
		return 0;
	}

	if (grep_config(var, value, cb) < 0)
		return -1;
	if (git_gpg_config(var, value, cb) < 0)
		return -1;
	return git_diff_ui_config(var, value, cb);
}

int cmd_whatchanged(int argc, const char **argv, const char *prefix)
{
	struct rev_info rev;
	struct setup_revision_opt opt;

	init_grep_defaults();
	git_config(git_log_config, NULL);

	init_revisions(&rev, prefix);
	rev.diff = 1;
	rev.simplify_history = 0;
	memset(&opt, 0, sizeof(opt));
	opt.def = "HEAD";
	opt.revarg_opt = REVARG_COMMITTISH;
	cmd_log_init(argc, argv, prefix, &rev, &opt);
	if (!rev.diffopt.output_format)
		rev.diffopt.output_format = DIFF_FORMAT_RAW;
	return cmd_log_walk(&rev);
}

static void show_tagger(char *buf, int len, struct rev_info *rev)
{
	struct strbuf out = STRBUF_INIT;
	struct pretty_print_context pp = {0};

	pp.fmt = rev->commit_format;
	pp.date_mode = rev->date_mode;
	pp_user_info(&pp, "Tagger", &out, buf, get_log_output_encoding());
	printf("%s", out.buf);
	strbuf_release(&out);
}

static int show_blob_object(const unsigned char *sha1, struct rev_info *rev, const char *obj_name)
{
	unsigned char sha1c[20];
	struct object_context obj_context;
	char *buf;
	unsigned long size;

	fflush(stdout);
	if (!DIFF_OPT_TOUCHED(&rev->diffopt, ALLOW_TEXTCONV) ||
	    !DIFF_OPT_TST(&rev->diffopt, ALLOW_TEXTCONV))
		return stream_blob_to_fd(1, sha1, NULL, 0);

	if (get_sha1_with_context(obj_name, 0, sha1c, &obj_context))
		die(_("Not a valid object name %s"), obj_name);
	if (!obj_context.path[0] ||
	    !textconv_object(obj_context.path, obj_context.mode, sha1c, 1, &buf, &size))
		return stream_blob_to_fd(1, sha1, NULL, 0);

	if (!buf)
		die(_("git show %s: bad file"), obj_name);

	write_or_die(1, buf, size);
	return 0;
}

static int show_tag_object(const unsigned char *sha1, struct rev_info *rev)
{
	unsigned long size;
	enum object_type type;
	char *buf = read_sha1_file(sha1, &type, &size);
	int offset = 0;

	if (!buf)
		return error(_("Could not read object %s"), sha1_to_hex(sha1));

	assert(type == OBJ_TAG);
	while (offset < size && buf[offset] != '\n') {
		int new_offset = offset + 1;
		while (new_offset < size && buf[new_offset++] != '\n')
			; /* do nothing */
		if (starts_with(buf + offset, "tagger "))
			show_tagger(buf + offset + 7,
				    new_offset - offset - 7, rev);
		offset = new_offset;
	}

	if (offset < size)
		fwrite(buf + offset, size - offset, 1, stdout);
	free(buf);
	return 0;
}

static int show_tree_object(const unsigned char *sha1,
		struct strbuf *base,
		const char *pathname, unsigned mode, int stage, void *context)
{
	printf("%s%s\n", pathname, S_ISDIR(mode) ? "/" : "");
	return 0;
}

static void show_rev_tweak_rev(struct rev_info *rev, struct setup_revision_opt *opt)
{
	if (rev->ignore_merges) {
		/* There was no "-m" on the command line */
		rev->ignore_merges = 0;
		if (!rev->first_parent_only && !rev->combine_merges) {
			/* No "--first-parent", "-c", or "--cc" */
			rev->combine_merges = 1;
			rev->dense_combined_merges = 1;
		}
	}
	if (!rev->diffopt.output_format)
		rev->diffopt.output_format = DIFF_FORMAT_PATCH;
}

int cmd_show(int argc, const char **argv, const char *prefix)
{
	struct rev_info rev;
	struct object_array_entry *objects;
	struct setup_revision_opt opt;
	struct pathspec match_all;
	int i, count, ret = 0;

	init_grep_defaults();
	git_config(git_log_config, NULL);

	memset(&match_all, 0, sizeof(match_all));
	init_revisions(&rev, prefix);
	rev.diff = 1;
	rev.always_show_header = 1;
	rev.no_walk = REVISION_WALK_NO_WALK_SORTED;
	rev.diffopt.stat_width = -1; 	/* Scale to real terminal size */

	memset(&opt, 0, sizeof(opt));
	opt.def = "HEAD";
	opt.tweak = show_rev_tweak_rev;
	cmd_log_init(argc, argv, prefix, &rev, &opt);

	if (!rev.no_walk)
		return cmd_log_walk(&rev);

	count = rev.pending.nr;
	objects = rev.pending.objects;
	for (i = 0; i < count && !ret; i++) {
		struct object *o = objects[i].item;
		const char *name = objects[i].name;
		switch (o->type) {
		case OBJ_BLOB:
			ret = show_blob_object(o->sha1, &rev, name);
			break;
		case OBJ_TAG: {
			struct tag *t = (struct tag *)o;

			if (rev.shown_one)
				putchar('\n');
			printf("%stag %s%s\n",
					diff_get_color_opt(&rev.diffopt, DIFF_COMMIT),
					t->tag,
					diff_get_color_opt(&rev.diffopt, DIFF_RESET));
			ret = show_tag_object(o->sha1, &rev);
			rev.shown_one = 1;
			if (ret)
				break;
			o = parse_object(t->tagged->sha1);
			if (!o)
				ret = error(_("Could not read object %s"),
					    sha1_to_hex(t->tagged->sha1));
			objects[i].item = o;
			i--;
			break;
		}
		case OBJ_TREE:
			if (rev.shown_one)
				putchar('\n');
			printf("%stree %s%s\n\n",
					diff_get_color_opt(&rev.diffopt, DIFF_COMMIT),
					name,
					diff_get_color_opt(&rev.diffopt, DIFF_RESET));
			read_tree_recursive((struct tree *)o, "", 0, 0, &match_all,
					show_tree_object, NULL);
			rev.shown_one = 1;
			break;
		case OBJ_COMMIT:
			rev.pending.nr = rev.pending.alloc = 0;
			rev.pending.objects = NULL;
			add_object_array(o, name, &rev.pending);
			ret = cmd_log_walk(&rev);
			break;
		default:
			ret = error(_("Unknown type: %d"), o->type);
		}
	}
	free(objects);
	return ret;
}

/*
 * This is equivalent to "git log -g --abbrev-commit --pretty=oneline"
 */
int cmd_log_reflog(int argc, const char **argv, const char *prefix)
{
	struct rev_info rev;
	struct setup_revision_opt opt;

	init_grep_defaults();
	git_config(git_log_config, NULL);

	init_revisions(&rev, prefix);
	init_reflog_walk(&rev.reflog_info);
	rev.verbose_header = 1;
	memset(&opt, 0, sizeof(opt));
	opt.def = "HEAD";
	cmd_log_init_defaults(&rev);
	rev.abbrev_commit = 1;
	rev.commit_format = CMIT_FMT_ONELINE;
	rev.use_terminator = 1;
	rev.always_show_header = 1;
	cmd_log_init_finish(argc, argv, prefix, &rev, &opt);

	return cmd_log_walk(&rev);
}

int cmd_log(int argc, const char **argv, const char *prefix)
{
	struct rev_info rev;
	struct setup_revision_opt opt;

	init_grep_defaults();
	git_config(git_log_config, NULL);

	init_revisions(&rev, prefix);
	rev.always_show_header = 1;
	memset(&opt, 0, sizeof(opt));
	opt.def = "HEAD";
	opt.revarg_opt = REVARG_COMMITTISH;
	cmd_log_init(argc, argv, prefix, &rev, &opt);
	return cmd_log_walk(&rev);
}

/* format-patch */

static const char *fmt_patch_suffix = ".patch";
static int numbered = 0;
static int auto_number = 1;

static char *default_attach = NULL;

static struct string_list extra_hdr;
static struct string_list extra_to;
static struct string_list extra_cc;

static void add_header(const char *value)
{
	struct string_list_item *item;
	int len = strlen(value);
	while (len && value[len - 1] == '\n')
		len--;

	if (!strncasecmp(value, "to: ", 4)) {
		item = string_list_append(&extra_to, value + 4);
		len -= 4;
	} else if (!strncasecmp(value, "cc: ", 4)) {
		item = string_list_append(&extra_cc, value + 4);
		len -= 4;
	} else {
		item = string_list_append(&extra_hdr, value);
	}

	item->string[len] = '\0';
}

#define THREAD_SHALLOW 1
#define THREAD_DEEP 2
static int thread;
static int do_signoff;
static const char *signature = git_version_string;
static const char *signature_file;
static int config_cover_letter;

enum {
	COVER_UNSET,
	COVER_OFF,
	COVER_ON,
	COVER_AUTO
};

static int git_format_config(const char *var, const char *value, void *cb)
{
	if (!strcmp(var, "format.headers")) {
		if (!value)
			die(_("format.headers without value"));
		add_header(value);
		return 0;
	}
	if (!strcmp(var, "format.suffix"))
		return git_config_string(&fmt_patch_suffix, var, value);
	if (!strcmp(var, "format.to")) {
		if (!value)
			return config_error_nonbool(var);
		string_list_append(&extra_to, value);
		return 0;
	}
	if (!strcmp(var, "format.cc")) {
		if (!value)
			return config_error_nonbool(var);
		string_list_append(&extra_cc, value);
		return 0;
	}
	if (!strcmp(var, "diff.color") || !strcmp(var, "color.diff") ||
	    !strcmp(var, "color.ui") || !strcmp(var, "diff.submodule")) {
		return 0;
	}
	if (!strcmp(var, "format.numbered")) {
		if (value && !strcasecmp(value, "auto")) {
			auto_number = 1;
			return 0;
		}
		numbered = git_config_bool(var, value);
		auto_number = auto_number && numbered;
		return 0;
	}
	if (!strcmp(var, "format.attach")) {
		if (value && *value)
			default_attach = xstrdup(value);
		else
			default_attach = xstrdup(git_version_string);
		return 0;
	}
	if (!strcmp(var, "format.thread")) {
		if (value && !strcasecmp(value, "deep")) {
			thread = THREAD_DEEP;
			return 0;
		}
		if (value && !strcasecmp(value, "shallow")) {
			thread = THREAD_SHALLOW;
			return 0;
		}
		thread = git_config_bool(var, value) && THREAD_SHALLOW;
		return 0;
	}
	if (!strcmp(var, "format.signoff")) {
		do_signoff = git_config_bool(var, value);
		return 0;
	}
	if (!strcmp(var, "format.signature"))
		return git_config_string(&signature, var, value);
	if (!strcmp(var, "format.signaturefile"))
		return git_config_pathname(&signature_file, var, value);
	if (!strcmp(var, "format.coverletter")) {
		if (value && !strcasecmp(value, "auto")) {
			config_cover_letter = COVER_AUTO;
			return 0;
		}
		config_cover_letter = git_config_bool(var, value) ? COVER_ON : COVER_OFF;
		return 0;
	}

	return git_log_config(var, value, cb);
}

static FILE *realstdout = NULL;
static const char *output_directory = NULL;
static int outdir_offset;

static int reopen_stdout(struct commit *commit, const char *subject,
			 struct rev_info *rev, int quiet)
{
	struct strbuf filename = STRBUF_INIT;
	int suffix_len = strlen(rev->patch_suffix) + 1;

	if (output_directory) {
		strbuf_addstr(&filename, output_directory);
		if (filename.len >=
		    PATH_MAX - FORMAT_PATCH_NAME_MAX - suffix_len)
			return error(_("name of output directory is too long"));
		if (filename.buf[filename.len - 1] != '/')
			strbuf_addch(&filename, '/');
	}

	if (rev->numbered_files)
		strbuf_addf(&filename, "%d", rev->nr);
	else if (commit)
		fmt_output_commit(&filename, commit, rev);
	else
		fmt_output_subject(&filename, subject, rev);

	if (!quiet)
		fprintf(realstdout, "%s\n", filename.buf + outdir_offset);

	if (freopen(filename.buf, "w", stdout) == NULL)
		return error(_("Cannot open patch file %s"), filename.buf);

	strbuf_release(&filename);
	return 0;
}

static void get_patch_ids(struct rev_info *rev, struct patch_ids *ids)
{
	struct rev_info check_rev;
	struct commit *commit;
	struct object *o1, *o2;
	unsigned flags1, flags2;

	if (rev->pending.nr != 2)
		die(_("Need exactly one range."));

	o1 = rev->pending.objects[0].item;
	flags1 = o1->flags;
	o2 = rev->pending.objects[1].item;
	flags2 = o2->flags;

	if ((flags1 & UNINTERESTING) == (flags2 & UNINTERESTING))
		die(_("Not a range."));

	init_patch_ids(ids);

	/* given a range a..b get all patch ids for b..a */
	init_revisions(&check_rev, rev->prefix);
	check_rev.max_parents = 1;
	o1->flags ^= UNINTERESTING;
	o2->flags ^= UNINTERESTING;
	add_pending_object(&check_rev, o1, "o1");
	add_pending_object(&check_rev, o2, "o2");
	if (prepare_revision_walk(&check_rev))
		die(_("revision walk setup failed"));

	while ((commit = get_revision(&check_rev)) != NULL) {
		add_commit_patch_id(commit, ids);
	}

	/* reset for next revision walk */
	clear_commit_marks((struct commit *)o1,
			SEEN | UNINTERESTING | SHOWN | ADDED);
	clear_commit_marks((struct commit *)o2,
			SEEN | UNINTERESTING | SHOWN | ADDED);
	o1->flags = flags1;
	o2->flags = flags2;
}

static void gen_message_id(struct rev_info *info, char *base)
{
	struct strbuf buf = STRBUF_INIT;
	strbuf_addf(&buf, "%s.%lu.git.%s", base,
		    (unsigned long) time(NULL),
		    git_committer_info(IDENT_NO_NAME|IDENT_NO_DATE|IDENT_STRICT));
	info->message_id = strbuf_detach(&buf, NULL);
}

static void print_signature(void)
{
	if (!signature || !*signature)
		return;

	printf("-- \n%s", signature);
	if (signature[strlen(signature)-1] != '\n')
		putchar('\n');
	putchar('\n');
}

static void add_branch_description(struct strbuf *buf, const char *branch_name)
{
	struct strbuf desc = STRBUF_INIT;
	if (!branch_name || !*branch_name)
		return;
	read_branch_desc(&desc, branch_name);
	if (desc.len) {
		strbuf_addch(buf, '\n');
		strbuf_addbuf(buf, &desc);
		strbuf_addch(buf, '\n');
	}
	strbuf_release(&desc);
}

static char *find_branch_name(struct rev_info *rev)
{
	int i, positive = -1;
	unsigned char branch_sha1[20];
	const unsigned char *tip_sha1;
	const char *ref, *v;
	char *full_ref, *branch = NULL;

	for (i = 0; i < rev->cmdline.nr; i++) {
		if (rev->cmdline.rev[i].flags & UNINTERESTING)
			continue;
		if (positive < 0)
			positive = i;
		else
			return NULL;
	}
	if (positive < 0)
		return NULL;
	ref = rev->cmdline.rev[positive].name;
	tip_sha1 = rev->cmdline.rev[positive].item->sha1;
	if (dwim_ref(ref, strlen(ref), branch_sha1, &full_ref) &&
	    skip_prefix(full_ref, "refs/heads/", &v) &&
	    !hashcmp(tip_sha1, branch_sha1))
		branch = xstrdup(v);
	free(full_ref);
	return branch;
}

static void make_cover_letter(struct rev_info *rev, int use_stdout,
			      struct commit *origin,
			      int nr, struct commit **list,
			      const char *branch_name,
			      int quiet)
{
	const char *committer;
	const char *body = "*** SUBJECT HERE ***\n\n*** BLURB HERE ***\n";
	const char *msg;
	struct shortlog log;
	struct strbuf sb = STRBUF_INIT;
	int i;
	const char *encoding = "UTF-8";
	struct diff_options opts;
	int need_8bit_cte = 0;
	struct pretty_print_context pp = {0};
	struct commit *head = list[0];

	if (rev->commit_format != CMIT_FMT_EMAIL)
		die(_("Cover letter needs email format"));

	committer = git_committer_info(0);

	if (!use_stdout &&
	    reopen_stdout(NULL, rev->numbered_files ? NULL : "cover-letter", rev, quiet))
		return;

	log_write_email_headers(rev, head, &pp.subject, &pp.after_subject,
				&need_8bit_cte);

	for (i = 0; !need_8bit_cte && i < nr; i++) {
		const char *buf = get_commit_buffer(list[i], NULL);
		if (has_non_ascii(buf))
			need_8bit_cte = 1;
		unuse_commit_buffer(list[i], buf);
	}

	if (!branch_name)
		branch_name = find_branch_name(rev);

	msg = body;
	pp.fmt = CMIT_FMT_EMAIL;
	pp.date_mode = DATE_RFC2822;
	pp_user_info(&pp, NULL, &sb, committer, encoding);
	pp_title_line(&pp, &msg, &sb, encoding, need_8bit_cte);
	pp_remainder(&pp, &msg, &sb, 0);
	add_branch_description(&sb, branch_name);
	printf("%s\n", sb.buf);

	strbuf_release(&sb);

	shortlog_init(&log);
	log.wrap_lines = 1;
	log.wrap = 72;
	log.in1 = 2;
	log.in2 = 4;
	for (i = 0; i < nr; i++)
		shortlog_add_commit(&log, list[i]);

	shortlog_output(&log);

	/*
	 * We can only do diffstat with a unique reference point
	 */
	if (!origin)
		return;

	memcpy(&opts, &rev->diffopt, sizeof(opts));
	opts.output_format = DIFF_FORMAT_SUMMARY | DIFF_FORMAT_DIFFSTAT;

	diff_setup_done(&opts);

	diff_tree_sha1(origin->tree->object.sha1,
		       head->tree->object.sha1,
		       "", &opts);
	diffcore_std(&opts);
	diff_flush(&opts);

	printf("\n");
	print_signature();
}

static const char *clean_message_id(const char *msg_id)
{
	char ch;
	const char *a, *z, *m;

	m = msg_id;
	while ((ch = *m) && (isspace(ch) || (ch == '<')))
		m++;
	a = m;
	z = NULL;
	while ((ch = *m)) {
		if (!isspace(ch) && (ch != '>'))
			z = m;
		m++;
	}
	if (!z)
		die(_("insane in-reply-to: %s"), msg_id);
	if (++z == m)
		return a;
	return xmemdupz(a, z - a);
}

static const char *set_outdir(const char *prefix, const char *output_directory)
{
	if (output_directory && is_absolute_path(output_directory))
		return output_directory;

	if (!prefix || !*prefix) {
		if (output_directory)
			return output_directory;
		/* The user did not explicitly ask for "./" */
		outdir_offset = 2;
		return "./";
	}

	outdir_offset = strlen(prefix);
	if (!output_directory)
		return prefix;

	return xstrdup(prefix_filename(prefix, outdir_offset,
				       output_directory));
}

static const char * const builtin_format_patch_usage[] = {
	N_("git format-patch [<options>] [<since> | <revision-range>]"),
	NULL
};

static int keep_subject = 0;

static int keep_callback(const struct option *opt, const char *arg, int unset)
{
	((struct rev_info *)opt->value)->total = -1;
	keep_subject = 1;
	return 0;
}

static int subject_prefix = 0;

static int subject_prefix_callback(const struct option *opt, const char *arg,
			    int unset)
{
	subject_prefix = 1;
	((struct rev_info *)opt->value)->subject_prefix = arg;
	return 0;
}

static int numbered_cmdline_opt = 0;

static int numbered_callback(const struct option *opt, const char *arg,
			     int unset)
{
	*(int *)opt->value = numbered_cmdline_opt = unset ? 0 : 1;
	if (unset)
		auto_number =  0;
	return 0;
}

static int no_numbered_callback(const struct option *opt, const char *arg,
				int unset)
{
	return numbered_callback(opt, arg, 1);
}

static int output_directory_callback(const struct option *opt, const char *arg,
			      int unset)
{
	const char **dir = (const char **)opt->value;
	if (*dir)
		die(_("Two output directories?"));
	*dir = arg;
	return 0;
}

static int thread_callback(const struct option *opt, const char *arg, int unset)
{
	int *thread = (int *)opt->value;
	if (unset)
		*thread = 0;
	else if (!arg || !strcmp(arg, "shallow"))
		*thread = THREAD_SHALLOW;
	else if (!strcmp(arg, "deep"))
		*thread = THREAD_DEEP;
	else
		return 1;
	return 0;
}

static int attach_callback(const struct option *opt, const char *arg, int unset)
{
	struct rev_info *rev = (struct rev_info *)opt->value;
	if (unset)
		rev->mime_boundary = NULL;
	else if (arg)
		rev->mime_boundary = arg;
	else
		rev->mime_boundary = git_version_string;
	rev->no_inline = unset ? 0 : 1;
	return 0;
}

static int inline_callback(const struct option *opt, const char *arg, int unset)
{
	struct rev_info *rev = (struct rev_info *)opt->value;
	if (unset)
		rev->mime_boundary = NULL;
	else if (arg)
		rev->mime_boundary = arg;
	else
		rev->mime_boundary = git_version_string;
	rev->no_inline = 0;
	return 0;
}

static int header_callback(const struct option *opt, const char *arg, int unset)
{
	if (unset) {
		string_list_clear(&extra_hdr, 0);
		string_list_clear(&extra_to, 0);
		string_list_clear(&extra_cc, 0);
	} else {
	    add_header(arg);
	}
	return 0;
}

static int to_callback(const struct option *opt, const char *arg, int unset)
{
	if (unset)
		string_list_clear(&extra_to, 0);
	else
		string_list_append(&extra_to, arg);
	return 0;
}

static int cc_callback(const struct option *opt, const char *arg, int unset)
{
	if (unset)
		string_list_clear(&extra_cc, 0);
	else
		string_list_append(&extra_cc, arg);
	return 0;
}

static int from_callback(const struct option *opt, const char *arg, int unset)
{
	char **from = opt->value;

	free(*from);

	if (unset)
		*from = NULL;
	else if (arg)
		*from = xstrdup(arg);
	else
		*from = xstrdup(git_committer_info(IDENT_NO_DATE));
	return 0;
}

int cmd_format_patch(int argc, const char **argv, const char *prefix)
{
	struct commit *commit;
	struct commit **list = NULL;
	struct rev_info rev;
	struct setup_revision_opt s_r_opt;
	int nr = 0, total, i;
	int use_stdout = 0;
	int start_number = -1;
	int just_numbers = 0;
	int ignore_if_in_upstream = 0;
	int cover_letter = -1;
	int boundary_count = 0;
	int no_binary_diff = 0;
	struct commit *origin = NULL;
	const char *in_reply_to = NULL;
	struct patch_ids ids;
	struct strbuf buf = STRBUF_INIT;
	int use_patch_format = 0;
	int quiet = 0;
	int reroll_count = -1;
	char *branch_name = NULL;
	char *from = NULL;
	const struct option builtin_format_patch_options[] = {
		{ OPTION_CALLBACK, 'n', "numbered", &numbered, NULL,
			    N_("use [PATCH n/m] even with a single patch"),
			    PARSE_OPT_NOARG, numbered_callback },
		{ OPTION_CALLBACK, 'N', "no-numbered", &numbered, NULL,
			    N_("use [PATCH] even with multiple patches"),
			    PARSE_OPT_NOARG, no_numbered_callback },
		OPT_BOOL('s', "signoff", &do_signoff, N_("add Signed-off-by:")),
		OPT_BOOL(0, "stdout", &use_stdout,
			    N_("print patches to standard out")),
		OPT_BOOL(0, "cover-letter", &cover_letter,
			    N_("generate a cover letter")),
		OPT_BOOL(0, "numbered-files", &just_numbers,
			    N_("use simple number sequence for output file names")),
		OPT_STRING(0, "suffix", &fmt_patch_suffix, N_("sfx"),
			    N_("use <sfx> instead of '.patch'")),
		OPT_INTEGER(0, "start-number", &start_number,
			    N_("start numbering patches at <n> instead of 1")),
		OPT_INTEGER('v', "reroll-count", &reroll_count,
			    N_("mark the series as Nth re-roll")),
		{ OPTION_CALLBACK, 0, "subject-prefix", &rev, N_("prefix"),
			    N_("Use [<prefix>] instead of [PATCH]"),
			    PARSE_OPT_NONEG, subject_prefix_callback },
		{ OPTION_CALLBACK, 'o', "output-directory", &output_directory,
			    N_("dir"), N_("store resulting files in <dir>"),
			    PARSE_OPT_NONEG, output_directory_callback },
		{ OPTION_CALLBACK, 'k', "keep-subject", &rev, NULL,
			    N_("don't strip/add [PATCH]"),
			    PARSE_OPT_NOARG | PARSE_OPT_NONEG, keep_callback },
		OPT_BOOL(0, "no-binary", &no_binary_diff,
			 N_("don't output binary diffs")),
		OPT_BOOL(0, "ignore-if-in-upstream", &ignore_if_in_upstream,
			 N_("don't include a patch matching a commit upstream")),
		{ OPTION_SET_INT, 'p', "no-stat", &use_patch_format, NULL,
		  N_("show patch format instead of default (patch + stat)"),
		  PARSE_OPT_NONEG | PARSE_OPT_NOARG, NULL, 1},
		OPT_GROUP(N_("Messaging")),
		{ OPTION_CALLBACK, 0, "add-header", NULL, N_("header"),
			    N_("add email header"), 0, header_callback },
		{ OPTION_CALLBACK, 0, "to", NULL, N_("email"), N_("add To: header"),
			    0, to_callback },
		{ OPTION_CALLBACK, 0, "cc", NULL, N_("email"), N_("add Cc: header"),
			    0, cc_callback },
		{ OPTION_CALLBACK, 0, "from", &from, N_("ident"),
			    N_("set From address to <ident> (or committer ident if absent)"),
			    PARSE_OPT_OPTARG, from_callback },
		OPT_STRING(0, "in-reply-to", &in_reply_to, N_("message-id"),
			    N_("make first mail a reply to <message-id>")),
		{ OPTION_CALLBACK, 0, "attach", &rev, N_("boundary"),
			    N_("attach the patch"), PARSE_OPT_OPTARG,
			    attach_callback },
		{ OPTION_CALLBACK, 0, "inline", &rev, N_("boundary"),
			    N_("inline the patch"),
			    PARSE_OPT_OPTARG | PARSE_OPT_NONEG,
			    inline_callback },
		{ OPTION_CALLBACK, 0, "thread", &thread, N_("style"),
			    N_("enable message threading, styles: shallow, deep"),
			    PARSE_OPT_OPTARG, thread_callback },
		OPT_STRING(0, "signature", &signature, N_("signature"),
			    N_("add a signature")),
		OPT_FILENAME(0, "signature-file", &signature_file,
				N_("add a signature from a file")),
		OPT__QUIET(&quiet, N_("don't print the patch filenames")),
		OPT_END()
	};

	extra_hdr.strdup_strings = 1;
	extra_to.strdup_strings = 1;
	extra_cc.strdup_strings = 1;
	init_grep_defaults();
	git_config(git_format_config, NULL);
	init_revisions(&rev, prefix);
	rev.commit_format = CMIT_FMT_EMAIL;
	rev.verbose_header = 1;
	rev.diff = 1;
	rev.max_parents = 1;
	DIFF_OPT_SET(&rev.diffopt, RECURSIVE);
	rev.subject_prefix = fmt_patch_subject_prefix;
	memset(&s_r_opt, 0, sizeof(s_r_opt));
	s_r_opt.def = "HEAD";
	s_r_opt.revarg_opt = REVARG_COMMITTISH;

	if (default_attach) {
		rev.mime_boundary = default_attach;
		rev.no_inline = 1;
	}

	/*
	 * Parse the arguments before setup_revisions(), or something
	 * like "git format-patch -o a123 HEAD^.." may fail; a123 is
	 * possibly a valid SHA1.
	 */
	argc = parse_options(argc, argv, prefix, builtin_format_patch_options,
			     builtin_format_patch_usage,
			     PARSE_OPT_KEEP_ARGV0 | PARSE_OPT_KEEP_UNKNOWN |
			     PARSE_OPT_KEEP_DASHDASH);

	if (0 < reroll_count) {
		struct strbuf sprefix = STRBUF_INIT;
		strbuf_addf(&sprefix, "%s v%d",
			    rev.subject_prefix, reroll_count);
		rev.reroll_count = reroll_count;
		rev.subject_prefix = strbuf_detach(&sprefix, NULL);
	}

	for (i = 0; i < extra_hdr.nr; i++) {
		strbuf_addstr(&buf, extra_hdr.items[i].string);
		strbuf_addch(&buf, '\n');
	}

	if (extra_to.nr)
		strbuf_addstr(&buf, "To: ");
	for (i = 0; i < extra_to.nr; i++) {
		if (i)
			strbuf_addstr(&buf, "    ");
		strbuf_addstr(&buf, extra_to.items[i].string);
		if (i + 1 < extra_to.nr)
			strbuf_addch(&buf, ',');
		strbuf_addch(&buf, '\n');
	}

	if (extra_cc.nr)
		strbuf_addstr(&buf, "Cc: ");
	for (i = 0; i < extra_cc.nr; i++) {
		if (i)
			strbuf_addstr(&buf, "    ");
		strbuf_addstr(&buf, extra_cc.items[i].string);
		if (i + 1 < extra_cc.nr)
			strbuf_addch(&buf, ',');
		strbuf_addch(&buf, '\n');
	}

	rev.extra_headers = strbuf_detach(&buf, NULL);

	if (from) {
		if (split_ident_line(&rev.from_ident, from, strlen(from)))
			die(_("invalid ident line: %s"), from);
	}

	if (start_number < 0)
		start_number = 1;

	/*
	 * If numbered is set solely due to format.numbered in config,
	 * and it would conflict with --keep-subject (-k) from the
	 * command line, reset "numbered".
	 */
	if (numbered && keep_subject && !numbered_cmdline_opt)
		numbered = 0;

	if (numbered && keep_subject)
		die (_("-n and -k are mutually exclusive."));
	if (keep_subject && subject_prefix)
		die (_("--subject-prefix and -k are mutually exclusive."));
	rev.preserve_subject = keep_subject;

	argc = setup_revisions(argc, argv, &rev, &s_r_opt);
	if (argc > 1)
		die (_("unrecognized argument: %s"), argv[1]);

	if (rev.diffopt.output_format & DIFF_FORMAT_NAME)
		die(_("--name-only does not make sense"));
	if (rev.diffopt.output_format & DIFF_FORMAT_NAME_STATUS)
		die(_("--name-status does not make sense"));
	if (rev.diffopt.output_format & DIFF_FORMAT_CHECKDIFF)
		die(_("--check does not make sense"));

	if (!use_patch_format &&
		(!rev.diffopt.output_format ||
		 rev.diffopt.output_format == DIFF_FORMAT_PATCH))
		rev.diffopt.output_format = DIFF_FORMAT_DIFFSTAT | DIFF_FORMAT_SUMMARY;

	/* Always generate a patch */
	rev.diffopt.output_format |= DIFF_FORMAT_PATCH;

	if (!DIFF_OPT_TST(&rev.diffopt, TEXT) && !no_binary_diff)
		DIFF_OPT_SET(&rev.diffopt, BINARY);

	if (rev.show_notes)
		init_display_notes(&rev.notes_opt);

	if (!use_stdout)
		output_directory = set_outdir(prefix, output_directory);
	else
		setup_pager();

	if (output_directory) {
		if (use_stdout)
			die(_("standard output, or directory, which one?"));
		if (mkdir(output_directory, 0777) < 0 && errno != EEXIST)
			die_errno(_("Could not create directory '%s'"),
				  output_directory);
	}

	if (rev.pending.nr == 1) {
		int check_head = 0;

		if (rev.max_count < 0 && !rev.show_root_diff) {
			/*
			 * This is traditional behaviour of "git format-patch
			 * origin" that prepares what the origin side still
			 * does not have.
			 */
			rev.pending.objects[0].item->flags |= UNINTERESTING;
			add_head_to_pending(&rev);
			check_head = 1;
		}
		/*
		 * Otherwise, it is "format-patch -22 HEAD", and/or
		 * "format-patch --root HEAD".  The user wants
		 * get_revision() to do the usual traversal.
		 */

		if (!strcmp(rev.pending.objects[0].name, "HEAD"))
			check_head = 1;

		if (check_head) {
			unsigned char sha1[20];
			const char *ref, *v;
			ref = resolve_ref_unsafe("HEAD", RESOLVE_REF_READING,
						 sha1, NULL);
			if (ref && skip_prefix(ref, "refs/heads/", &v))
				branch_name = xstrdup(v);
			else
				branch_name = xstrdup(""); /* no branch */
		}
	}

	/*
	 * We cannot move this anywhere earlier because we do want to
	 * know if --root was given explicitly from the command line.
	 */
	rev.show_root_diff = 1;

	if (ignore_if_in_upstream) {
		/* Don't say anything if head and upstream are the same. */
		if (rev.pending.nr == 2) {
			struct object_array_entry *o = rev.pending.objects;
			if (hashcmp(o[0].item->sha1, o[1].item->sha1) == 0)
				return 0;
		}
		get_patch_ids(&rev, &ids);
	}

	if (!use_stdout)
		realstdout = xfdopen(xdup(1), "w");

	if (prepare_revision_walk(&rev))
		die(_("revision walk setup failed"));
	rev.boundary = 1;
	while ((commit = get_revision(&rev)) != NULL) {
		if (commit->object.flags & BOUNDARY) {
			boundary_count++;
			origin = (boundary_count == 1) ? commit : NULL;
			continue;
		}

		if (ignore_if_in_upstream &&
				has_commit_patch_id(commit, &ids))
			continue;

		nr++;
		REALLOC_ARRAY(list, nr);
		list[nr - 1] = commit;
	}
	if (nr == 0)
		/* nothing to do */
		return 0;
	total = nr;
	if (!keep_subject && auto_number && total > 1)
		numbered = 1;
	if (numbered)
		rev.total = total + start_number - 1;
	if (cover_letter == -1) {
		if (config_cover_letter == COVER_AUTO)
			cover_letter = (total > 1);
		else
			cover_letter = (config_cover_letter == COVER_ON);
	}

	if (!signature) {
		; /* --no-signature inhibits all signatures */
	} else if (signature && signature != git_version_string) {
		; /* non-default signature already set */
	} else if (signature_file) {
		struct strbuf buf = STRBUF_INIT;

		if (strbuf_read_file(&buf, signature_file, 128) < 0)
			die_errno(_("unable to read signature file '%s'"), signature_file);
		signature = strbuf_detach(&buf, NULL);
	}

	if (in_reply_to || thread || cover_letter)
		rev.ref_message_ids = xcalloc(1, sizeof(struct string_list));
	if (in_reply_to) {
		const char *msgid = clean_message_id(in_reply_to);
		string_list_append(rev.ref_message_ids, msgid);
	}
	rev.numbered_files = just_numbers;
	rev.patch_suffix = fmt_patch_suffix;
	if (cover_letter) {
		if (thread)
			gen_message_id(&rev, "cover");
		make_cover_letter(&rev, use_stdout,
				  origin, nr, list, branch_name, quiet);
		total++;
		start_number--;
	}
	rev.add_signoff = do_signoff;
	while (0 <= --nr) {
		int shown;
		commit = list[nr];
		rev.nr = total - nr + (start_number - 1);
		/* Make the second and subsequent mails replies to the first */
		if (thread) {
			/* Have we already had a message ID? */
			if (rev.message_id) {
				/*
				 * For deep threading: make every mail
				 * a reply to the previous one, no
				 * matter what other options are set.
				 *
				 * For shallow threading:
				 *
				 * Without --cover-letter and
				 * --in-reply-to, make every mail a
				 * reply to the one before.
				 *
				 * With --in-reply-to but no
				 * --cover-letter, make every mail a
				 * reply to the <reply-to>.
				 *
				 * With --cover-letter, make every
				 * mail but the cover letter a reply
				 * to the cover letter.  The cover
				 * letter is a reply to the
				 * --in-reply-to, if specified.
				 */
				if (thread == THREAD_SHALLOW
				    && rev.ref_message_ids->nr > 0
				    && (!cover_letter || rev.nr > 1))
					free(rev.message_id);
				else
					string_list_append(rev.ref_message_ids,
							   rev.message_id);
			}
			gen_message_id(&rev, sha1_to_hex(commit->object.sha1));
		}

		if (!use_stdout &&
		    reopen_stdout(rev.numbered_files ? NULL : commit, NULL, &rev, quiet))
			die(_("Failed to create output files"));
		shown = log_tree_commit(&rev, commit);
		free_commit_buffer(commit);

		/* We put one extra blank line between formatted
		 * patches and this flag is used by log-tree code
		 * to see if it needs to emit a LF before showing
		 * the log; when using one file per patch, we do
		 * not want the extra blank line.
		 */
		if (!use_stdout)
			rev.shown_one = 0;
		if (shown) {
			if (rev.mime_boundary)
				printf("\n--%s%s--\n\n\n",
				       mime_boundary_leader,
				       rev.mime_boundary);
			else
				print_signature();
		}
		if (!use_stdout)
			fclose(stdout);
	}
	free(list);
	free(branch_name);
	string_list_clear(&extra_to, 0);
	string_list_clear(&extra_cc, 0);
	string_list_clear(&extra_hdr, 0);
	if (ignore_if_in_upstream)
		free_patch_ids(&ids);
	return 0;
}

static int add_pending_commit(const char *arg, struct rev_info *revs, int flags)
{
	unsigned char sha1[20];
	if (get_sha1(arg, sha1) == 0) {
		struct commit *commit = lookup_commit_reference(sha1);
		if (commit) {
			commit->object.flags |= flags;
			add_pending_object(revs, &commit->object, arg);
			return 0;
		}
	}
	return -1;
}

static const char * const cherry_usage[] = {
	N_("git cherry [-v] [<upstream> [<head> [<limit>]]]"),
	NULL
};

static void print_commit(char sign, struct commit *commit, int verbose,
			 int abbrev)
{
	if (!verbose) {
		printf("%c %s\n", sign,
		       find_unique_abbrev(commit->object.sha1, abbrev));
	} else {
		struct strbuf buf = STRBUF_INIT;
		pp_commit_easy(CMIT_FMT_ONELINE, commit, &buf);
		printf("%c %s %s\n", sign,
		       find_unique_abbrev(commit->object.sha1, abbrev),
		       buf.buf);
		strbuf_release(&buf);
	}
}

int cmd_cherry(int argc, const char **argv, const char *prefix)
{
	struct rev_info revs;
	struct patch_ids ids;
	struct commit *commit;
	struct commit_list *list = NULL;
	struct branch *current_branch;
	const char *upstream;
	const char *head = "HEAD";
	const char *limit = NULL;
	int verbose = 0, abbrev = 0;

	struct option options[] = {
		OPT__ABBREV(&abbrev),
		OPT__VERBOSE(&verbose, N_("be verbose")),
		OPT_END()
	};

	argc = parse_options(argc, argv, prefix, options, cherry_usage, 0);

	switch (argc) {
	case 3:
		limit = argv[2];
		/* FALLTHROUGH */
	case 2:
		head = argv[1];
		/* FALLTHROUGH */
	case 1:
		upstream = argv[0];
		break;
	default:
		current_branch = branch_get(NULL);
		if (!current_branch || !current_branch->merge
					|| !current_branch->merge[0]
					|| !current_branch->merge[0]->dst) {
			fprintf(stderr, _("Could not find a tracked"
					" remote branch, please"
					" specify <upstream> manually.\n"));
			usage_with_options(cherry_usage, options);
		}

		upstream = current_branch->merge[0]->dst;
	}

	init_revisions(&revs, prefix);
	revs.max_parents = 1;

	if (add_pending_commit(head, &revs, 0))
		die(_("Unknown commit %s"), head);
	if (add_pending_commit(upstream, &revs, UNINTERESTING))
		die(_("Unknown commit %s"), upstream);

	/* Don't say anything if head and upstream are the same. */
	if (revs.pending.nr == 2) {
		struct object_array_entry *o = revs.pending.objects;
		if (hashcmp(o[0].item->sha1, o[1].item->sha1) == 0)
			return 0;
	}

	get_patch_ids(&revs, &ids);

	if (limit && add_pending_commit(limit, &revs, UNINTERESTING))
		die(_("Unknown commit %s"), limit);

	/* reverse the list of commits */
	if (prepare_revision_walk(&revs))
		die(_("revision walk setup failed"));
	while ((commit = get_revision(&revs)) != NULL) {
		commit_list_insert(commit, &list);
	}

	while (list) {
		char sign = '+';

		commit = list->item;
		if (has_commit_patch_id(commit, &ids))
			sign = '-';
		print_commit(sign, commit, verbose, abbrev);
		list = list->next;
	}

	free_patch_ids(&ids);
	return 0;
}<|MERGE_RESOLUTION|>--- conflicted
+++ resolved
@@ -38,13 +38,8 @@
 static const char *fmt_pretty;
 
 static const char * const builtin_log_usage[] = {
-<<<<<<< HEAD
 	N_("git log [<options>] [<revision range>] [[--] <path>...]"),
-	N_("git show [options] <object>..."),
-=======
-	N_("git log [<options>] [<revision-range>] [[--] <path>...]\n")
-	N_("   or: git show [<options>] <object>..."),
->>>>>>> 9c9b4f2f
+	N_("git show [<options>] <object>..."),
 	NULL
 };
 
