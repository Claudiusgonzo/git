--- conflicted
+++ resolved
@@ -26,11 +26,8 @@
 #include "merge-recursive.h"
 #include "resolve-undo.h"
 #include "remote.h"
-<<<<<<< HEAD
 #include "fmt-merge-msg.h"
-=======
 #include "gpg-interface.h"
->>>>>>> 5f549aa2
 
 #define DEFAULT_TWOHEAD (1<<0)
 #define DEFAULT_OCTOPUS (1<<1)
@@ -577,12 +574,11 @@
 		default_to_upstream = git_config_bool(k, v);
 		return 0;
 	}
-<<<<<<< HEAD
+
 	status = fmt_merge_msg_config(k, v, cb);
-=======
-
+	if (status)
+		return status;
 	status = git_gpg_config(k, v, NULL);
->>>>>>> 5f549aa2
 	if (status)
 		return status;
 	return git_diff_ui_config(k, v, cb);
@@ -916,16 +912,10 @@
 	parent->next = xmalloc(sizeof(*parent->next));
 	parent->next->item = remoteheads->item;
 	parent->next->next = NULL;
-<<<<<<< HEAD
 	prepare_to_commit();
-	commit_tree(merge_msg.buf, result_tree, parent, result_commit, NULL);
-	finish(head, result_commit, "In-index merge");
-=======
-	run_prepare_commit_msg();
 	commit_tree(merge_msg.buf, result_tree, parent, result_commit, NULL,
 		    sign_commit);
-	finish(result_commit, "In-index merge");
->>>>>>> 5f549aa2
+	finish(head, result_commit, "In-index merge");
 	drop_save();
 	return 0;
 }
@@ -953,15 +943,10 @@
 			pptr = &commit_list_insert(j->item, pptr)->next;
 	}
 	strbuf_addch(&merge_msg, '\n');
-<<<<<<< HEAD
 	prepare_to_commit();
 	free_commit_list(remoteheads);
-	commit_tree(merge_msg.buf, result_tree, parents, result_commit, NULL);
-=======
-	run_prepare_commit_msg();
 	commit_tree(merge_msg.buf, result_tree, parents, result_commit,
 		    NULL, sign_commit);
->>>>>>> 5f549aa2
 	strbuf_addf(&buf, "Merge made by the '%s' strategy.", wt_strategy);
 	finish(head, result_commit, buf.buf);
 	strbuf_release(&buf);
