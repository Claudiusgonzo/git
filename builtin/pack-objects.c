--- conflicted
+++ resolved
@@ -31,11 +31,8 @@
 #include "packfile.h"
 #include "object-store.h"
 #include "dir.h"
-<<<<<<< HEAD
+#include "midx.h"
 #include "trace2.h"
-=======
-#include "midx.h"
->>>>>>> 9d0f2de5
 
 #define IN_PACK(obj) oe_in_pack(&to_pack, obj)
 #define SIZE(obj) oe_size(&to_pack, obj)
