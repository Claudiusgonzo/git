--- conflicted
+++ resolved
@@ -712,7 +712,7 @@
 	 *   With no paths, if <something> is _not_ a commit, no -t nor -b
 	 *   was given, and there is a tracking branch whose name is
 	 *   <something> in one and only one remote, then this is a short-hand
-	 *   to fork local <something> from that remote tracking branch.
+	 *   to fork local <something> from that remote-tracking branch.
 	 *
 	 *   Otherwise <something> shall not be ambiguous.
 	 *   - If it's *only* a reference, treat it like case (1).
@@ -891,14 +891,7 @@
 	 * Extract branch name from command line arguments, so
 	 * all that is left is pathspecs.
 	 *
-<<<<<<< HEAD
-	 *   With no paths, if <something> is _not_ a commit, no -t nor -b
-	 *   was given, and there is a remote-tracking branch whose name is
-	 *   <something> in one and only one remote, then this is a short-hand
-	 *   to fork local <something> from that remote-tracking branch.
-=======
 	 * Handle
->>>>>>> 6c74ce8c
 	 *
 	 *  1) git checkout <tree> -- [<paths>]
 	 *  2) git checkout -- [<paths>]
