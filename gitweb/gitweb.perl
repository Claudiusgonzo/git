#!/usr/bin/perl

# gitweb - simple web interface to track changes in git repositories
#
# (C) 2005-2006, Kay Sievers <kay.sievers@vrfy.org>
# (C) 2005, Christian Gierke
#
# This program is licensed under the GPLv2

use strict;
use warnings;
use CGI qw(:standard :escapeHTML -nosticky);
use CGI::Util qw(unescape);
use CGI::Carp qw(fatalsToBrowser);
use Encode;
use Fcntl ':mode';
use File::Find qw();
use File::Basename qw(basename);
binmode STDOUT, ':utf8';

our $cgi = new CGI;
our $version = "++GIT_VERSION++";
our $my_url = $cgi->url();
our $my_uri = $cgi->url(-absolute => 1);

# core git executable to use
# this can just be "git" if your webserver has a sensible PATH
our $GIT = "++GIT_BINDIR++/git";

# absolute fs-path which will be prepended to the project path
#our $projectroot = "/pub/scm";
our $projectroot = "++GITWEB_PROJECTROOT++";

# target of the home link on top of all pages
our $home_link = $my_uri || "/";

# string of the home link on top of all pages
our $home_link_str = "++GITWEB_HOME_LINK_STR++";

# name of your site or organization to appear in page titles
# replace this with something more descriptive for clearer bookmarks
our $site_name = "++GITWEB_SITENAME++" || $ENV{'SERVER_NAME'} || "Untitled";

# filename of html text to include at top of each page
our $site_header = "++GITWEB_SITE_HEADER++";
# html text to include at home page
our $home_text = "++GITWEB_HOMETEXT++";
# filename of html text to include at bottom of each page
our $site_footer = "++GITWEB_SITE_FOOTER++";

# URI of stylesheets
our @stylesheets = ("++GITWEB_CSS++");
our $stylesheet;
# default is not to define style sheet, but it can be overwritten later
undef $stylesheet;

# URI of GIT logo
our $logo = "++GITWEB_LOGO++";
# URI of GIT favicon, assumed to be image/png type
our $favicon = "++GITWEB_FAVICON++";

our $githelp_url = "http://git.or.cz/";
our $githelp_label = "git homepage";

# source of projects list
our $projects_list = "++GITWEB_LIST++";

# show repository only if this file exists
# (only effective if this variable evaluates to true)
our $export_ok = "++GITWEB_EXPORT_OK++";

# only allow viewing of repositories also shown on the overview page
our $strict_export = "++GITWEB_STRICT_EXPORT++";

# list of git base URLs used for URL to where fetch project from,
# i.e. full URL is "$git_base_url/$project"
our @git_base_url_list = ("++GITWEB_BASE_URL++");

# default blob_plain mimetype and default charset for text/plain blob
our $default_blob_plain_mimetype = 'text/plain';
our $default_text_plain_charset  = undef;

# file to use for guessing MIME types before trying /etc/mime.types
# (relative to the current git repository)
our $mimetypes_file = undef;

# You define site-wide feature defaults here; override them with
# $GITWEB_CONFIG as necessary.
our %feature = (
	# feature => {
	# 	'sub' => feature-sub (subroutine),
	# 	'override' => allow-override (boolean),
	# 	'default' => [ default options...] (array reference)}
	#
	# if feature is overridable (it means that allow-override has true value,
	# then feature-sub will be called with default options as parameters;
	# return value of feature-sub indicates if to enable specified feature
	#
	# use gitweb_check_feature(<feature>) to check if <feature> is enabled

	'blame' => {
		'sub' => \&feature_blame,
		'override' => 0,
		'default' => [0]},

	'snapshot' => {
		'sub' => \&feature_snapshot,
		'override' => 0,
		#         => [content-encoding, suffix, program]
		'default' => ['x-gzip', 'gz', 'gzip']},

	'pickaxe' => {
		'sub' => \&feature_pickaxe,
		'override' => 0,
		'default' => [1]},

	'pathinfo' => {
		'override' => 0,
		'default' => [0]},
);

sub gitweb_check_feature {
	my ($name) = @_;
	return unless exists $feature{$name};
	my ($sub, $override, @defaults) = (
		$feature{$name}{'sub'},
		$feature{$name}{'override'},
		@{$feature{$name}{'default'}});
	if (!$override) { return @defaults; }
	if (!defined $sub) {
		warn "feature $name is not overrideable";
		return @defaults;
	}
	return $sub->(@defaults);
}

# To enable system wide have in $GITWEB_CONFIG
# $feature{'blame'}{'default'} = [1];
# To have project specific config enable override in $GITWEB_CONFIG
# $feature{'blame'}{'override'} = 1;
# and in project config gitweb.blame = 0|1;

sub feature_blame {
	my ($val) = git_get_project_config('blame', '--bool');

	if ($val eq 'true') {
		return 1;
	} elsif ($val eq 'false') {
		return 0;
	}

	return $_[0];
}

# To disable system wide have in $GITWEB_CONFIG
# $feature{'snapshot'}{'default'} = [undef];
# To have project specific config enable override in $GITWEB_CONFIG
# $feature{'blame'}{'override'} = 1;
# and in project config  gitweb.snapshot = none|gzip|bzip2

sub feature_snapshot {
	my ($ctype, $suffix, $command) = @_;

	my ($val) = git_get_project_config('snapshot');

	if ($val eq 'gzip') {
		return ('x-gzip', 'gz', 'gzip');
	} elsif ($val eq 'bzip2') {
		return ('x-bzip2', 'bz2', 'bzip2');
	} elsif ($val eq 'none') {
		return ();
	}

	return ($ctype, $suffix, $command);
}

sub gitweb_have_snapshot {
	my ($ctype, $suffix, $command) = gitweb_check_feature('snapshot');
	my $have_snapshot = (defined $ctype && defined $suffix);

	return $have_snapshot;
}

# To enable system wide have in $GITWEB_CONFIG
# $feature{'pickaxe'}{'default'} = [1];
# To have project specific config enable override in $GITWEB_CONFIG
# $feature{'pickaxe'}{'override'} = 1;
# and in project config gitweb.pickaxe = 0|1;

sub feature_pickaxe {
	my ($val) = git_get_project_config('pickaxe', '--bool');

	if ($val eq 'true') {
		return (1);
	} elsif ($val eq 'false') {
		return (0);
	}

	return ($_[0]);
}

# checking HEAD file with -e is fragile if the repository was
# initialized long time ago (i.e. symlink HEAD) and was pack-ref'ed
# and then pruned.
sub check_head_link {
	my ($dir) = @_;
	my $headfile = "$dir/HEAD";
	return ((-e $headfile) ||
		(-l $headfile && readlink($headfile) =~ /^refs\/heads\//));
}

sub check_export_ok {
	my ($dir) = @_;
	return (check_head_link($dir) &&
		(!$export_ok || -e "$dir/$export_ok"));
}

# rename detection options for git-diff and git-diff-tree
# - default is '-M', with the cost proportional to
#   (number of removed files) * (number of new files).
# - more costly is '-C' (or '-C', '-M'), with the cost proportional to
#   (number of changed files + number of removed files) * (number of new files)
# - even more costly is '-C', '--find-copies-harder' with cost
#   (number of files in the original tree) * (number of new files)
# - one might want to include '-B' option, e.g. '-B', '-M'
our @diff_opts = ('-M'); # taken from git_commit

our $GITWEB_CONFIG = $ENV{'GITWEB_CONFIG'} || "++GITWEB_CONFIG++";
do $GITWEB_CONFIG if -e $GITWEB_CONFIG;

# version of the core git binary
our $git_version = qx($GIT --version) =~ m/git version (.*)$/ ? $1 : "unknown";

$projects_list ||= $projectroot;

# ======================================================================
# input validation and dispatch
our $action = $cgi->param('a');
if (defined $action) {
	if ($action =~ m/[^0-9a-zA-Z\.\-_]/) {
		die_error(undef, "Invalid action parameter");
	}
}

# parameters which are pathnames
our $project = $cgi->param('p');
if (defined $project) {
	if (!validate_pathname($project) ||
	    !(-d "$projectroot/$project") ||
	    !check_head_link("$projectroot/$project") ||
	    ($export_ok && !(-e "$projectroot/$project/$export_ok")) ||
	    ($strict_export && !project_in_list($project))) {
		undef $project;
		die_error(undef, "No such project");
	}
}

our $file_name = $cgi->param('f');
if (defined $file_name) {
	if (!validate_pathname($file_name)) {
		die_error(undef, "Invalid file parameter");
	}
}

our $file_parent = $cgi->param('fp');
if (defined $file_parent) {
	if (!validate_pathname($file_parent)) {
		die_error(undef, "Invalid file parent parameter");
	}
}

# parameters which are refnames
our $hash = $cgi->param('h');
if (defined $hash) {
	if (!validate_refname($hash)) {
		die_error(undef, "Invalid hash parameter");
	}
}

our $hash_parent = $cgi->param('hp');
if (defined $hash_parent) {
	if (!validate_refname($hash_parent)) {
		die_error(undef, "Invalid hash parent parameter");
	}
}

our $hash_base = $cgi->param('hb');
if (defined $hash_base) {
	if (!validate_refname($hash_base)) {
		die_error(undef, "Invalid hash base parameter");
	}
}

our $hash_parent_base = $cgi->param('hpb');
if (defined $hash_parent_base) {
	if (!validate_refname($hash_parent_base)) {
		die_error(undef, "Invalid hash parent base parameter");
	}
}

# other parameters
our $page = $cgi->param('pg');
if (defined $page) {
	if ($page =~ m/[^0-9]/) {
		die_error(undef, "Invalid page parameter");
	}
}

our $searchtext = $cgi->param('s');
if (defined $searchtext) {
	if ($searchtext =~ m/[^a-zA-Z0-9_\.\/\-\+\:\@ ]/) {
		die_error(undef, "Invalid search parameter");
	}
	$searchtext = quotemeta $searchtext;
}

# now read PATH_INFO and use it as alternative to parameters
sub evaluate_path_info {
	return if defined $project;
	my $path_info = $ENV{"PATH_INFO"};
	return if !$path_info;
	$path_info =~ s,^/+,,;
	return if !$path_info;
	# find which part of PATH_INFO is project
	$project = $path_info;
	$project =~ s,/+$,,;
	while ($project && !check_head_link("$projectroot/$project")) {
		$project =~ s,/*[^/]*$,,;
	}
	# validate project
	$project = validate_pathname($project);
	if (!$project ||
	    ($export_ok && !-e "$projectroot/$project/$export_ok") ||
	    ($strict_export && !project_in_list($project))) {
		undef $project;
		return;
	}
	# do not change any parameters if an action is given using the query string
	return if $action;
	$path_info =~ s,^$project/*,,;
	my ($refname, $pathname) = split(/:/, $path_info, 2);
	if (defined $pathname) {
		# we got "project.git/branch:filename" or "project.git/branch:dir/"
		# we could use git_get_type(branch:pathname), but it needs $git_dir
		$pathname =~ s,^/+,,;
		if (!$pathname || substr($pathname, -1) eq "/") {
			$action  ||= "tree";
			$pathname =~ s,/$,,;
		} else {
			$action  ||= "blob_plain";
		}
		$hash_base ||= validate_refname($refname);
		$file_name ||= validate_pathname($pathname);
	} elsif (defined $refname) {
		# we got "project.git/branch"
		$action ||= "shortlog";
		$hash   ||= validate_refname($refname);
	}
}
evaluate_path_info();

# path to the current git repository
our $git_dir;
$git_dir = "$projectroot/$project" if $project;

# dispatch
my %actions = (
	"blame" => \&git_blame2,
	"blobdiff" => \&git_blobdiff,
	"blobdiff_plain" => \&git_blobdiff_plain,
	"blob" => \&git_blob,
	"blob_plain" => \&git_blob_plain,
	"commitdiff" => \&git_commitdiff,
	"commitdiff_plain" => \&git_commitdiff_plain,
	"commit" => \&git_commit,
	"heads" => \&git_heads,
	"history" => \&git_history,
	"log" => \&git_log,
	"rss" => \&git_rss,
	"search" => \&git_search,
	"shortlog" => \&git_shortlog,
	"summary" => \&git_summary,
	"tag" => \&git_tag,
	"tags" => \&git_tags,
	"tree" => \&git_tree,
	"snapshot" => \&git_snapshot,
	# those below don't need $project
	"opml" => \&git_opml,
	"project_list" => \&git_project_list,
	"project_index" => \&git_project_index,
);

if (defined $project) {
	$action ||= 'summary';
} else {
	$action ||= 'project_list';
}
if (!defined($actions{$action})) {
	die_error(undef, "Unknown action");
}
if ($action !~ m/^(opml|project_list|project_index)$/ &&
    !$project) {
	die_error(undef, "Project needed");
}
$actions{$action}->();
exit;

## ======================================================================
## action links

sub href(%) {
	my %params = @_;
	my $href = $my_uri;

	my @mapping = (
		project => "p",
		action => "a",
		file_name => "f",
		file_parent => "fp",
		hash => "h",
		hash_parent => "hp",
		hash_base => "hb",
		hash_parent_base => "hpb",
		page => "pg",
		order => "o",
		searchtext => "s",
	);
	my %mapping = @mapping;

	$params{'project'} = $project unless exists $params{'project'};

	my ($use_pathinfo) = gitweb_check_feature('pathinfo');
	if ($use_pathinfo) {
		# use PATH_INFO for project name
		$href .= "/$params{'project'}" if defined $params{'project'};
		delete $params{'project'};

		# Summary just uses the project path URL
		if (defined $params{'action'} && $params{'action'} eq 'summary') {
			delete $params{'action'};
		}
	}

	# now encode the parameters explicitly
	my @result = ();
	for (my $i = 0; $i < @mapping; $i += 2) {
		my ($name, $symbol) = ($mapping[$i], $mapping[$i+1]);
		if (defined $params{$name}) {
			push @result, $symbol . "=" . esc_param($params{$name});
		}
	}
	$href .= "?" . join(';', @result) if scalar @result;

	return $href;
}


## ======================================================================
## validation, quoting/unquoting and escaping

sub validate_pathname {
	my $input = shift || return undef;

	# no '.' or '..' as elements of path, i.e. no '.' nor '..'
	# at the beginning, at the end, and between slashes.
	# also this catches doubled slashes
	if ($input =~ m!(^|/)(|\.|\.\.)(/|$)!) {
		return undef;
	}
	# no null characters
	if ($input =~ m!\0!) {
		return undef;
	}
	return $input;
}

sub validate_refname {
	my $input = shift || return undef;

	# textual hashes are O.K.
	if ($input =~ m/^[0-9a-fA-F]{40}$/) {
		return $input;
	}
	# it must be correct pathname
	$input = validate_pathname($input)
		or return undef;
	# restrictions on ref name according to git-check-ref-format
	if ($input =~ m!(/\.|\.\.|[\000-\040\177 ~^:?*\[]|/$)!) {
		return undef;
	}
	return $input;
}

# quote unsafe chars, but keep the slash, even when it's not
# correct, but quoted slashes look too horrible in bookmarks
sub esc_param {
	my $str = shift;
	$str =~ s/([^A-Za-z0-9\-_.~()\/:@])/sprintf("%%%02X", ord($1))/eg;
	$str =~ s/\+/%2B/g;
	$str =~ s/ /\+/g;
	return $str;
}

# quote unsafe chars in whole URL, so some charactrs cannot be quoted
sub esc_url {
	my $str = shift;
	$str =~ s/([^A-Za-z0-9\-_.~();\/;?:@&=])/sprintf("%%%02X", ord($1))/eg;
	$str =~ s/\+/%2B/g;
	$str =~ s/ /\+/g;
	return $str;
}

# replace invalid utf8 character with SUBSTITUTION sequence
sub esc_html {
	my $str = shift;
	$str = decode("utf8", $str, Encode::FB_DEFAULT);
	$str = escapeHTML($str);
	$str =~ s/\014/^L/g; # escape FORM FEED (FF) character (e.g. in COPYING file)
	$str =~ s/\033/^[/g; # "escape" ESCAPE (\e) character (e.g. commit 20a3847d8a5032ce41f90dcc68abfb36e6fee9b1)
	return $str;
}

# git may return quoted and escaped filenames
sub unquote {
	my $str = shift;
	if ($str =~ m/^"(.*)"$/) {
		$str = $1;
		$str =~ s/\\([0-7]{1,3})/chr(oct($1))/eg;
	}
	return $str;
}

# escape tabs (convert tabs to spaces)
sub untabify {
	my $line = shift;

	while ((my $pos = index($line, "\t")) != -1) {
		if (my $count = (8 - ($pos % 8))) {
			my $spaces = ' ' x $count;
			$line =~ s/\t/$spaces/;
		}
	}

	return $line;
}

sub project_in_list {
	my $project = shift;
	my @list = git_get_projects_list();
	return @list && scalar(grep { $_->{'path'} eq $project } @list);
}

## ----------------------------------------------------------------------
## HTML aware string manipulation

sub chop_str {
	my $str = shift;
	my $len = shift;
	my $add_len = shift || 10;

	# allow only $len chars, but don't cut a word if it would fit in $add_len
	# if it doesn't fit, cut it if it's still longer than the dots we would add
	$str =~ m/^(.{0,$len}[^ \/\-_:\.@]{0,$add_len})(.*)/;
	my $body = $1;
	my $tail = $2;
	if (length($tail) > 4) {
		$tail = " ...";
		$body =~ s/&[^;]*$//; # remove chopped character entities
	}
	return "$body$tail";
}

## ----------------------------------------------------------------------
## functions returning short strings

# CSS class for given age value (in seconds)
sub age_class {
	my $age = shift;

	if ($age < 60*60*2) {
		return "age0";
	} elsif ($age < 60*60*24*2) {
		return "age1";
	} else {
		return "age2";
	}
}

# convert age in seconds to "nn units ago" string
sub age_string {
	my $age = shift;
	my $age_str;

	if ($age > 60*60*24*365*2) {
		$age_str = (int $age/60/60/24/365);
		$age_str .= " years ago";
	} elsif ($age > 60*60*24*(365/12)*2) {
		$age_str = int $age/60/60/24/(365/12);
		$age_str .= " months ago";
	} elsif ($age > 60*60*24*7*2) {
		$age_str = int $age/60/60/24/7;
		$age_str .= " weeks ago";
	} elsif ($age > 60*60*24*2) {
		$age_str = int $age/60/60/24;
		$age_str .= " days ago";
	} elsif ($age > 60*60*2) {
		$age_str = int $age/60/60;
		$age_str .= " hours ago";
	} elsif ($age > 60*2) {
		$age_str = int $age/60;
		$age_str .= " min ago";
	} elsif ($age > 2) {
		$age_str = int $age;
		$age_str .= " sec ago";
	} else {
		$age_str .= " right now";
	}
	return $age_str;
}

# convert file mode in octal to symbolic file mode string
sub mode_str {
	my $mode = oct shift;

	if (S_ISDIR($mode & S_IFMT)) {
		return 'drwxr-xr-x';
	} elsif (S_ISLNK($mode)) {
		return 'lrwxrwxrwx';
	} elsif (S_ISREG($mode)) {
		# git cares only about the executable bit
		if ($mode & S_IXUSR) {
			return '-rwxr-xr-x';
		} else {
			return '-rw-r--r--';
		};
	} else {
		return '----------';
	}
}

# convert file mode in octal to file type string
sub file_type {
	my $mode = shift;

	if ($mode !~ m/^[0-7]+$/) {
		return $mode;
	} else {
		$mode = oct $mode;
	}

	if (S_ISDIR($mode & S_IFMT)) {
		return "directory";
	} elsif (S_ISLNK($mode)) {
		return "symlink";
	} elsif (S_ISREG($mode)) {
		return "file";
	} else {
		return "unknown";
	}
}

## ----------------------------------------------------------------------
## functions returning short HTML fragments, or transforming HTML fragments
## which don't beling to other sections

# format line of commit message or tag comment
sub format_log_line_html {
	my $line = shift;

	$line = esc_html($line);
	$line =~ s/ /&nbsp;/g;
	if ($line =~ m/([0-9a-fA-F]{40})/) {
		my $hash_text = $1;
		if (git_get_type($hash_text) eq "commit") {
			my $link =
				$cgi->a({-href => href(action=>"commit", hash=>$hash_text),
				        -class => "text"}, $hash_text);
			$line =~ s/$hash_text/$link/;
		}
	}
	return $line;
}

# format marker of refs pointing to given object
sub format_ref_marker {
	my ($refs, $id) = @_;
	my $markers = '';

	if (defined $refs->{$id}) {
		foreach my $ref (@{$refs->{$id}}) {
			my ($type, $name) = qw();
			# e.g. tags/v2.6.11 or heads/next
			if ($ref =~ m!^(.*?)s?/(.*)$!) {
				$type = $1;
				$name = $2;
			} else {
				$type = "ref";
				$name = $ref;
			}

			$markers .= " <span class=\"$type\">" . esc_html($name) . "</span>";
		}
	}

	if ($markers) {
		return ' <span class="refs">'. $markers . '</span>';
	} else {
		return "";
	}
}

# format, perhaps shortened and with markers, title line
sub format_subject_html {
	my ($long, $short, $href, $extra) = @_;
	$extra = '' unless defined($extra);

	if (length($short) < length($long)) {
		return $cgi->a({-href => $href, -class => "list subject",
		                -title => decode("utf8", $long, Encode::FB_DEFAULT)},
		       esc_html($short) . $extra);
	} else {
		return $cgi->a({-href => $href, -class => "list subject"},
		       esc_html($long)  . $extra);
	}
}

sub format_diff_line {
	my $line = shift;
	my $char = substr($line, 0, 1);
	my $diff_class = "";

	chomp $line;

	if ($char eq '+') {
		$diff_class = " add";
	} elsif ($char eq "-") {
		$diff_class = " rem";
	} elsif ($char eq "@") {
		$diff_class = " chunk_header";
	} elsif ($char eq "\\") {
		$diff_class = " incomplete";
	}
	$line = untabify($line);
	return "<div class=\"diff$diff_class\">" . esc_html($line) . "</div>\n";
}

## ----------------------------------------------------------------------
## git utility subroutines, invoking git commands

# returns path to the core git executable and the --git-dir parameter as list
sub git_cmd {
	return $GIT, '--git-dir='.$git_dir;
}

# returns path to the core git executable and the --git-dir parameter as string
sub git_cmd_str {
	return join(' ', git_cmd());
}

# get HEAD ref of given project as hash
sub git_get_head_hash {
	my $project = shift;
	my $o_git_dir = $git_dir;
	my $retval = undef;
	$git_dir = "$projectroot/$project";
	if (open my $fd, "-|", git_cmd(), "rev-parse", "--verify", "HEAD") {
		my $head = <$fd>;
		close $fd;
		if (defined $head && $head =~ /^([0-9a-fA-F]{40})$/) {
			$retval = $1;
		}
	}
	if (defined $o_git_dir) {
		$git_dir = $o_git_dir;
	}
	return $retval;
}

# get type of given object
sub git_get_type {
	my $hash = shift;

	open my $fd, "-|", git_cmd(), "cat-file", '-t', $hash or return;
	my $type = <$fd>;
	close $fd or return;
	chomp $type;
	return $type;
}

sub git_get_project_config {
	my ($key, $type) = @_;

	return unless ($key);
	$key =~ s/^gitweb\.//;
	return if ($key =~ m/\W/);

	my @x = (git_cmd(), 'repo-config');
	if (defined $type) { push @x, $type; }
	push @x, "--get";
	push @x, "gitweb.$key";
	my $val = qx(@x);
	chomp $val;
	return ($val);
}

# get hash of given path at given ref
sub git_get_hash_by_path {
	my $base = shift;
	my $path = shift || return undef;
	my $type = shift;

	$path =~ s,/+$,,;

	open my $fd, "-|", git_cmd(), "ls-tree", $base, "--", $path
		or die_error(undef, "Open git-ls-tree failed");
	my $line = <$fd>;
	close $fd or return undef;

	#'100644 blob 0fa3f3a66fb6a137f6ec2c19351ed4d807070ffa	panic.c'
	$line =~ m/^([0-9]+) (.+) ([0-9a-fA-F]{40})\t(.+)$/;
	if (defined $type && $type ne $2) {
		# type doesn't match
		return undef;
	}
	return $3;
}

## ......................................................................
## git utility functions, directly accessing git repository

sub git_get_project_description {
	my $path = shift;

	open my $fd, "$projectroot/$path/description" or return undef;
	my $descr = <$fd>;
	close $fd;
	chomp $descr;
	return $descr;
}

sub git_get_project_url_list {
	my $path = shift;

	open my $fd, "$projectroot/$path/cloneurl" or return;
	my @git_project_url_list = map { chomp; $_ } <$fd>;
	close $fd;

	return wantarray ? @git_project_url_list : \@git_project_url_list;
}

sub git_get_projects_list {
	my @list;

	if (-d $projects_list) {
		# search in directory
		my $dir = $projects_list;
		my $pfxlen = length("$dir");

		File::Find::find({
			follow_fast => 1, # follow symbolic links
			dangling_symlinks => 0, # ignore dangling symlinks, silently
			wanted => sub {
				# skip project-list toplevel, if we get it.
				return if (m!^[/.]$!);
				# only directories can be git repositories
				return unless (-d $_);

				my $subdir = substr($File::Find::name, $pfxlen + 1);
				# we check related file in $projectroot
				if (check_export_ok("$projectroot/$subdir")) {
					push @list, { path => $subdir };
					$File::Find::prune = 1;
				}
			},
		}, "$dir");

	} elsif (-f $projects_list) {
		# read from file(url-encoded):
		# 'git%2Fgit.git Linus+Torvalds'
		# 'libs%2Fklibc%2Fklibc.git H.+Peter+Anvin'
		# 'linux%2Fhotplug%2Fudev.git Greg+Kroah-Hartman'
		open my ($fd), $projects_list or return;
		while (my $line = <$fd>) {
			chomp $line;
			my ($path, $owner) = split ' ', $line;
			$path = unescape($path);
			$owner = unescape($owner);
			if (!defined $path) {
				next;
			}
			if (check_export_ok("$projectroot/$path")) {
				my $pr = {
					path => $path,
					owner => decode("utf8", $owner, Encode::FB_DEFAULT),
				};
				push @list, $pr
			}
		}
		close $fd;
	}
	@list = sort {$a->{'path'} cmp $b->{'path'}} @list;
	return @list;
}

sub git_get_project_owner {
	my $project = shift;
	my $owner;

	return undef unless $project;

	# read from file (url-encoded):
	# 'git%2Fgit.git Linus+Torvalds'
	# 'libs%2Fklibc%2Fklibc.git H.+Peter+Anvin'
	# 'linux%2Fhotplug%2Fudev.git Greg+Kroah-Hartman'
	if (-f $projects_list) {
		open (my $fd , $projects_list);
		while (my $line = <$fd>) {
			chomp $line;
			my ($pr, $ow) = split ' ', $line;
			$pr = unescape($pr);
			$ow = unescape($ow);
			if ($pr eq $project) {
				$owner = decode("utf8", $ow, Encode::FB_DEFAULT);
				last;
			}
		}
		close $fd;
	}
	if (!defined $owner) {
		$owner = get_file_owner("$projectroot/$project");
	}

	return $owner;
}

sub git_get_references {
	my $type = shift || "";
	my %refs;
	# 5dc01c595e6c6ec9ccda4f6f69c131c0dd945f8c	refs/tags/v2.6.11
	# c39ae07f393806ccf406ef966e9a15afc43cc36a	refs/tags/v2.6.11^{}
	open my $fd, "-|", $GIT, "peek-remote", "$projectroot/$project/"
		or return;

	while (my $line = <$fd>) {
		chomp $line;
		if ($line =~ m/^([0-9a-fA-F]{40})\trefs\/($type\/?[^\^]+)/) {
			if (defined $refs{$1}) {
				push @{$refs{$1}}, $2;
			} else {
				$refs{$1} = [ $2 ];
			}
		}
	}
	close $fd or return;
	return \%refs;
}

sub git_get_rev_name_tags {
	my $hash = shift || return undef;

	open my $fd, "-|", git_cmd(), "name-rev", "--tags", $hash
		or return;
	my $name_rev = <$fd>;
	close $fd;

	if ($name_rev =~ m|^$hash tags/(.*)$|) {
		return $1;
	} else {
		# catches also '$hash undefined' output
		return undef;
	}
}

## ----------------------------------------------------------------------
## parse to hash functions

sub parse_date {
	my $epoch = shift;
	my $tz = shift || "-0000";

	my %date;
	my @months = ("Jan", "Feb", "Mar", "Apr", "May", "Jun", "Jul", "Aug", "Sep", "Oct", "Nov", "Dec");
	my @days = ("Sun", "Mon", "Tue", "Wed", "Thu", "Fri", "Sat");
	my ($sec, $min, $hour, $mday, $mon, $year, $wday, $yday) = gmtime($epoch);
	$date{'hour'} = $hour;
	$date{'minute'} = $min;
	$date{'mday'} = $mday;
	$date{'day'} = $days[$wday];
	$date{'month'} = $months[$mon];
	$date{'rfc2822'} = sprintf "%s, %d %s %4d %02d:%02d:%02d +0000",
	                   $days[$wday], $mday, $months[$mon], 1900+$year, $hour ,$min, $sec;
	$date{'mday-time'} = sprintf "%d %s %02d:%02d",
	                     $mday, $months[$mon], $hour ,$min;

	$tz =~ m/^([+\-][0-9][0-9])([0-9][0-9])$/;
	my $local = $epoch + ((int $1 + ($2/60)) * 3600);
	($sec, $min, $hour, $mday, $mon, $year, $wday, $yday) = gmtime($local);
	$date{'hour_local'} = $hour;
	$date{'minute_local'} = $min;
	$date{'tz_local'} = $tz;
	return %date;
}

sub parse_tag {
	my $tag_id = shift;
	my %tag;
	my @comment;

	open my $fd, "-|", git_cmd(), "cat-file", "tag", $tag_id or return;
	$tag{'id'} = $tag_id;
	while (my $line = <$fd>) {
		chomp $line;
		if ($line =~ m/^object ([0-9a-fA-F]{40})$/) {
			$tag{'object'} = $1;
		} elsif ($line =~ m/^type (.+)$/) {
			$tag{'type'} = $1;
		} elsif ($line =~ m/^tag (.+)$/) {
			$tag{'name'} = $1;
		} elsif ($line =~ m/^tagger (.*) ([0-9]+) (.*)$/) {
			$tag{'author'} = $1;
			$tag{'epoch'} = $2;
			$tag{'tz'} = $3;
		} elsif ($line =~ m/--BEGIN/) {
			push @comment, $line;
			last;
		} elsif ($line eq "") {
			last;
		}
	}
	push @comment, <$fd>;
	$tag{'comment'} = \@comment;
	close $fd or return;
	if (!defined $tag{'name'}) {
		return
	};
	return %tag
}

sub parse_commit {
	my $commit_id = shift;
	my $commit_text = shift;

	my @commit_lines;
	my %co;

	if (defined $commit_text) {
		@commit_lines = @$commit_text;
	} else {
		$/ = "\0";
		open my $fd, "-|", git_cmd(), "rev-list", "--header", "--parents", "--max-count=1", $commit_id
			or return;
		@commit_lines = split '\n', <$fd>;
		close $fd or return;
		$/ = "\n";
		pop @commit_lines;
	}
	my $header = shift @commit_lines;
	if (!($header =~ m/^[0-9a-fA-F]{40}/)) {
		return;
	}
	($co{'id'}, my @parents) = split ' ', $header;
	$co{'parents'} = \@parents;
	$co{'parent'} = $parents[0];
	while (my $line = shift @commit_lines) {
		last if $line eq "\n";
		if ($line =~ m/^tree ([0-9a-fA-F]{40})$/) {
			$co{'tree'} = $1;
		} elsif ($line =~ m/^author (.*) ([0-9]+) (.*)$/) {
			$co{'author'} = $1;
			$co{'author_epoch'} = $2;
			$co{'author_tz'} = $3;
			if ($co{'author'} =~ m/^([^<]+) </) {
				$co{'author_name'} = $1;
			} else {
				$co{'author_name'} = $co{'author'};
			}
		} elsif ($line =~ m/^committer (.*) ([0-9]+) (.*)$/) {
			$co{'committer'} = $1;
			$co{'committer_epoch'} = $2;
			$co{'committer_tz'} = $3;
			$co{'committer_name'} = $co{'committer'};
			$co{'committer_name'} =~ s/ <.*//;
		}
	}
	if (!defined $co{'tree'}) {
		return;
	};

	foreach my $title (@commit_lines) {
		$title =~ s/^    //;
		if ($title ne "") {
			$co{'title'} = chop_str($title, 80, 5);
			# remove leading stuff of merges to make the interesting part visible
			if (length($title) > 50) {
				$title =~ s/^Automatic //;
				$title =~ s/^merge (of|with) /Merge ... /i;
				if (length($title) > 50) {
					$title =~ s/(http|rsync):\/\///;
				}
				if (length($title) > 50) {
					$title =~ s/(master|www|rsync)\.//;
				}
				if (length($title) > 50) {
					$title =~ s/kernel.org:?//;
				}
				if (length($title) > 50) {
					$title =~ s/\/pub\/scm//;
				}
			}
			$co{'title_short'} = chop_str($title, 50, 5);
			last;
		}
	}
	# remove added spaces
	foreach my $line (@commit_lines) {
		$line =~ s/^    //;
	}
	$co{'comment'} = \@commit_lines;

	my $age = time - $co{'committer_epoch'};
	$co{'age'} = $age;
	$co{'age_string'} = age_string($age);
	my ($sec, $min, $hour, $mday, $mon, $year, $wday, $yday) = gmtime($co{'committer_epoch'});
	if ($age > 60*60*24*7*2) {
		$co{'age_string_date'} = sprintf "%4i-%02u-%02i", 1900 + $year, $mon+1, $mday;
		$co{'age_string_age'} = $co{'age_string'};
	} else {
		$co{'age_string_date'} = $co{'age_string'};
		$co{'age_string_age'} = sprintf "%4i-%02u-%02i", 1900 + $year, $mon+1, $mday;
	}
	return %co;
}

# parse ref from ref_file, given by ref_id, with given type
sub parse_ref {
	my $ref_file = shift;
	my $ref_id = shift;
	my $type = shift || git_get_type($ref_id);
	my %ref_item;

	$ref_item{'type'} = $type;
	$ref_item{'id'} = $ref_id;
	$ref_item{'epoch'} = 0;
	$ref_item{'age'} = "unknown";
	if ($type eq "tag") {
		my %tag = parse_tag($ref_id);
		$ref_item{'comment'} = $tag{'comment'};
		if ($tag{'type'} eq "commit") {
			my %co = parse_commit($tag{'object'});
			$ref_item{'epoch'} = $co{'committer_epoch'};
			$ref_item{'age'} = $co{'age_string'};
		} elsif (defined($tag{'epoch'})) {
			my $age = time - $tag{'epoch'};
			$ref_item{'epoch'} = $tag{'epoch'};
			$ref_item{'age'} = age_string($age);
		}
		$ref_item{'reftype'} = $tag{'type'};
		$ref_item{'name'} = $tag{'name'};
		$ref_item{'refid'} = $tag{'object'};
	} elsif ($type eq "commit"){
		my %co = parse_commit($ref_id);
		$ref_item{'reftype'} = "commit";
		$ref_item{'name'} = $ref_file;
		$ref_item{'title'} = $co{'title'};
		$ref_item{'refid'} = $ref_id;
		$ref_item{'epoch'} = $co{'committer_epoch'};
		$ref_item{'age'} = $co{'age_string'};
	} else {
		$ref_item{'reftype'} = $type;
		$ref_item{'name'} = $ref_file;
		$ref_item{'refid'} = $ref_id;
	}

	return %ref_item;
}

# parse line of git-diff-tree "raw" output
sub parse_difftree_raw_line {
	my $line = shift;
	my %res;

	# ':100644 100644 03b218260e99b78c6df0ed378e59ed9205ccc96d 3b93d5e7cc7f7dd4ebed13a5cc1a4ad976fc94d8 M	ls-files.c'
	# ':100644 100644 7f9281985086971d3877aca27704f2aaf9c448ce bc190ebc71bbd923f2b728e505408f5e54bd073a M	rev-tree.c'
	if ($line =~ m/^:([0-7]{6}) ([0-7]{6}) ([0-9a-fA-F]{40}) ([0-9a-fA-F]{40}) (.)([0-9]{0,3})\t(.*)$/) {
		$res{'from_mode'} = $1;
		$res{'to_mode'} = $2;
		$res{'from_id'} = $3;
		$res{'to_id'} = $4;
		$res{'status'} = $5;
		$res{'similarity'} = $6;
		if ($res{'status'} eq 'R' || $res{'status'} eq 'C') { # renamed or copied
			($res{'from_file'}, $res{'to_file'}) = map { unquote($_) } split("\t", $7);
		} else {
			$res{'file'} = unquote($7);
		}
	}
	# 'c512b523472485aef4fff9e57b229d9d243c967f'
	elsif ($line =~ m/^([0-9a-fA-F]{40})$/) {
		$res{'commit'} = $1;
	}

	return wantarray ? %res : \%res;
}

# parse line of git-ls-tree output
sub parse_ls_tree_line ($;%) {
	my $line = shift;
	my %opts = @_;
	my %res;

	#'100644 blob 0fa3f3a66fb6a137f6ec2c19351ed4d807070ffa	panic.c'
	$line =~ m/^([0-9]+) (.+) ([0-9a-fA-F]{40})\t(.+)$/;

	$res{'mode'} = $1;
	$res{'type'} = $2;
	$res{'hash'} = $3;
	if ($opts{'-z'}) {
		$res{'name'} = $4;
	} else {
		$res{'name'} = unquote($4);
	}

	return wantarray ? %res : \%res;
}

## ......................................................................
## parse to array of hashes functions

sub git_get_refs_list {
	my $type = shift || "";
	my %refs;
	my @reflist;

	my @refs;
	open my $fd, "-|", $GIT, "peek-remote", "$projectroot/$project/"
		or return;
	while (my $line = <$fd>) {
		chomp $line;
		if ($line =~ m/^([0-9a-fA-F]{40})\trefs\/($type\/?([^\^]+))(\^\{\})?$/) {
			if (defined $refs{$1}) {
				push @{$refs{$1}}, $2;
			} else {
				$refs{$1} = [ $2 ];
			}

			if (! $4) { # unpeeled, direct reference
				push @refs, { hash => $1, name => $3 }; # without type
			} elsif ($3 eq $refs[-1]{'name'}) {
				# most likely a tag is followed by its peeled
				# (deref) one, and when that happens we know the
				# previous one was of type 'tag'.
				$refs[-1]{'type'} = "tag";
			}
		}
	}
	close $fd;

	foreach my $ref (@refs) {
		my $ref_file = $ref->{'name'};
		my $ref_id   = $ref->{'hash'};

		my $type = $ref->{'type'} || git_get_type($ref_id) || next;
		my %ref_item = parse_ref($ref_file, $ref_id, $type);

		push @reflist, \%ref_item;
	}
	# sort refs by age
	@reflist = sort {$b->{'epoch'} <=> $a->{'epoch'}} @reflist;
	return (\@reflist, \%refs);
}

## ----------------------------------------------------------------------
## filesystem-related functions

sub get_file_owner {
	my $path = shift;

	my ($dev, $ino, $mode, $nlink, $st_uid, $st_gid, $rdev, $size) = stat($path);
	my ($name, $passwd, $uid, $gid, $quota, $comment, $gcos, $dir, $shell) = getpwuid($st_uid);
	if (!defined $gcos) {
		return undef;
	}
	my $owner = $gcos;
	$owner =~ s/[,;].*$//;
	return decode("utf8", $owner, Encode::FB_DEFAULT);
}

## ......................................................................
## mimetype related functions

sub mimetype_guess_file {
	my $filename = shift;
	my $mimemap = shift;
	-r $mimemap or return undef;

	my %mimemap;
	open(MIME, $mimemap) or return undef;
	while (<MIME>) {
		next if m/^#/; # skip comments
		my ($mime, $exts) = split(/\t+/);
		if (defined $exts) {
			my @exts = split(/\s+/, $exts);
			foreach my $ext (@exts) {
				$mimemap{$ext} = $mime;
			}
		}
	}
	close(MIME);

	$filename =~ /\.([^.]*)$/;
	return $mimemap{$1};
}

sub mimetype_guess {
	my $filename = shift;
	my $mime;
	$filename =~ /\./ or return undef;

	if ($mimetypes_file) {
		my $file = $mimetypes_file;
		if ($file !~ m!^/!) { # if it is relative path
			# it is relative to project
			$file = "$projectroot/$project/$file";
		}
		$mime = mimetype_guess_file($filename, $file);
	}
	$mime ||= mimetype_guess_file($filename, '/etc/mime.types');
	return $mime;
}

sub blob_mimetype {
	my $fd = shift;
	my $filename = shift;

	if ($filename) {
		my $mime = mimetype_guess($filename);
		$mime and return $mime;
	}

	# just in case
	return $default_blob_plain_mimetype unless $fd;

	if (-T $fd) {
		return 'text/plain' .
		       ($default_text_plain_charset ? '; charset='.$default_text_plain_charset : '');
	} elsif (! $filename) {
		return 'application/octet-stream';
	} elsif ($filename =~ m/\.png$/i) {
		return 'image/png';
	} elsif ($filename =~ m/\.gif$/i) {
		return 'image/gif';
	} elsif ($filename =~ m/\.jpe?g$/i) {
		return 'image/jpeg';
	} else {
		return 'application/octet-stream';
	}
}

## ======================================================================
## functions printing HTML: header, footer, error page

sub git_header_html {
	my $status = shift || "200 OK";
	my $expires = shift;

	my $title = "$site_name git";
	if (defined $project) {
		$title .= " - $project";
		if (defined $action) {
			$title .= "/$action";
			if (defined $file_name) {
				$title .= " - " . esc_html($file_name);
				if ($action eq "tree" && $file_name !~ m|/$|) {
					$title .= "/";
				}
			}
		}
	}
	my $content_type;
	# require explicit support from the UA if we are to send the page as
	# 'application/xhtml+xml', otherwise send it as plain old 'text/html'.
	# we have to do this because MSIE sometimes globs '*/*', pretending to
	# support xhtml+xml but choking when it gets what it asked for.
	if (defined $cgi->http('HTTP_ACCEPT') &&
	    $cgi->http('HTTP_ACCEPT') =~ m/(,|;|\s|^)application\/xhtml\+xml(,|;|\s|$)/ &&
	    $cgi->Accept('application/xhtml+xml') != 0) {
		$content_type = 'application/xhtml+xml';
	} else {
		$content_type = 'text/html';
	}
	print $cgi->header(-type=>$content_type, -charset => 'utf-8',
	                   -status=> $status, -expires => $expires);
	print <<EOF;
<?xml version="1.0" encoding="utf-8"?>
<!DOCTYPE html PUBLIC "-//W3C//DTD XHTML 1.0 Strict//EN" "http://www.w3.org/TR/xhtml1/DTD/xhtml1-strict.dtd">
<html xmlns="http://www.w3.org/1999/xhtml" xml:lang="en-US" lang="en-US">
<!-- git web interface version $version, (C) 2005-2006, Kay Sievers <kay.sievers\@vrfy.org>, Christian Gierke -->
<!-- git core binaries version $git_version -->
<head>
<meta http-equiv="content-type" content="$content_type; charset=utf-8"/>
<meta name="generator" content="gitweb/$version git/$git_version"/>
<meta name="robots" content="index, nofollow"/>
<title>$title</title>
EOF
# print out each stylesheet that exist
	if (defined $stylesheet) {
#provides backwards capability for those people who define style sheet in a config file
		print '<link rel="stylesheet" type="text/css" href="'.$stylesheet.'"/>'."\n";
	} else {
		foreach my $stylesheet (@stylesheets) {
			next unless $stylesheet;
			print '<link rel="stylesheet" type="text/css" href="'.$stylesheet.'"/>'."\n";
		}
	}
	if (defined $project) {
		printf('<link rel="alternate" title="%s log" '.
		       'href="%s" type="application/rss+xml"/>'."\n",
		       esc_param($project), href(action=>"rss"));
	} else {
		printf('<link rel="alternate" title="%s projects list" '.
		       'href="%s" type="text/plain; charset=utf-8"/>'."\n",
		       $site_name, href(project=>undef, action=>"project_index"));
		printf('<link rel="alternate" title="%s projects logs" '.
		       'href="%s" type="text/x-opml"/>'."\n",
		       $site_name, href(project=>undef, action=>"opml"));
	}
	if (defined $favicon) {
		print qq(<link rel="shortcut icon" href="$favicon" type="image/png"/>\n);
	}

	print "</head>\n" .
<<<<<<< HEAD
	      "<body>\n";

	if (-f $site_header) {
		open (my $fd, $site_header);
		print <$fd>;
		close $fd;
	}

	print "<div class=\"page_header\">\n" .
	      "<a href=\"http://www.kernel.org/pub/software/scm/git/docs/\" title=\"git documentation\">" .
=======
	      "<body>\n" .
	      "<div class=\"page_header\">\n" .
	      "<a href=\"" . esc_html($githelp_url) .
	      "\" title=\"" . esc_html($githelp_label) .
	      "\">" .
>>>>>>> eb93b724
	      "<img src=\"$logo\" width=\"72\" height=\"27\" alt=\"git\" style=\"float:right; border-width:0px;\"/>" .
	      "</a>\n";
	print $cgi->a({-href => esc_url($home_link)}, $home_link_str) . " / ";
	if (defined $project) {
		print $cgi->a({-href => href(action=>"summary")}, esc_html($project));
		if (defined $action) {
			print " / $action";
		}
		print "\n";
		if (!defined $searchtext) {
			$searchtext = "";
		}
		my $search_hash;
		if (defined $hash_base) {
			$search_hash = $hash_base;
		} elsif (defined $hash) {
			$search_hash = $hash;
		} else {
			$search_hash = "HEAD";
		}
		$cgi->param("a", "search");
		$cgi->param("h", $search_hash);
		print $cgi->startform(-method => "get", -action => $my_uri) .
		      "<div class=\"search\">\n" .
		      $cgi->hidden(-name => "p") . "\n" .
		      $cgi->hidden(-name => "a") . "\n" .
		      $cgi->hidden(-name => "h") . "\n" .
		      $cgi->textfield(-name => "s", -value => $searchtext) . "\n" .
		      "</div>" .
		      $cgi->end_form() . "\n";
	}
	print "</div>\n";
}

sub git_footer_html {
	print "<div class=\"page_footer\">\n";
	if (defined $project) {
		my $descr = git_get_project_description($project);
		if (defined $descr) {
			print "<div class=\"page_footer_text\">" . esc_html($descr) . "</div>\n";
		}
		print $cgi->a({-href => href(action=>"rss"),
		              -class => "rss_logo"}, "RSS") . "\n";
	} else {
		print $cgi->a({-href => href(project=>undef, action=>"opml"),
		              -class => "rss_logo"}, "OPML") . " ";
		print $cgi->a({-href => href(project=>undef, action=>"project_index"),
		              -class => "rss_logo"}, "TXT") . "\n";
	}
	print "</div>\n" ;

	if (-f $site_footer) {
		open (my $fd, $site_footer);
		print <$fd>;
		close $fd;
	}

	print "</body>\n" .
	      "</html>";
}

sub die_error {
	my $status = shift || "403 Forbidden";
	my $error = shift || "Malformed query, file missing or permission denied";

	git_header_html($status);
	print <<EOF;
<div class="page_body">
<br /><br />
$status - $error
<br />
</div>
EOF
	git_footer_html();
	exit;
}

## ----------------------------------------------------------------------
## functions printing or outputting HTML: navigation

sub git_print_page_nav {
	my ($current, $suppress, $head, $treehead, $treebase, $extra) = @_;
	$extra = '' if !defined $extra; # pager or formats

	my @navs = qw(summary shortlog log commit commitdiff tree);
	if ($suppress) {
		@navs = grep { $_ ne $suppress } @navs;
	}

	my %arg = map { $_ => {action=>$_} } @navs;
	if (defined $head) {
		for (qw(commit commitdiff)) {
			$arg{$_}{hash} = $head;
		}
		if ($current =~ m/^(tree | log | shortlog | commit | commitdiff | search)$/x) {
			for (qw(shortlog log)) {
				$arg{$_}{hash} = $head;
			}
		}
	}
	$arg{tree}{hash} = $treehead if defined $treehead;
	$arg{tree}{hash_base} = $treebase if defined $treebase;

	print "<div class=\"page_nav\">\n" .
		(join " | ",
		 map { $_ eq $current ?
		       $_ : $cgi->a({-href => href(%{$arg{$_}})}, "$_")
		 } @navs);
	print "<br/>\n$extra<br/>\n" .
	      "</div>\n";
}

sub format_paging_nav {
	my ($action, $hash, $head, $page, $nrevs) = @_;
	my $paging_nav;


	if ($hash ne $head || $page) {
		$paging_nav .= $cgi->a({-href => href(action=>$action)}, "HEAD");
	} else {
		$paging_nav .= "HEAD";
	}

	if ($page > 0) {
		$paging_nav .= " &sdot; " .
			$cgi->a({-href => href(action=>$action, hash=>$hash, page=>$page-1),
			         -accesskey => "p", -title => "Alt-p"}, "prev");
	} else {
		$paging_nav .= " &sdot; prev";
	}

	if ($nrevs >= (100 * ($page+1)-1)) {
		$paging_nav .= " &sdot; " .
			$cgi->a({-href => href(action=>$action, hash=>$hash, page=>$page+1),
			         -accesskey => "n", -title => "Alt-n"}, "next");
	} else {
		$paging_nav .= " &sdot; next";
	}

	return $paging_nav;
}

## ......................................................................
## functions printing or outputting HTML: div

sub git_print_header_div {
	my ($action, $title, $hash, $hash_base) = @_;
	my %args = ();

	$args{action} = $action;
	$args{hash} = $hash if $hash;
	$args{hash_base} = $hash_base if $hash_base;

	print "<div class=\"header\">\n" .
	      $cgi->a({-href => href(%args), -class => "title"},
	      $title ? $title : $action) .
	      "\n</div>\n";
}

#sub git_print_authorship (\%) {
sub git_print_authorship {
	my $co = shift;

	my %ad = parse_date($co->{'author_epoch'}, $co->{'author_tz'});
	print "<div class=\"author_date\">" .
	      esc_html($co->{'author_name'}) .
	      " [$ad{'rfc2822'}";
	if ($ad{'hour_local'} < 6) {
		printf(" (<span class=\"atnight\">%02d:%02d</span> %s)",
		       $ad{'hour_local'}, $ad{'minute_local'}, $ad{'tz_local'});
	} else {
		printf(" (%02d:%02d %s)",
		       $ad{'hour_local'}, $ad{'minute_local'}, $ad{'tz_local'});
	}
	print "]</div>\n";
}

sub git_print_page_path {
	my $name = shift;
	my $type = shift;
	my $hb = shift;

	if (!defined $name) {
		print "<div class=\"page_path\">/</div>\n";
	} else {
		my @dirname = split '/', $name;
		my $basename = pop @dirname;
		my $fullname = '';

		print "<div class=\"page_path\">";
		print $cgi->a({-href => href(action=>"tree", hash_base=>$hb),
			      -title => 'tree root'}, "[$project]");
		print " / ";
		foreach my $dir (@dirname) {
			$fullname .= ($fullname ? '/' : '') . $dir;
			print $cgi->a({-href => href(action=>"tree", file_name=>$fullname,
			                             hash_base=>$hb),
			              -title => $fullname}, esc_html($dir));
			print " / ";
		}
		if (defined $type && $type eq 'blob') {
			print $cgi->a({-href => href(action=>"blob_plain", file_name=>$file_name,
			                             hash_base=>$hb),
			              -title => $name}, esc_html($basename));
		} elsif (defined $type && $type eq 'tree') {
			print $cgi->a({-href => href(action=>"tree", file_name=>$file_name,
			                             hash_base=>$hb),
			              -title => $name}, esc_html($basename));
		} else {
			print esc_html($basename);
		}
		print "<br/></div>\n";
	}
}

# sub git_print_log (\@;%) {
sub git_print_log ($;%) {
	my $log = shift;
	my %opts = @_;

	if ($opts{'-remove_title'}) {
		# remove title, i.e. first line of log
		shift @$log;
	}
	# remove leading empty lines
	while (defined $log->[0] && $log->[0] eq "") {
		shift @$log;
	}

	# print log
	my $signoff = 0;
	my $empty = 0;
	foreach my $line (@$log) {
		if ($line =~ m/^ *(signed[ \-]off[ \-]by[ :]|acked[ \-]by[ :]|cc[ :])/i) {
			$signoff = 1;
			$empty = 0;
			if (! $opts{'-remove_signoff'}) {
				print "<span class=\"signoff\">" . esc_html($line) . "</span><br/>\n";
				next;
			} else {
				# remove signoff lines
				next;
			}
		} else {
			$signoff = 0;
		}

		# print only one empty line
		# do not print empty line after signoff
		if ($line eq "") {
			next if ($empty || $signoff);
			$empty = 1;
		} else {
			$empty = 0;
		}

		print format_log_line_html($line) . "<br/>\n";
	}

	if ($opts{'-final_empty_line'}) {
		# end with single empty line
		print "<br/>\n" unless $empty;
	}
}

sub git_print_simplified_log {
	my $log = shift;
	my $remove_title = shift;

	git_print_log($log,
		-final_empty_line=> 1,
		-remove_title => $remove_title);
}

# print tree entry (row of git_tree), but without encompassing <tr> element
sub git_print_tree_entry {
	my ($t, $basedir, $hash_base, $have_blame) = @_;

	my %base_key = ();
	$base_key{hash_base} = $hash_base if defined $hash_base;

	# The format of a table row is: mode list link.  Where mode is
	# the mode of the entry, list is the name of the entry, an href,
	# and link is the action links of the entry.

	print "<td class=\"mode\">" . mode_str($t->{'mode'}) . "</td>\n";
	if ($t->{'type'} eq "blob") {
		print "<td class=\"list\">" .
			$cgi->a({-href => href(action=>"blob", hash=>$t->{'hash'},
					       file_name=>"$basedir$t->{'name'}", %base_key),
				 -class => "list"}, esc_html($t->{'name'})) . "</td>\n";
		print "<td class=\"link\">";
		if ($have_blame) {
			print $cgi->a({-href => href(action=>"blame", hash=>$t->{'hash'},
						     file_name=>"$basedir$t->{'name'}", %base_key)},
				      "blame");
		}
		if (defined $hash_base) {
			if ($have_blame) {
				print " | ";
			}
			print $cgi->a({-href => href(action=>"history", hash_base=>$hash_base,
			                             hash=>$t->{'hash'}, file_name=>"$basedir$t->{'name'}")},
			              "history");
		}
		print " | " .
			$cgi->a({-href => href(action=>"blob_plain", hash_base=>$hash_base,
					       file_name=>"$basedir$t->{'name'}")},
				"raw");
		print "</td>\n";

	} elsif ($t->{'type'} eq "tree") {
		print "<td class=\"list\">";
		print $cgi->a({-href => href(action=>"tree", hash=>$t->{'hash'},
		                             file_name=>"$basedir$t->{'name'}", %base_key)},
		              esc_html($t->{'name'}));
		print "</td>\n";
		print "<td class=\"link\">";
		if (defined $hash_base) {
			print $cgi->a({-href => href(action=>"history", hash_base=>$hash_base,
			                             file_name=>"$basedir$t->{'name'}")},
			              "history");
		}
		print "</td>\n";
	}
}

## ......................................................................
## functions printing large fragments of HTML

sub git_difftree_body {
	my ($difftree, $hash, $parent) = @_;

	print "<div class=\"list_head\">\n";
	if ($#{$difftree} > 10) {
		print(($#{$difftree} + 1) . " files changed:\n");
	}
	print "</div>\n";

	print "<table class=\"diff_tree\">\n";
	my $alternate = 1;
	my $patchno = 0;
	foreach my $line (@{$difftree}) {
		my %diff = parse_difftree_raw_line($line);

		if ($alternate) {
			print "<tr class=\"dark\">\n";
		} else {
			print "<tr class=\"light\">\n";
		}
		$alternate ^= 1;

		my ($to_mode_oct, $to_mode_str, $to_file_type);
		my ($from_mode_oct, $from_mode_str, $from_file_type);
		if ($diff{'to_mode'} ne ('0' x 6)) {
			$to_mode_oct = oct $diff{'to_mode'};
			if (S_ISREG($to_mode_oct)) { # only for regular file
				$to_mode_str = sprintf("%04o", $to_mode_oct & 0777); # permission bits
			}
			$to_file_type = file_type($diff{'to_mode'});
		}
		if ($diff{'from_mode'} ne ('0' x 6)) {
			$from_mode_oct = oct $diff{'from_mode'};
			if (S_ISREG($to_mode_oct)) { # only for regular file
				$from_mode_str = sprintf("%04o", $from_mode_oct & 0777); # permission bits
			}
			$from_file_type = file_type($diff{'from_mode'});
		}

		if ($diff{'status'} eq "A") { # created
			my $mode_chng = "<span class=\"file_status new\">[new $to_file_type";
			$mode_chng   .= " with mode: $to_mode_str" if $to_mode_str;
			$mode_chng   .= "]</span>";
			print "<td>";
			print $cgi->a({-href => href(action=>"blob", hash=>$diff{'to_id'},
			                             hash_base=>$hash, file_name=>$diff{'file'}),
				       -class => "list"}, esc_html($diff{'file'}));
			print "</td>\n";
			print "<td>$mode_chng</td>\n";
			print "<td class=\"link\">";
			if ($action eq 'commitdiff') {
				# link to patch
				$patchno++;
				print $cgi->a({-href => "#patch$patchno"}, "patch");
			}
			print "</td>\n";

		} elsif ($diff{'status'} eq "D") { # deleted
			my $mode_chng = "<span class=\"file_status deleted\">[deleted $from_file_type]</span>";
			print "<td>";
			print $cgi->a({-href => href(action=>"blob", hash=>$diff{'from_id'},
			                             hash_base=>$parent, file_name=>$diff{'file'}),
			               -class => "list"}, esc_html($diff{'file'}));
			print "</td>\n";
			print "<td>$mode_chng</td>\n";
			print "<td class=\"link\">";
			if ($action eq 'commitdiff') {
				# link to patch
				$patchno++;
				print $cgi->a({-href => "#patch$patchno"}, "patch");
				print " | ";
			}
			print $cgi->a({-href => href(action=>"blame", hash_base=>$parent,
						     file_name=>$diff{'file'})},
				      "blame") . " | ";
			print $cgi->a({-href => href(action=>"history", hash_base=>$parent,
						     file_name=>$diff{'file'})},
				      "history");
			print "</td>\n";

		} elsif ($diff{'status'} eq "M" || $diff{'status'} eq "T") { # modified, or type changed
			my $mode_chnge = "";
			if ($diff{'from_mode'} != $diff{'to_mode'}) {
				$mode_chnge = "<span class=\"file_status mode_chnge\">[changed";
				if ($from_file_type != $to_file_type) {
					$mode_chnge .= " from $from_file_type to $to_file_type";
				}
				if (($from_mode_oct & 0777) != ($to_mode_oct & 0777)) {
					if ($from_mode_str && $to_mode_str) {
						$mode_chnge .= " mode: $from_mode_str->$to_mode_str";
					} elsif ($to_mode_str) {
						$mode_chnge .= " mode: $to_mode_str";
					}
				}
				$mode_chnge .= "]</span>\n";
			}
			print "<td>";
			print $cgi->a({-href => href(action=>"blob", hash=>$diff{'to_id'},
						     hash_base=>$hash, file_name=>$diff{'file'}),
				       -class => "list"}, esc_html($diff{'file'}));
			print "</td>\n";
			print "<td>$mode_chnge</td>\n";
			print "<td class=\"link\">";
			if ($diff{'to_id'} ne $diff{'from_id'}) { # modified
				if ($action eq 'commitdiff') {
					# link to patch
					$patchno++;
					print $cgi->a({-href => "#patch$patchno"}, "patch");
				} else {
					print $cgi->a({-href => href(action=>"blobdiff",
								     hash=>$diff{'to_id'}, hash_parent=>$diff{'from_id'},
								     hash_base=>$hash, hash_parent_base=>$parent,
								     file_name=>$diff{'file'})},
						      "diff");
				}
				print " | ";
			}
			print $cgi->a({-href => href(action=>"blame", hash_base=>$hash,
						     file_name=>$diff{'file'})},
				      "blame") . " | ";
			print $cgi->a({-href => href(action=>"history", hash_base=>$hash,
						     file_name=>$diff{'file'})},
				      "history");
			print "</td>\n";

		} elsif ($diff{'status'} eq "R" || $diff{'status'} eq "C") { # renamed or copied
			my %status_name = ('R' => 'moved', 'C' => 'copied');
			my $nstatus = $status_name{$diff{'status'}};
			my $mode_chng = "";
			if ($diff{'from_mode'} != $diff{'to_mode'}) {
				# mode also for directories, so we cannot use $to_mode_str
				$mode_chng = sprintf(", mode: %04o", $to_mode_oct & 0777);
			}
			print "<td>" .
			      $cgi->a({-href => href(action=>"blob", hash_base=>$hash,
			                             hash=>$diff{'to_id'}, file_name=>$diff{'to_file'}),
			              -class => "list"}, esc_html($diff{'to_file'})) . "</td>\n" .
			      "<td><span class=\"file_status $nstatus\">[$nstatus from " .
			      $cgi->a({-href => href(action=>"blob", hash_base=>$parent,
			                             hash=>$diff{'from_id'}, file_name=>$diff{'from_file'}),
			              -class => "list"}, esc_html($diff{'from_file'})) .
			      " with " . (int $diff{'similarity'}) . "% similarity$mode_chng]</span></td>\n" .
			      "<td class=\"link\">";
			if ($diff{'to_id'} ne $diff{'from_id'}) {
				if ($action eq 'commitdiff') {
					# link to patch
					$patchno++;
					print $cgi->a({-href => "#patch$patchno"}, "patch");
				} else {
					print $cgi->a({-href => href(action=>"blobdiff",
								     hash=>$diff{'to_id'}, hash_parent=>$diff{'from_id'},
								     hash_base=>$hash, hash_parent_base=>$parent,
								     file_name=>$diff{'to_file'}, file_parent=>$diff{'from_file'})},
						      "diff");
				}
				print " | ";
			}
			print $cgi->a({-href => href(action=>"blame", hash_base=>$parent,
						     file_name=>$diff{'from_file'})},
				      "blame") . " | ";
			print $cgi->a({-href => href(action=>"history", hash_base=>$parent,
						     file_name=>$diff{'from_file'})},
				      "history");
			print "</td>\n";

		} # we should not encounter Unmerged (U) or Unknown (X) status
		print "</tr>\n";
	}
	print "</table>\n";
}

sub git_patchset_body {
	my ($fd, $difftree, $hash, $hash_parent) = @_;

	my $patch_idx = 0;
	my $in_header = 0;
	my $patch_found = 0;
	my $diffinfo;

	print "<div class=\"patchset\">\n";

	LINE:
	while (my $patch_line = <$fd>) {
		chomp $patch_line;

		if ($patch_line =~ m/^diff /) { # "git diff" header
			# beginning of patch (in patchset)
			if ($patch_found) {
				# close previous patch
				print "</div>\n"; # class="patch"
			} else {
				# first patch in patchset
				$patch_found = 1;
			}
			print "<div class=\"patch\" id=\"patch". ($patch_idx+1) ."\">\n";

			if (ref($difftree->[$patch_idx]) eq "HASH") {
				$diffinfo = $difftree->[$patch_idx];
			} else {
				$diffinfo = parse_difftree_raw_line($difftree->[$patch_idx]);
			}
			$patch_idx++;

			# for now, no extended header, hence we skip empty patches
			# companion to	next LINE if $in_header;
			if ($diffinfo->{'from_id'} eq $diffinfo->{'to_id'}) { # no change
				$in_header = 1;
				next LINE;
			}

			if ($diffinfo->{'status'} eq "A") { # added
				print "<div class=\"diff_info\">" . file_type($diffinfo->{'to_mode'}) . ":" .
				      $cgi->a({-href => href(action=>"blob", hash_base=>$hash,
				                             hash=>$diffinfo->{'to_id'}, file_name=>$diffinfo->{'file'})},
				              $diffinfo->{'to_id'}) . "(new)" .
				      "</div>\n"; # class="diff_info"

			} elsif ($diffinfo->{'status'} eq "D") { # deleted
				print "<div class=\"diff_info\">" . file_type($diffinfo->{'from_mode'}) . ":" .
				      $cgi->a({-href => href(action=>"blob", hash_base=>$hash_parent,
				                             hash=>$diffinfo->{'from_id'}, file_name=>$diffinfo->{'file'})},
				              $diffinfo->{'from_id'}) . "(deleted)" .
				      "</div>\n"; # class="diff_info"

			} elsif ($diffinfo->{'status'} eq "R" || # renamed
			         $diffinfo->{'status'} eq "C" || # copied
			         $diffinfo->{'status'} eq "2") { # with two filenames (from git_blobdiff)
				print "<div class=\"diff_info\">" .
				      file_type($diffinfo->{'from_mode'}) . ":" .
				      $cgi->a({-href => href(action=>"blob", hash_base=>$hash_parent,
				                             hash=>$diffinfo->{'from_id'}, file_name=>$diffinfo->{'from_file'})},
				              $diffinfo->{'from_id'}) .
				      " -> " .
				      file_type($diffinfo->{'to_mode'}) . ":" .
				      $cgi->a({-href => href(action=>"blob", hash_base=>$hash,
				                             hash=>$diffinfo->{'to_id'}, file_name=>$diffinfo->{'to_file'})},
				              $diffinfo->{'to_id'});
				print "</div>\n"; # class="diff_info"

			} else { # modified, mode changed, ...
				print "<div class=\"diff_info\">" .
				      file_type($diffinfo->{'from_mode'}) . ":" .
				      $cgi->a({-href => href(action=>"blob", hash_base=>$hash_parent,
				                             hash=>$diffinfo->{'from_id'}, file_name=>$diffinfo->{'file'})},
				              $diffinfo->{'from_id'}) .
				      " -> " .
				      file_type($diffinfo->{'to_mode'}) . ":" .
				      $cgi->a({-href => href(action=>"blob", hash_base=>$hash,
				                             hash=>$diffinfo->{'to_id'}, file_name=>$diffinfo->{'file'})},
				              $diffinfo->{'to_id'});
				print "</div>\n"; # class="diff_info"
			}

			#print "<div class=\"diff extended_header\">\n";
			$in_header = 1;
			next LINE;
		} # start of patch in patchset


		if ($in_header && $patch_line =~ m/^---/) {
			#print "</div>\n"; # class="diff extended_header"
			$in_header = 0;

			my $file = $diffinfo->{'from_file'};
			$file  ||= $diffinfo->{'file'};
			$file = $cgi->a({-href => href(action=>"blob", hash_base=>$hash_parent,
			                               hash=>$diffinfo->{'from_id'}, file_name=>$file),
			                -class => "list"}, esc_html($file));
			$patch_line =~ s|a/.*$|a/$file|g;
			print "<div class=\"diff from_file\">$patch_line</div>\n";

			$patch_line = <$fd>;
			chomp $patch_line;

			#$patch_line =~ m/^+++/;
			$file    = $diffinfo->{'to_file'};
			$file  ||= $diffinfo->{'file'};
			$file = $cgi->a({-href => href(action=>"blob", hash_base=>$hash,
			                               hash=>$diffinfo->{'to_id'}, file_name=>$file),
			                -class => "list"}, esc_html($file));
			$patch_line =~ s|b/.*|b/$file|g;
			print "<div class=\"diff to_file\">$patch_line</div>\n";

			next LINE;
		}
		next LINE if $in_header;

		print format_diff_line($patch_line);
	}
	print "</div>\n" if $patch_found; # class="patch"

	print "</div>\n"; # class="patchset"
}

# . . . . . . . . . . . . . . . . . . . . . . . . . . . . . . . . . . . .

sub git_shortlog_body {
	# uses global variable $project
	my ($revlist, $from, $to, $refs, $extra) = @_;

	$from = 0 unless defined $from;
	$to = $#{$revlist} if (!defined $to || $#{$revlist} < $to);

	print "<table class=\"shortlog\" cellspacing=\"0\">\n";
	my $alternate = 1;
	for (my $i = $from; $i <= $to; $i++) {
		my $commit = $revlist->[$i];
		#my $ref = defined $refs ? format_ref_marker($refs, $commit) : '';
		my $ref = format_ref_marker($refs, $commit);
		my %co = parse_commit($commit);
		if ($alternate) {
			print "<tr class=\"dark\">\n";
		} else {
			print "<tr class=\"light\">\n";
		}
		$alternate ^= 1;
		# git_summary() used print "<td><i>$co{'age_string'}</i></td>\n" .
		print "<td title=\"$co{'age_string_age'}\"><i>$co{'age_string_date'}</i></td>\n" .
		      "<td><i>" . esc_html(chop_str($co{'author_name'}, 10)) . "</i></td>\n" .
		      "<td>";
		print format_subject_html($co{'title'}, $co{'title_short'},
		                          href(action=>"commit", hash=>$commit), $ref);
		print "</td>\n" .
		      "<td class=\"link\">" .
		      $cgi->a({-href => href(action=>"commitdiff", hash=>$commit)}, "commitdiff") . " | " .
		      $cgi->a({-href => href(action=>"tree", hash=>$commit, hash_base=>$commit)}, "tree") . " | " .
		      $cgi->a({-href => href(action=>"snapshot", hash=>$commit)}, "snapshot");
		print "</td>\n" .
		      "</tr>\n";
	}
	if (defined $extra) {
		print "<tr>\n" .
		      "<td colspan=\"4\">$extra</td>\n" .
		      "</tr>\n";
	}
	print "</table>\n";
}

sub git_history_body {
	# Warning: assumes constant type (blob or tree) during history
	my ($revlist, $from, $to, $refs, $hash_base, $ftype, $extra) = @_;

	$from = 0 unless defined $from;
	$to = $#{$revlist} unless (defined $to && $to <= $#{$revlist});

	print "<table class=\"history\" cellspacing=\"0\">\n";
	my $alternate = 1;
	for (my $i = $from; $i <= $to; $i++) {
		if ($revlist->[$i] !~ m/^([0-9a-fA-F]{40})/) {
			next;
		}

		my $commit = $1;
		my %co = parse_commit($commit);
		if (!%co) {
			next;
		}

		my $ref = format_ref_marker($refs, $commit);

		if ($alternate) {
			print "<tr class=\"dark\">\n";
		} else {
			print "<tr class=\"light\">\n";
		}
		$alternate ^= 1;
		print "<td title=\"$co{'age_string_age'}\"><i>$co{'age_string_date'}</i></td>\n" .
		      # shortlog uses      chop_str($co{'author_name'}, 10)
		      "<td><i>" . esc_html(chop_str($co{'author_name'}, 15, 3)) . "</i></td>\n" .
		      "<td>";
		# originally git_history used chop_str($co{'title'}, 50)
		print format_subject_html($co{'title'}, $co{'title_short'},
		                          href(action=>"commit", hash=>$commit), $ref);
		print "</td>\n" .
		      "<td class=\"link\">" .
		      $cgi->a({-href => href(action=>$ftype, hash_base=>$commit, file_name=>$file_name)}, $ftype) . " | " .
		      $cgi->a({-href => href(action=>"commitdiff", hash=>$commit)}, "commitdiff");

		if ($ftype eq 'blob') {
			my $blob_current = git_get_hash_by_path($hash_base, $file_name);
			my $blob_parent  = git_get_hash_by_path($commit, $file_name);
			if (defined $blob_current && defined $blob_parent &&
					$blob_current ne $blob_parent) {
				print " | " .
					$cgi->a({-href => href(action=>"blobdiff",
					                       hash=>$blob_current, hash_parent=>$blob_parent,
					                       hash_base=>$hash_base, hash_parent_base=>$commit,
					                       file_name=>$file_name)},
					        "diff to current");
			}
		}
		print "</td>\n" .
		      "</tr>\n";
	}
	if (defined $extra) {
		print "<tr>\n" .
		      "<td colspan=\"4\">$extra</td>\n" .
		      "</tr>\n";
	}
	print "</table>\n";
}

sub git_tags_body {
	# uses global variable $project
	my ($taglist, $from, $to, $extra) = @_;
	$from = 0 unless defined $from;
	$to = $#{$taglist} if (!defined $to || $#{$taglist} < $to);

	print "<table class=\"tags\" cellspacing=\"0\">\n";
	my $alternate = 1;
	for (my $i = $from; $i <= $to; $i++) {
		my $entry = $taglist->[$i];
		my %tag = %$entry;
		my $comment_lines = $tag{'comment'};
		my $comment = shift @$comment_lines;
		my $comment_short;
		if (defined $comment) {
			$comment_short = chop_str($comment, 30, 5);
		}
		if ($alternate) {
			print "<tr class=\"dark\">\n";
		} else {
			print "<tr class=\"light\">\n";
		}
		$alternate ^= 1;
		print "<td><i>$tag{'age'}</i></td>\n" .
		      "<td>" .
		      $cgi->a({-href => href(action=>$tag{'reftype'}, hash=>$tag{'refid'}),
		               -class => "list name"}, esc_html($tag{'name'})) .
		      "</td>\n" .
		      "<td>";
		if (defined $comment) {
			print format_subject_html($comment, $comment_short,
			                          href(action=>"tag", hash=>$tag{'id'}));
		}
		print "</td>\n" .
		      "<td class=\"selflink\">";
		if ($tag{'type'} eq "tag") {
			print $cgi->a({-href => href(action=>"tag", hash=>$tag{'id'})}, "tag");
		} else {
			print "&nbsp;";
		}
		print "</td>\n" .
		      "<td class=\"link\">" . " | " .
		      $cgi->a({-href => href(action=>$tag{'reftype'}, hash=>$tag{'refid'})}, $tag{'reftype'});
		if ($tag{'reftype'} eq "commit") {
			print " | " . $cgi->a({-href => href(action=>"shortlog", hash=>$tag{'name'})}, "shortlog") .
			      " | " . $cgi->a({-href => href(action=>"log", hash=>$tag{'refid'})}, "log");
		} elsif ($tag{'reftype'} eq "blob") {
			print " | " . $cgi->a({-href => href(action=>"blob_plain", hash=>$tag{'refid'})}, "raw");
		}
		print "</td>\n" .
		      "</tr>";
	}
	if (defined $extra) {
		print "<tr>\n" .
		      "<td colspan=\"5\">$extra</td>\n" .
		      "</tr>\n";
	}
	print "</table>\n";
}

sub git_heads_body {
	# uses global variable $project
	my ($headlist, $head, $from, $to, $extra) = @_;
	$from = 0 unless defined $from;
	$to = $#{$headlist} if (!defined $to || $#{$headlist} < $to);

	print "<table class=\"heads\" cellspacing=\"0\">\n";
	my $alternate = 1;
	for (my $i = $from; $i <= $to; $i++) {
		my $entry = $headlist->[$i];
		my %tag = %$entry;
		my $curr = $tag{'id'} eq $head;
		if ($alternate) {
			print "<tr class=\"dark\">\n";
		} else {
			print "<tr class=\"light\">\n";
		}
		$alternate ^= 1;
		print "<td><i>$tag{'age'}</i></td>\n" .
		      ($tag{'id'} eq $head ? "<td class=\"current_head\">" : "<td>") .
		      $cgi->a({-href => href(action=>"shortlog", hash=>$tag{'name'}),
		               -class => "list name"},esc_html($tag{'name'})) .
		      "</td>\n" .
		      "<td class=\"link\">" .
		      $cgi->a({-href => href(action=>"shortlog", hash=>$tag{'name'})}, "shortlog") . " | " .
		      $cgi->a({-href => href(action=>"log", hash=>$tag{'name'})}, "log") . " | " .
		      $cgi->a({-href => href(action=>"tree", hash=>$tag{'name'}, hash_base=>$tag{'name'})}, "tree") .
		      "</td>\n" .
		      "</tr>";
	}
	if (defined $extra) {
		print "<tr>\n" .
		      "<td colspan=\"3\">$extra</td>\n" .
		      "</tr>\n";
	}
	print "</table>\n";
}

## ======================================================================
## ======================================================================
## actions

sub git_project_list {
	my $order = $cgi->param('o');
	if (defined $order && $order !~ m/project|descr|owner|age/) {
		die_error(undef, "Unknown order parameter");
	}

	my @list = git_get_projects_list();
	my @projects;
	if (!@list) {
		die_error(undef, "No projects found");
	}
	foreach my $pr (@list) {
		my $head = git_get_head_hash($pr->{'path'});
		if (!defined $head) {
			next;
		}
		$git_dir = "$projectroot/$pr->{'path'}";
		my %co = parse_commit($head);
		if (!%co) {
			next;
		}
		$pr->{'commit'} = \%co;
		if (!defined $pr->{'descr'}) {
			my $descr = git_get_project_description($pr->{'path'}) || "";
			$pr->{'descr'} = chop_str($descr, 25, 5);
		}
		if (!defined $pr->{'owner'}) {
			$pr->{'owner'} = get_file_owner("$projectroot/$pr->{'path'}") || "";
		}
		push @projects, $pr;
	}

	git_header_html();
	if (-f $home_text) {
		print "<div class=\"index_include\">\n";
		open (my $fd, $home_text);
		print <$fd>;
		close $fd;
		print "</div>\n";
	}
	print "<table class=\"project_list\">\n" .
	      "<tr>\n";
	$order ||= "project";
	if ($order eq "project") {
		@projects = sort {$a->{'path'} cmp $b->{'path'}} @projects;
		print "<th>Project</th>\n";
	} else {
		print "<th>" .
		      $cgi->a({-href => href(project=>undef, order=>'project'),
		               -class => "header"}, "Project") .
		      "</th>\n";
	}
	if ($order eq "descr") {
		@projects = sort {$a->{'descr'} cmp $b->{'descr'}} @projects;
		print "<th>Description</th>\n";
	} else {
		print "<th>" .
		      $cgi->a({-href => href(project=>undef, order=>'descr'),
		               -class => "header"}, "Description") .
		      "</th>\n";
	}
	if ($order eq "owner") {
		@projects = sort {$a->{'owner'} cmp $b->{'owner'}} @projects;
		print "<th>Owner</th>\n";
	} else {
		print "<th>" .
		      $cgi->a({-href => href(project=>undef, order=>'owner'),
		               -class => "header"}, "Owner") .
		      "</th>\n";
	}
	if ($order eq "age") {
		@projects = sort {$a->{'commit'}{'age'} <=> $b->{'commit'}{'age'}} @projects;
		print "<th>Last Change</th>\n";
	} else {
		print "<th>" .
		      $cgi->a({-href => href(project=>undef, order=>'age'),
		               -class => "header"}, "Last Change") .
		      "</th>\n";
	}
	print "<th></th>\n" .
	      "</tr>\n";
	my $alternate = 1;
	foreach my $pr (@projects) {
		if ($alternate) {
			print "<tr class=\"dark\">\n";
		} else {
			print "<tr class=\"light\">\n";
		}
		$alternate ^= 1;
		print "<td>" . $cgi->a({-href => href(project=>$pr->{'path'}, action=>"summary"),
		                        -class => "list"}, esc_html($pr->{'path'})) . "</td>\n" .
		      "<td>" . esc_html($pr->{'descr'}) . "</td>\n" .
		      "<td><i>" . chop_str($pr->{'owner'}, 15) . "</i></td>\n";
		print "<td class=\"". age_class($pr->{'commit'}{'age'}) . "\">" .
		      $pr->{'commit'}{'age_string'} . "</td>\n" .
		      "<td class=\"link\">" .
		      $cgi->a({-href => href(project=>$pr->{'path'}, action=>"summary")}, "summary")   . " | " .
		      $cgi->a({-href => href(project=>$pr->{'path'}, action=>"shortlog")}, "shortlog") . " | " .
		      $cgi->a({-href => href(project=>$pr->{'path'}, action=>"log")}, "log") . " | " .
		      $cgi->a({-href => href(project=>$pr->{'path'}, action=>"tree")}, "tree") .
		      "</td>\n" .
		      "</tr>\n";
	}
	print "</table>\n";
	git_footer_html();
}

sub git_project_index {
	my @projects = git_get_projects_list();

	print $cgi->header(
		-type => 'text/plain',
		-charset => 'utf-8',
		-content_disposition => 'inline; filename="index.aux"');

	foreach my $pr (@projects) {
		if (!exists $pr->{'owner'}) {
			$pr->{'owner'} = get_file_owner("$projectroot/$project");
		}

		my ($path, $owner) = ($pr->{'path'}, $pr->{'owner'});
		# quote as in CGI::Util::encode, but keep the slash, and use '+' for ' '
		$path  =~ s/([^a-zA-Z0-9_.\-\/ ])/sprintf("%%%02X", ord($1))/eg;
		$owner =~ s/([^a-zA-Z0-9_.\-\/ ])/sprintf("%%%02X", ord($1))/eg;
		$path  =~ s/ /\+/g;
		$owner =~ s/ /\+/g;

		print "$path $owner\n";
	}
}

sub git_summary {
	my $descr = git_get_project_description($project) || "none";
	my $head = git_get_head_hash($project);
	my %co = parse_commit($head);
	my %cd = parse_date($co{'committer_epoch'}, $co{'committer_tz'});

	my $owner = git_get_project_owner($project);

	my ($reflist, $refs) = git_get_refs_list();

	my @taglist;
	my @headlist;
	foreach my $ref (@$reflist) {
		if ($ref->{'name'} =~ s!^heads/!!) {
			push @headlist, $ref;
		} else {
			$ref->{'name'} =~ s!^tags/!!;
			push @taglist, $ref;
		}
	}

	git_header_html();
	git_print_page_nav('summary','', $head);

	print "<div class=\"title\">&nbsp;</div>\n";
	print "<table cellspacing=\"0\">\n" .
	      "<tr><td>description</td><td>" . esc_html($descr) . "</td></tr>\n" .
	      "<tr><td>owner</td><td>$owner</td></tr>\n" .
	      "<tr><td>last change</td><td>$cd{'rfc2822'}</td></tr>\n";
	# use per project git URL list in $projectroot/$project/cloneurl
	# or make project git URL from git base URL and project name
	my $url_tag = "URL";
	my @url_list = git_get_project_url_list($project);
	@url_list = map { "$_/$project" } @git_base_url_list unless @url_list;
	foreach my $git_url (@url_list) {
		next unless $git_url;
		print "<tr><td>$url_tag</td><td>$git_url</td></tr>\n";
		$url_tag = "";
	}
	print "</table>\n";

	open my $fd, "-|", git_cmd(), "rev-list", "--max-count=17",
		git_get_head_hash($project)
		or die_error(undef, "Open git-rev-list failed");
	my @revlist = map { chomp; $_ } <$fd>;
	close $fd;
	git_print_header_div('shortlog');
	git_shortlog_body(\@revlist, 0, 15, $refs,
	                  $cgi->a({-href => href(action=>"shortlog")}, "..."));

	if (@taglist) {
		git_print_header_div('tags');
		git_tags_body(\@taglist, 0, 15,
		              $cgi->a({-href => href(action=>"tags")}, "..."));
	}

	if (@headlist) {
		git_print_header_div('heads');
		git_heads_body(\@headlist, $head, 0, 15,
		               $cgi->a({-href => href(action=>"heads")}, "..."));
	}

	git_footer_html();
}

sub git_tag {
	my $head = git_get_head_hash($project);
	git_header_html();
	git_print_page_nav('','', $head,undef,$head);
	my %tag = parse_tag($hash);
	git_print_header_div('commit', esc_html($tag{'name'}), $hash);
	print "<div class=\"title_text\">\n" .
	      "<table cellspacing=\"0\">\n" .
	      "<tr>\n" .
	      "<td>object</td>\n" .
	      "<td>" . $cgi->a({-class => "list", -href => href(action=>$tag{'type'}, hash=>$tag{'object'})},
	                       $tag{'object'}) . "</td>\n" .
	      "<td class=\"link\">" . $cgi->a({-href => href(action=>$tag{'type'}, hash=>$tag{'object'})},
	                                      $tag{'type'}) . "</td>\n" .
	      "</tr>\n";
	if (defined($tag{'author'})) {
		my %ad = parse_date($tag{'epoch'}, $tag{'tz'});
		print "<tr><td>author</td><td>" . esc_html($tag{'author'}) . "</td></tr>\n";
		print "<tr><td></td><td>" . $ad{'rfc2822'} .
			sprintf(" (%02d:%02d %s)", $ad{'hour_local'}, $ad{'minute_local'}, $ad{'tz_local'}) .
			"</td></tr>\n";
	}
	print "</table>\n\n" .
	      "</div>\n";
	print "<div class=\"page_body\">";
	my $comment = $tag{'comment'};
	foreach my $line (@$comment) {
		print esc_html($line) . "<br/>\n";
	}
	print "</div>\n";
	git_footer_html();
}

sub git_blame2 {
	my $fd;
	my $ftype;

	my ($have_blame) = gitweb_check_feature('blame');
	if (!$have_blame) {
		die_error('403 Permission denied', "Permission denied");
	}
	die_error('404 Not Found', "File name not defined") if (!$file_name);
	$hash_base ||= git_get_head_hash($project);
	die_error(undef, "Couldn't find base commit") unless ($hash_base);
	my %co = parse_commit($hash_base)
		or die_error(undef, "Reading commit failed");
	if (!defined $hash) {
		$hash = git_get_hash_by_path($hash_base, $file_name, "blob")
			or die_error(undef, "Error looking up file");
	}
	$ftype = git_get_type($hash);
	if ($ftype !~ "blob") {
		die_error("400 Bad Request", "Object is not a blob");
	}
	open ($fd, "-|", git_cmd(), "blame", '-l', '--', $file_name, $hash_base)
		or die_error(undef, "Open git-blame failed");
	git_header_html();
	my $formats_nav =
		$cgi->a({-href => href(action=>"blob", hash=>$hash, hash_base=>$hash_base, file_name=>$file_name)},
		        "blob") .
		" | " .
		$cgi->a({-href => href(action=>"history", hash=>$hash, hash_base=>$hash_base, file_name=>$file_name)},
			"history") .
		" | " .
		$cgi->a({-href => href(action=>"blame", file_name=>$file_name)},
		        "HEAD");
	git_print_page_nav('','', $hash_base,$co{'tree'},$hash_base, $formats_nav);
	git_print_header_div('commit', esc_html($co{'title'}), $hash_base);
	git_print_page_path($file_name, $ftype, $hash_base);
	my @rev_color = (qw(light2 dark2));
	my $num_colors = scalar(@rev_color);
	my $current_color = 0;
	my $last_rev;
	print <<HTML;
<div class="page_body">
<table class="blame">
<tr><th>Commit</th><th>Line</th><th>Data</th></tr>
HTML
	while (<$fd>) {
		my ($full_rev, $author, $date, $lineno, $data) =
			/^([0-9a-f]{40}).*?\s\((.*?)\s+([-\d]+ [:\d]+ [-+\d]+)\s+(\d+)\)\s(.*)/;
		my $rev = substr($full_rev, 0, 8);
		my $print_c8 = 0;

		if (!defined $last_rev) {
			$last_rev = $full_rev;
			$print_c8 = 1;
		} elsif ($last_rev ne $full_rev) {
			$last_rev = $full_rev;
			$current_color = ++$current_color % $num_colors;
			$print_c8 = 1;
		}
		print "<tr class=\"$rev_color[$current_color]\">\n";
		print "<td class=\"sha1\"";
		if ($print_c8 == 1) {
			print " title=\"$author, $date\"";
		}
		print ">";
		if ($print_c8 == 1) {
			print $cgi->a({-href => href(action=>"commit", hash=>$full_rev, file_name=>$file_name)},
				      esc_html($rev));
		}
		print "</td>\n";
		print "<td class=\"linenr\"><a id=\"l$lineno\" href=\"#l$lineno\" class=\"linenr\">" .
		      esc_html($lineno) . "</a></td>\n";
		print "<td class=\"pre\">" . esc_html($data) . "</td>\n";
		print "</tr>\n";
	}
	print "</table>\n";
	print "</div>";
	close $fd
		or print "Reading blob failed\n";
	git_footer_html();
}

sub git_blame {
	my $fd;

	my ($have_blame) = gitweb_check_feature('blame');
	if (!$have_blame) {
		die_error('403 Permission denied', "Permission denied");
	}
	die_error('404 Not Found', "File name not defined") if (!$file_name);
	$hash_base ||= git_get_head_hash($project);
	die_error(undef, "Couldn't find base commit") unless ($hash_base);
	my %co = parse_commit($hash_base)
		or die_error(undef, "Reading commit failed");
	if (!defined $hash) {
		$hash = git_get_hash_by_path($hash_base, $file_name, "blob")
			or die_error(undef, "Error lookup file");
	}
	open ($fd, "-|", git_cmd(), "annotate", '-l', '-t', '-r', $file_name, $hash_base)
		or die_error(undef, "Open git-annotate failed");
	git_header_html();
	my $formats_nav =
		$cgi->a({-href => href(action=>"blob", hash=>$hash, hash_base=>$hash_base, file_name=>$file_name)},
		        "blob") .
		" | " .
		$cgi->a({-href => href(action=>"history", hash=>$hash, hash_base=>$hash_base, file_name=>$file_name)},
			"history") .
		" | " .
		$cgi->a({-href => href(action=>"blame", file_name=>$file_name)},
		        "HEAD");
	git_print_page_nav('','', $hash_base,$co{'tree'},$hash_base, $formats_nav);
	git_print_header_div('commit', esc_html($co{'title'}), $hash_base);
	git_print_page_path($file_name, 'blob', $hash_base);
	print "<div class=\"page_body\">\n";
	print <<HTML;
<table class="blame">
  <tr>
    <th>Commit</th>
    <th>Age</th>
    <th>Author</th>
    <th>Line</th>
    <th>Data</th>
  </tr>
HTML
	my @line_class = (qw(light dark));
	my $line_class_len = scalar (@line_class);
	my $line_class_num = $#line_class;
	while (my $line = <$fd>) {
		my $long_rev;
		my $short_rev;
		my $author;
		my $time;
		my $lineno;
		my $data;
		my $age;
		my $age_str;
		my $age_class;

		chomp $line;
		$line_class_num = ($line_class_num + 1) % $line_class_len;

		if ($line =~ m/^([0-9a-fA-F]{40})\t\(\s*([^\t]+)\t(\d+) [+-]\d\d\d\d\t(\d+)\)(.*)$/) {
			$long_rev = $1;
			$author   = $2;
			$time     = $3;
			$lineno   = $4;
			$data     = $5;
		} else {
			print qq(  <tr><td colspan="5" class="error">Unable to parse: $line</td></tr>\n);
			next;
		}
		$short_rev  = substr ($long_rev, 0, 8);
		$age        = time () - $time;
		$age_str    = age_string ($age);
		$age_str    =~ s/ /&nbsp;/g;
		$age_class  = age_class($age);
		$author     = esc_html ($author);
		$author     =~ s/ /&nbsp;/g;

		$data = untabify($data);
		$data = esc_html ($data);

		print <<HTML;
  <tr class="$line_class[$line_class_num]">
    <td class="sha1"><a href="${\href (action=>"commit", hash=>$long_rev)}" class="text">$short_rev..</a></td>
    <td class="$age_class">$age_str</td>
    <td>$author</td>
    <td class="linenr"><a id="$lineno" href="#$lineno" class="linenr">$lineno</a></td>
    <td class="pre">$data</td>
  </tr>
HTML
	} # while (my $line = <$fd>)
	print "</table>\n\n";
	close $fd
		or print "Reading blob failed.\n";
	print "</div>";
	git_footer_html();
}

sub git_tags {
	my $head = git_get_head_hash($project);
	git_header_html();
	git_print_page_nav('','', $head,undef,$head);
	git_print_header_div('summary', $project);

	my ($taglist) = git_get_refs_list("tags");
	if (@$taglist) {
		git_tags_body($taglist);
	}
	git_footer_html();
}

sub git_heads {
	my $head = git_get_head_hash($project);
	git_header_html();
	git_print_page_nav('','', $head,undef,$head);
	git_print_header_div('summary', $project);

	my ($headlist) = git_get_refs_list("heads");
	if (@$headlist) {
		git_heads_body($headlist, $head);
	}
	git_footer_html();
}

sub git_blob_plain {
	my $expires;

	if (!defined $hash) {
		if (defined $file_name) {
			my $base = $hash_base || git_get_head_hash($project);
			$hash = git_get_hash_by_path($base, $file_name, "blob")
				or die_error(undef, "Error lookup file");
		} else {
			die_error(undef, "No file name defined");
		}
	} elsif ($hash =~ m/^[0-9a-fA-F]{40}$/) {
		# blobs defined by non-textual hash id's can be cached
		$expires = "+1d";
	}

	my $type = shift;
	open my $fd, "-|", git_cmd(), "cat-file", "blob", $hash
		or die_error(undef, "Couldn't cat $file_name, $hash");

	$type ||= blob_mimetype($fd, $file_name);

	# save as filename, even when no $file_name is given
	my $save_as = "$hash";
	if (defined $file_name) {
		$save_as = $file_name;
	} elsif ($type =~ m/^text\//) {
		$save_as .= '.txt';
	}

	print $cgi->header(
		-type => "$type",
		-expires=>$expires,
		-content_disposition => 'inline; filename="' . "$save_as" . '"');
	undef $/;
	binmode STDOUT, ':raw';
	print <$fd>;
	binmode STDOUT, ':utf8'; # as set at the beginning of gitweb.cgi
	$/ = "\n";
	close $fd;
}

sub git_blob {
	my $expires;

	if (!defined $hash) {
		if (defined $file_name) {
			my $base = $hash_base || git_get_head_hash($project);
			$hash = git_get_hash_by_path($base, $file_name, "blob")
				or die_error(undef, "Error lookup file");
		} else {
			die_error(undef, "No file name defined");
		}
	} elsif ($hash =~ m/^[0-9a-fA-F]{40}$/) {
		# blobs defined by non-textual hash id's can be cached
		$expires = "+1d";
	}

	my ($have_blame) = gitweb_check_feature('blame');
	open my $fd, "-|", git_cmd(), "cat-file", "blob", $hash
		or die_error(undef, "Couldn't cat $file_name, $hash");
	my $mimetype = blob_mimetype($fd, $file_name);
	if ($mimetype !~ m/^text\//) {
		close $fd;
		return git_blob_plain($mimetype);
	}
	git_header_html(undef, $expires);
	my $formats_nav = '';
	if (defined $hash_base && (my %co = parse_commit($hash_base))) {
		if (defined $file_name) {
			if ($have_blame) {
				$formats_nav .=
					$cgi->a({-href => href(action=>"blame", hash_base=>$hash_base,
					                       hash=>$hash, file_name=>$file_name)},
					        "blame") .
					" | ";
			}
			$formats_nav .=
				$cgi->a({-href => href(action=>"history", hash_base=>$hash_base,
				                       hash=>$hash, file_name=>$file_name)},
				        "history") .
				" | " .
				$cgi->a({-href => href(action=>"blob_plain",
				                       hash=>$hash, file_name=>$file_name)},
				        "raw") .
				" | " .
				$cgi->a({-href => href(action=>"blob",
				                       hash_base=>"HEAD", file_name=>$file_name)},
				        "HEAD");
		} else {
			$formats_nav .=
				$cgi->a({-href => href(action=>"blob_plain", hash=>$hash)}, "raw");
		}
		git_print_page_nav('','', $hash_base,$co{'tree'},$hash_base, $formats_nav);
		git_print_header_div('commit', esc_html($co{'title'}), $hash_base);
	} else {
		print "<div class=\"page_nav\">\n" .
		      "<br/><br/></div>\n" .
		      "<div class=\"title\">$hash</div>\n";
	}
	git_print_page_path($file_name, "blob", $hash_base);
	print "<div class=\"page_body\">\n";
	my $nr;
	while (my $line = <$fd>) {
		chomp $line;
		$nr++;
		$line = untabify($line);
		printf "<div class=\"pre\"><a id=\"l%i\" href=\"#l%i\" class=\"linenr\">%4i</a> %s</div>\n",
		       $nr, $nr, $nr, esc_html($line);
	}
	close $fd
		or print "Reading blob failed.\n";
	print "</div>";
	git_footer_html();
}

sub git_tree {
	my $have_snapshot = gitweb_have_snapshot();

	if (!defined $hash_base) {
		$hash_base = "HEAD";
	}
	if (!defined $hash) {
		if (defined $file_name) {
			$hash = git_get_hash_by_path($hash_base, $file_name, "tree");
		} else {
			$hash = $hash_base;
		}
	}
	$/ = "\0";
	open my $fd, "-|", git_cmd(), "ls-tree", '-z', $hash
		or die_error(undef, "Open git-ls-tree failed");
	my @entries = map { chomp; $_ } <$fd>;
	close $fd or die_error(undef, "Reading tree failed");
	$/ = "\n";

	my $refs = git_get_references();
	my $ref = format_ref_marker($refs, $hash_base);
	git_header_html();
	my $base = "";
	my ($have_blame) = gitweb_check_feature('blame');
	if (defined $hash_base && (my %co = parse_commit($hash_base))) {
		my @views_nav = ();
		if (defined $file_name) {
			push @views_nav,
				$cgi->a({-href => href(action=>"history", hash_base=>$hash_base,
				                       hash=>$hash, file_name=>$file_name)},
				        "history"),
				$cgi->a({-href => href(action=>"tree",
				                       hash_base=>"HEAD", file_name=>$file_name)},
				        "HEAD"),
		}
		if ($have_snapshot) {
			# FIXME: Should be available when we have no hash base as well.
			push @views_nav,
				$cgi->a({-href => href(action=>"snapshot", hash=>$hash)},
					"snapshot");
		}
		git_print_page_nav('tree','', $hash_base, undef, undef, join(' | ', @views_nav));
		git_print_header_div('commit', esc_html($co{'title'}) . $ref, $hash_base);
	} else {
		undef $hash_base;
		print "<div class=\"page_nav\">\n";
		print "<br/><br/></div>\n";
		print "<div class=\"title\">$hash</div>\n";
	}
	if (defined $file_name) {
		$base = esc_html("$file_name/");
	}
	git_print_page_path($file_name, 'tree', $hash_base);
	print "<div class=\"page_body\">\n";
	print "<table cellspacing=\"0\">\n";
	my $alternate = 1;
	foreach my $line (@entries) {
		my %t = parse_ls_tree_line($line, -z => 1);

		if ($alternate) {
			print "<tr class=\"dark\">\n";
		} else {
			print "<tr class=\"light\">\n";
		}
		$alternate ^= 1;

		git_print_tree_entry(\%t, $base, $hash_base, $have_blame);

		print "</tr>\n";
	}
	print "</table>\n" .
	      "</div>";
	git_footer_html();
}

sub git_snapshot {
	my ($ctype, $suffix, $command) = gitweb_check_feature('snapshot');
	my $have_snapshot = (defined $ctype && defined $suffix);
	if (!$have_snapshot) {
		die_error('403 Permission denied', "Permission denied");
	}

	if (!defined $hash) {
		$hash = git_get_head_hash($project);
	}

	my $filename = basename($project) . "-$hash.tar.$suffix";

	print $cgi->header(
		-type => 'application/x-tar',
		-content_encoding => $ctype,
		-content_disposition => 'inline; filename="' . "$filename" . '"',
		-status => '200 OK');

	my $git = git_cmd_str();
	my $name = $project;
	$name =~ s/\047/\047\\\047\047/g;
	open my $fd, "-|",
	"$git archive --format=tar --prefix=\'$name\'/ $hash | $command"
		or die_error(undef, "Execute git-tar-tree failed.");
	binmode STDOUT, ':raw';
	print <$fd>;
	binmode STDOUT, ':utf8'; # as set at the beginning of gitweb.cgi
	close $fd;

}

sub git_log {
	my $head = git_get_head_hash($project);
	if (!defined $hash) {
		$hash = $head;
	}
	if (!defined $page) {
		$page = 0;
	}
	my $refs = git_get_references();

	my $limit = sprintf("--max-count=%i", (100 * ($page+1)));
	open my $fd, "-|", git_cmd(), "rev-list", $limit, $hash
		or die_error(undef, "Open git-rev-list failed");
	my @revlist = map { chomp; $_ } <$fd>;
	close $fd;

	my $paging_nav = format_paging_nav('log', $hash, $head, $page, $#revlist);

	git_header_html();
	git_print_page_nav('log','', $hash,undef,undef, $paging_nav);

	if (!@revlist) {
		my %co = parse_commit($hash);

		git_print_header_div('summary', $project);
		print "<div class=\"page_body\"> Last change $co{'age_string'}.<br/><br/></div>\n";
	}
	for (my $i = ($page * 100); $i <= $#revlist; $i++) {
		my $commit = $revlist[$i];
		my $ref = format_ref_marker($refs, $commit);
		my %co = parse_commit($commit);
		next if !%co;
		my %ad = parse_date($co{'author_epoch'});
		git_print_header_div('commit',
		               "<span class=\"age\">$co{'age_string'}</span>" .
		               esc_html($co{'title'}) . $ref,
		               $commit);
		print "<div class=\"title_text\">\n" .
		      "<div class=\"log_link\">\n" .
		      $cgi->a({-href => href(action=>"commit", hash=>$commit)}, "commit") .
		      " | " .
		      $cgi->a({-href => href(action=>"commitdiff", hash=>$commit)}, "commitdiff") .
		      " | " .
		      $cgi->a({-href => href(action=>"tree", hash=>$commit, hash_base=>$commit)}, "tree") .
		      "<br/>\n" .
		      "</div>\n" .
		      "<i>" . esc_html($co{'author_name'}) .  " [$ad{'rfc2822'}]</i><br/>\n" .
		      "</div>\n";

		print "<div class=\"log_body\">\n";
		git_print_simplified_log($co{'comment'});
		print "</div>\n";
	}
	git_footer_html();
}

sub git_commit {
	my %co = parse_commit($hash);
	if (!%co) {
		die_error(undef, "Unknown commit object");
	}
	my %ad = parse_date($co{'author_epoch'}, $co{'author_tz'});
	my %cd = parse_date($co{'committer_epoch'}, $co{'committer_tz'});

	my $parent = $co{'parent'};
	if (!defined $parent) {
		$parent = "--root";
	}
	open my $fd, "-|", git_cmd(), "diff-tree", '-r', @diff_opts, $parent, $hash
		or die_error(undef, "Open git-diff-tree failed");
	my @difftree = map { chomp; $_ } <$fd>;
	close $fd or die_error(undef, "Reading git-diff-tree failed");

	# non-textual hash id's can be cached
	my $expires;
	if ($hash =~ m/^[0-9a-fA-F]{40}$/) {
		$expires = "+1d";
	}
	my $refs = git_get_references();
	my $ref = format_ref_marker($refs, $co{'id'});

	my $have_snapshot = gitweb_have_snapshot();

	my @views_nav = ();
	if (defined $file_name && defined $co{'parent'}) {
		push @views_nav,
			$cgi->a({-href => href(action=>"blame", hash_parent=>$parent, file_name=>$file_name)},
			        "blame");
	}
	git_header_html(undef, $expires);
	git_print_page_nav('commit', defined $co{'parent'} ? '' : 'commitdiff',
	                   $hash, $co{'tree'}, $hash,
	                   join (' | ', @views_nav));

	if (defined $co{'parent'}) {
		git_print_header_div('commitdiff', esc_html($co{'title'}) . $ref, $hash);
	} else {
		git_print_header_div('tree', esc_html($co{'title'}) . $ref, $co{'tree'}, $hash);
	}
	print "<div class=\"title_text\">\n" .
	      "<table cellspacing=\"0\">\n";
	print "<tr><td>author</td><td>" . esc_html($co{'author'}) . "</td></tr>\n".
	      "<tr>" .
	      "<td></td><td> $ad{'rfc2822'}";
	if ($ad{'hour_local'} < 6) {
		printf(" (<span class=\"atnight\">%02d:%02d</span> %s)",
		       $ad{'hour_local'}, $ad{'minute_local'}, $ad{'tz_local'});
	} else {
		printf(" (%02d:%02d %s)",
		       $ad{'hour_local'}, $ad{'minute_local'}, $ad{'tz_local'});
	}
	print "</td>" .
	      "</tr>\n";
	print "<tr><td>committer</td><td>" . esc_html($co{'committer'}) . "</td></tr>\n";
	print "<tr><td></td><td> $cd{'rfc2822'}" .
	      sprintf(" (%02d:%02d %s)", $cd{'hour_local'}, $cd{'minute_local'}, $cd{'tz_local'}) .
	      "</td></tr>\n";
	print "<tr><td>commit</td><td class=\"sha1\">$co{'id'}</td></tr>\n";
	print "<tr>" .
	      "<td>tree</td>" .
	      "<td class=\"sha1\">" .
	      $cgi->a({-href => href(action=>"tree", hash=>$co{'tree'}, hash_base=>$hash),
	               class => "list"}, $co{'tree'}) .
	      "</td>" .
	      "<td class=\"link\">" .
	      $cgi->a({-href => href(action=>"tree", hash=>$co{'tree'}, hash_base=>$hash)},
	              "tree");
	if ($have_snapshot) {
		print " | " .
		      $cgi->a({-href => href(action=>"snapshot", hash=>$hash)}, "snapshot");
	}
	print "</td>" .
	      "</tr>\n";
	my $parents = $co{'parents'};
	foreach my $par (@$parents) {
		print "<tr>" .
		      "<td>parent</td>" .
		      "<td class=\"sha1\">" .
		      $cgi->a({-href => href(action=>"commit", hash=>$par),
		               class => "list"}, $par) .
		      "</td>" .
		      "<td class=\"link\">" .
		      $cgi->a({-href => href(action=>"commit", hash=>$par)}, "commit") .
		      " | " .
		      $cgi->a({-href => href(action=>"commitdiff", hash=>$hash, hash_parent=>$par)}, "diff") .
		      "</td>" .
		      "</tr>\n";
	}
	print "</table>".
	      "</div>\n";

	print "<div class=\"page_body\">\n";
	git_print_log($co{'comment'});
	print "</div>\n";

	git_difftree_body(\@difftree, $hash, $parent);

	git_footer_html();
}

sub git_blobdiff {
	my $format = shift || 'html';

	my $fd;
	my @difftree;
	my %diffinfo;
	my $expires;

	# preparing $fd and %diffinfo for git_patchset_body
	# new style URI
	if (defined $hash_base && defined $hash_parent_base) {
		if (defined $file_name) {
			# read raw output
			open $fd, "-|", git_cmd(), "diff-tree", '-r', @diff_opts, $hash_parent_base, $hash_base,
				"--", $file_name
				or die_error(undef, "Open git-diff-tree failed");
			@difftree = map { chomp; $_ } <$fd>;
			close $fd
				or die_error(undef, "Reading git-diff-tree failed");
			@difftree
				or die_error('404 Not Found', "Blob diff not found");

		} elsif (defined $hash &&
		         $hash =~ /[0-9a-fA-F]{40}/) {
			# try to find filename from $hash

			# read filtered raw output
			open $fd, "-|", git_cmd(), "diff-tree", '-r', @diff_opts, $hash_parent_base, $hash_base
				or die_error(undef, "Open git-diff-tree failed");
			@difftree =
				# ':100644 100644 03b21826... 3b93d5e7... M	ls-files.c'
				# $hash == to_id
				grep { /^:[0-7]{6} [0-7]{6} [0-9a-fA-F]{40} $hash/ }
				map { chomp; $_ } <$fd>;
			close $fd
				or die_error(undef, "Reading git-diff-tree failed");
			@difftree
				or die_error('404 Not Found', "Blob diff not found");

		} else {
			die_error('404 Not Found', "Missing one of the blob diff parameters");
		}

		if (@difftree > 1) {
			die_error('404 Not Found', "Ambiguous blob diff specification");
		}

		%diffinfo = parse_difftree_raw_line($difftree[0]);
		$file_parent ||= $diffinfo{'from_file'} || $file_name || $diffinfo{'file'};
		$file_name   ||= $diffinfo{'to_file'}   || $diffinfo{'file'};

		$hash_parent ||= $diffinfo{'from_id'};
		$hash        ||= $diffinfo{'to_id'};

		# non-textual hash id's can be cached
		if ($hash_base =~ m/^[0-9a-fA-F]{40}$/ &&
		    $hash_parent_base =~ m/^[0-9a-fA-F]{40}$/) {
			$expires = '+1d';
		}

		# open patch output
		open $fd, "-|", git_cmd(), "diff-tree", '-r', @diff_opts,
			'-p', $hash_parent_base, $hash_base,
			"--", $file_name
			or die_error(undef, "Open git-diff-tree failed");
	}

	# old/legacy style URI
	if (!%diffinfo && # if new style URI failed
	    defined $hash && defined $hash_parent) {
		# fake git-diff-tree raw output
		$diffinfo{'from_mode'} = $diffinfo{'to_mode'} = "blob";
		$diffinfo{'from_id'} = $hash_parent;
		$diffinfo{'to_id'}   = $hash;
		if (defined $file_name) {
			if (defined $file_parent) {
				$diffinfo{'status'} = '2';
				$diffinfo{'from_file'} = $file_parent;
				$diffinfo{'to_file'}   = $file_name;
			} else { # assume not renamed
				$diffinfo{'status'} = '1';
				$diffinfo{'from_file'} = $file_name;
				$diffinfo{'to_file'}   = $file_name;
			}
		} else { # no filename given
			$diffinfo{'status'} = '2';
			$diffinfo{'from_file'} = $hash_parent;
			$diffinfo{'to_file'}   = $hash;
		}

		# non-textual hash id's can be cached
		if ($hash =~ m/^[0-9a-fA-F]{40}$/ &&
		    $hash_parent =~ m/^[0-9a-fA-F]{40}$/) {
			$expires = '+1d';
		}

		# open patch output
		open $fd, "-|", git_cmd(), "diff", '-p', @diff_opts, $hash_parent, $hash
			or die_error(undef, "Open git-diff failed");
	} else  {
		die_error('404 Not Found', "Missing one of the blob diff parameters")
			unless %diffinfo;
	}

	# header
	if ($format eq 'html') {
		my $formats_nav =
			$cgi->a({-href => href(action=>"blobdiff_plain",
			                       hash=>$hash, hash_parent=>$hash_parent,
			                       hash_base=>$hash_base, hash_parent_base=>$hash_parent_base,
			                       file_name=>$file_name, file_parent=>$file_parent)},
			        "raw");
		git_header_html(undef, $expires);
		if (defined $hash_base && (my %co = parse_commit($hash_base))) {
			git_print_page_nav('','', $hash_base,$co{'tree'},$hash_base, $formats_nav);
			git_print_header_div('commit', esc_html($co{'title'}), $hash_base);
		} else {
			print "<div class=\"page_nav\"><br/>$formats_nav<br/></div>\n";
			print "<div class=\"title\">$hash vs $hash_parent</div>\n";
		}
		if (defined $file_name) {
			git_print_page_path($file_name, "blob", $hash_base);
		} else {
			print "<div class=\"page_path\"></div>\n";
		}

	} elsif ($format eq 'plain') {
		print $cgi->header(
			-type => 'text/plain',
			-charset => 'utf-8',
			-expires => $expires,
			-content_disposition => 'inline; filename="' . "$file_name" . '.patch"');

		print "X-Git-Url: " . $cgi->self_url() . "\n\n";

	} else {
		die_error(undef, "Unknown blobdiff format");
	}

	# patch
	if ($format eq 'html') {
		print "<div class=\"page_body\">\n";

		git_patchset_body($fd, [ \%diffinfo ], $hash_base, $hash_parent_base);
		close $fd;

		print "</div>\n"; # class="page_body"
		git_footer_html();

	} else {
		while (my $line = <$fd>) {
			$line =~ s!a/($hash|$hash_parent)!'a/'.esc_html($diffinfo{'from_file'})!eg;
			$line =~ s!b/($hash|$hash_parent)!'b/'.esc_html($diffinfo{'to_file'})!eg;

			print $line;

			last if $line =~ m!^\+\+\+!;
		}
		local $/ = undef;
		print <$fd>;
		close $fd;
	}
}

sub git_blobdiff_plain {
	git_blobdiff('plain');
}

sub git_commitdiff {
	my $format = shift || 'html';
	my %co = parse_commit($hash);
	if (!%co) {
		die_error(undef, "Unknown commit object");
	}
	if (!defined $hash_parent) {
		$hash_parent = $co{'parent'} || '--root';
	}

	# read commitdiff
	my $fd;
	my @difftree;
	if ($format eq 'html') {
		open $fd, "-|", git_cmd(), "diff-tree", '-r', @diff_opts,
			"--patch-with-raw", "--full-index", $hash_parent, $hash
			or die_error(undef, "Open git-diff-tree failed");

		while (chomp(my $line = <$fd>)) {
			# empty line ends raw part of diff-tree output
			last unless $line;
			push @difftree, $line;
		}

	} elsif ($format eq 'plain') {
		open $fd, "-|", git_cmd(), "diff-tree", '-r', @diff_opts,
			'-p', $hash_parent, $hash
			or die_error(undef, "Open git-diff-tree failed");

	} else {
		die_error(undef, "Unknown commitdiff format");
	}

	# non-textual hash id's can be cached
	my $expires;
	if ($hash =~ m/^[0-9a-fA-F]{40}$/) {
		$expires = "+1d";
	}

	# write commit message
	if ($format eq 'html') {
		my $refs = git_get_references();
		my $ref = format_ref_marker($refs, $co{'id'});
		my $formats_nav =
			$cgi->a({-href => href(action=>"commitdiff_plain",
			                       hash=>$hash, hash_parent=>$hash_parent)},
			        "raw");

		git_header_html(undef, $expires);
		git_print_page_nav('commitdiff','', $hash,$co{'tree'},$hash, $formats_nav);
		git_print_header_div('commit', esc_html($co{'title'}) . $ref, $hash);
		git_print_authorship(\%co);
		print "<div class=\"page_body\">\n";
		print "<div class=\"log\">\n";
		git_print_simplified_log($co{'comment'}, 1); # skip title
		print "</div>\n"; # class="log"

	} elsif ($format eq 'plain') {
		my $refs = git_get_references("tags");
		my $tagname = git_get_rev_name_tags($hash);
		my $filename = basename($project) . "-$hash.patch";

		print $cgi->header(
			-type => 'text/plain',
			-charset => 'utf-8',
			-expires => $expires,
			-content_disposition => 'inline; filename="' . "$filename" . '"');
		my %ad = parse_date($co{'author_epoch'}, $co{'author_tz'});
		print <<TEXT;
From: $co{'author'}
Date: $ad{'rfc2822'} ($ad{'tz_local'})
Subject: $co{'title'}
TEXT
		print "X-Git-Tag: $tagname\n" if $tagname;
		print "X-Git-Url: " . $cgi->self_url() . "\n\n";

		foreach my $line (@{$co{'comment'}}) {
			print "$line\n";
		}
		print "---\n\n";
	}

	# write patch
	if ($format eq 'html') {
		git_difftree_body(\@difftree, $hash, $hash_parent);
		print "<br/>\n";

		git_patchset_body($fd, \@difftree, $hash, $hash_parent);
		close $fd;
		print "</div>\n"; # class="page_body"
		git_footer_html();

	} elsif ($format eq 'plain') {
		local $/ = undef;
		print <$fd>;
		close $fd
			or print "Reading git-diff-tree failed\n";
	}
}

sub git_commitdiff_plain {
	git_commitdiff('plain');
}

sub git_history {
	if (!defined $hash_base) {
		$hash_base = git_get_head_hash($project);
	}
	if (!defined $page) {
		$page = 0;
	}
	my $ftype;
	my %co = parse_commit($hash_base);
	if (!%co) {
		die_error(undef, "Unknown commit object");
	}

	my $refs = git_get_references();
	my $limit = sprintf("--max-count=%i", (100 * ($page+1)));

	if (!defined $hash && defined $file_name) {
		$hash = git_get_hash_by_path($hash_base, $file_name);
	}
	if (defined $hash) {
		$ftype = git_get_type($hash);
	}

	open my $fd, "-|",
		git_cmd(), "rev-list", $limit, "--full-history", $hash_base, "--", $file_name
			or die_error(undef, "Open git-rev-list-failed");
	my @revlist = map { chomp; $_ } <$fd>;
	close $fd
		or die_error(undef, "Reading git-rev-list failed");

	my $paging_nav = '';
	if ($page > 0) {
		$paging_nav .=
			$cgi->a({-href => href(action=>"history", hash=>$hash, hash_base=>$hash_base,
			                       file_name=>$file_name)},
			        "first");
		$paging_nav .= " &sdot; " .
			$cgi->a({-href => href(action=>"history", hash=>$hash, hash_base=>$hash_base,
			                       file_name=>$file_name, page=>$page-1),
			         -accesskey => "p", -title => "Alt-p"}, "prev");
	} else {
		$paging_nav .= "first";
		$paging_nav .= " &sdot; prev";
	}
	if ($#revlist >= (100 * ($page+1)-1)) {
		$paging_nav .= " &sdot; " .
			$cgi->a({-href => href(action=>"history", hash=>$hash, hash_base=>$hash_base,
			                       file_name=>$file_name, page=>$page+1),
			         -accesskey => "n", -title => "Alt-n"}, "next");
	} else {
		$paging_nav .= " &sdot; next";
	}
	my $next_link = '';
	if ($#revlist >= (100 * ($page+1)-1)) {
		$next_link =
			$cgi->a({-href => href(action=>"history", hash=>$hash, hash_base=>$hash_base,
			                       file_name=>$file_name, page=>$page+1),
			         -title => "Alt-n"}, "next");
	}

	git_header_html();
	git_print_page_nav('history','', $hash_base,$co{'tree'},$hash_base, $paging_nav);
	git_print_header_div('commit', esc_html($co{'title'}), $hash_base);
	git_print_page_path($file_name, $ftype, $hash_base);

	git_history_body(\@revlist, ($page * 100), $#revlist,
	                 $refs, $hash_base, $ftype, $next_link);

	git_footer_html();
}

sub git_search {
	if (!defined $searchtext) {
		die_error(undef, "Text field empty");
	}
	if (!defined $hash) {
		$hash = git_get_head_hash($project);
	}
	my %co = parse_commit($hash);
	if (!%co) {
		die_error(undef, "Unknown commit object");
	}

	my $commit_search = 1;
	my $author_search = 0;
	my $committer_search = 0;
	my $pickaxe_search = 0;
	if ($searchtext =~ s/^author\\://i) {
		$author_search = 1;
	} elsif ($searchtext =~ s/^committer\\://i) {
		$committer_search = 1;
	} elsif ($searchtext =~ s/^pickaxe\\://i) {
		$commit_search = 0;
		$pickaxe_search = 1;

		# pickaxe may take all resources of your box and run for several minutes
		# with every query - so decide by yourself how public you make this feature
		my ($have_pickaxe) = gitweb_check_feature('pickaxe');
		if (!$have_pickaxe) {
			die_error('403 Permission denied', "Permission denied");
		}
	}
	git_header_html();
	git_print_page_nav('','', $hash,$co{'tree'},$hash);
	git_print_header_div('commit', esc_html($co{'title'}), $hash);

	print "<table cellspacing=\"0\">\n";
	my $alternate = 1;
	if ($commit_search) {
		$/ = "\0";
		open my $fd, "-|", git_cmd(), "rev-list", "--header", "--parents", $hash or next;
		while (my $commit_text = <$fd>) {
			if (!grep m/$searchtext/i, $commit_text) {
				next;
			}
			if ($author_search && !grep m/\nauthor .*$searchtext/i, $commit_text) {
				next;
			}
			if ($committer_search && !grep m/\ncommitter .*$searchtext/i, $commit_text) {
				next;
			}
			my @commit_lines = split "\n", $commit_text;
			my %co = parse_commit(undef, \@commit_lines);
			if (!%co) {
				next;
			}
			if ($alternate) {
				print "<tr class=\"dark\">\n";
			} else {
				print "<tr class=\"light\">\n";
			}
			$alternate ^= 1;
			print "<td title=\"$co{'age_string_age'}\"><i>$co{'age_string_date'}</i></td>\n" .
			      "<td><i>" . esc_html(chop_str($co{'author_name'}, 15, 5)) . "</i></td>\n" .
			      "<td>" .
			      $cgi->a({-href => href(action=>"commit", hash=>$co{'id'}), -class => "list subject"},
			               esc_html(chop_str($co{'title'}, 50)) . "<br/>");
			my $comment = $co{'comment'};
			foreach my $line (@$comment) {
				if ($line =~ m/^(.*)($searchtext)(.*)$/i) {
					my $lead = esc_html($1) || "";
					$lead = chop_str($lead, 30, 10);
					my $match = esc_html($2) || "";
					my $trail = esc_html($3) || "";
					$trail = chop_str($trail, 30, 10);
					my $text = "$lead<span class=\"match\">$match</span>$trail";
					print chop_str($text, 80, 5) . "<br/>\n";
				}
			}
			print "</td>\n" .
			      "<td class=\"link\">" .
			      $cgi->a({-href => href(action=>"commit", hash=>$co{'id'})}, "commit") .
			      " | " .
			      $cgi->a({-href => href(action=>"tree", hash=>$co{'tree'}, hash_base=>$co{'id'})}, "tree");
			print "</td>\n" .
			      "</tr>\n";
		}
		close $fd;
	}

	if ($pickaxe_search) {
		$/ = "\n";
		my $git_command = git_cmd_str();
		open my $fd, "-|", "$git_command rev-list $hash | " .
			"$git_command diff-tree -r --stdin -S\'$searchtext\'";
		undef %co;
		my @files;
		while (my $line = <$fd>) {
			if (%co && $line =~ m/^:([0-7]{6}) ([0-7]{6}) ([0-9a-fA-F]{40}) ([0-9a-fA-F]{40}) (.)\t(.*)$/) {
				my %set;
				$set{'file'} = $6;
				$set{'from_id'} = $3;
				$set{'to_id'} = $4;
				$set{'id'} = $set{'to_id'};
				if ($set{'id'} =~ m/0{40}/) {
					$set{'id'} = $set{'from_id'};
				}
				if ($set{'id'} =~ m/0{40}/) {
					next;
				}
				push @files, \%set;
			} elsif ($line =~ m/^([0-9a-fA-F]{40})$/){
				if (%co) {
					if ($alternate) {
						print "<tr class=\"dark\">\n";
					} else {
						print "<tr class=\"light\">\n";
					}
					$alternate ^= 1;
					print "<td title=\"$co{'age_string_age'}\"><i>$co{'age_string_date'}</i></td>\n" .
					      "<td><i>" . esc_html(chop_str($co{'author_name'}, 15, 5)) . "</i></td>\n" .
					      "<td>" .
					      $cgi->a({-href => href(action=>"commit", hash=>$co{'id'}),
					              -class => "list subject"},
					              esc_html(chop_str($co{'title'}, 50)) . "<br/>");
					while (my $setref = shift @files) {
						my %set = %$setref;
						print $cgi->a({-href => href(action=>"blob", hash_base=>$co{'id'},
						                             hash=>$set{'id'}, file_name=>$set{'file'}),
						              -class => "list"},
						              "<span class=\"match\">" . esc_html($set{'file'}) . "</span>") .
						      "<br/>\n";
					}
					print "</td>\n" .
					      "<td class=\"link\">" .
					      $cgi->a({-href => href(action=>"commit", hash=>$co{'id'})}, "commit") .
					      " | " .
					      $cgi->a({-href => href(action=>"tree", hash=>$co{'tree'}, hash_base=>$co{'id'})}, "tree");
					print "</td>\n" .
					      "</tr>\n";
				}
				%co = parse_commit($1);
			}
		}
		close $fd;
	}
	print "</table>\n";
	git_footer_html();
}

sub git_shortlog {
	my $head = git_get_head_hash($project);
	if (!defined $hash) {
		$hash = $head;
	}
	if (!defined $page) {
		$page = 0;
	}
	my $refs = git_get_references();

	my $limit = sprintf("--max-count=%i", (100 * ($page+1)));
	open my $fd, "-|", git_cmd(), "rev-list", $limit, $hash
		or die_error(undef, "Open git-rev-list failed");
	my @revlist = map { chomp; $_ } <$fd>;
	close $fd;

	my $paging_nav = format_paging_nav('shortlog', $hash, $head, $page, $#revlist);
	my $next_link = '';
	if ($#revlist >= (100 * ($page+1)-1)) {
		$next_link =
			$cgi->a({-href => href(action=>"shortlog", hash=>$hash, page=>$page+1),
			         -title => "Alt-n"}, "next");
	}


	git_header_html();
	git_print_page_nav('shortlog','', $hash,$hash,$hash, $paging_nav);
	git_print_header_div('summary', $project);

	git_shortlog_body(\@revlist, ($page * 100), $#revlist, $refs, $next_link);

	git_footer_html();
}

## ......................................................................
## feeds (RSS, OPML)

sub git_rss {
	# http://www.notestips.com/80256B3A007F2692/1/NAMO5P9UPQ
	open my $fd, "-|", git_cmd(), "rev-list", "--max-count=150", git_get_head_hash($project)
		or die_error(undef, "Open git-rev-list failed");
	my @revlist = map { chomp; $_ } <$fd>;
	close $fd or die_error(undef, "Reading git-rev-list failed");
	print $cgi->header(-type => 'text/xml', -charset => 'utf-8');
	print <<XML;
<?xml version="1.0" encoding="utf-8"?>
<rss version="2.0" xmlns:content="http://purl.org/rss/1.0/modules/content/">
<channel>
<title>$project $my_uri $my_url</title>
<link>${\esc_html("$my_url?p=$project;a=summary")}</link>
<description>$project log</description>
<language>en</language>
XML

	for (my $i = 0; $i <= $#revlist; $i++) {
		my $commit = $revlist[$i];
		my %co = parse_commit($commit);
		# we read 150, we always show 30 and the ones more recent than 48 hours
		if (($i >= 20) && ((time - $co{'committer_epoch'}) > 48*60*60)) {
			last;
		}
		my %cd = parse_date($co{'committer_epoch'});
		open $fd, "-|", git_cmd(), "diff-tree", '-r', @diff_opts,
			$co{'parent'}, $co{'id'}
			or next;
		my @difftree = map { chomp; $_ } <$fd>;
		close $fd
			or next;
		print "<item>\n" .
		      "<title>" .
		      sprintf("%d %s %02d:%02d", $cd{'mday'}, $cd{'month'}, $cd{'hour'}, $cd{'minute'}) . " - " . esc_html($co{'title'}) .
		      "</title>\n" .
		      "<author>" . esc_html($co{'author'}) . "</author>\n" .
		      "<pubDate>$cd{'rfc2822'}</pubDate>\n" .
		      "<guid isPermaLink=\"true\">" . esc_html("$my_url?p=$project;a=commit;h=$commit") . "</guid>\n" .
		      "<link>" . esc_html("$my_url?p=$project;a=commit;h=$commit") . "</link>\n" .
		      "<description>" . esc_html($co{'title'}) . "</description>\n" .
		      "<content:encoded>" .
		      "<![CDATA[\n";
		my $comment = $co{'comment'};
		foreach my $line (@$comment) {
			$line = decode("utf8", $line, Encode::FB_DEFAULT);
			print "$line<br/>\n";
		}
		print "<br/>\n";
		foreach my $line (@difftree) {
			if (!($line =~ m/^:([0-7]{6}) ([0-7]{6}) ([0-9a-fA-F]{40}) ([0-9a-fA-F]{40}) (.)([0-9]{0,3})\t(.*)$/)) {
				next;
			}
			my $file = esc_html(unquote($7));
			$file = decode("utf8", $file, Encode::FB_DEFAULT);
			print "$file<br/>\n";
		}
		print "]]>\n" .
		      "</content:encoded>\n" .
		      "</item>\n";
	}
	print "</channel></rss>";
}

sub git_opml {
	my @list = git_get_projects_list();

	print $cgi->header(-type => 'text/xml', -charset => 'utf-8');
	print <<XML;
<?xml version="1.0" encoding="utf-8"?>
<opml version="1.0">
<head>
  <title>$site_name Git OPML Export</title>
</head>
<body>
<outline text="git RSS feeds">
XML

	foreach my $pr (@list) {
		my %proj = %$pr;
		my $head = git_get_head_hash($proj{'path'});
		if (!defined $head) {
			next;
		}
		$git_dir = "$projectroot/$proj{'path'}";
		my %co = parse_commit($head);
		if (!%co) {
			next;
		}

		my $path = esc_html(chop_str($proj{'path'}, 25, 5));
		my $rss  = "$my_url?p=$proj{'path'};a=rss";
		my $html = "$my_url?p=$proj{'path'};a=summary";
		print "<outline type=\"rss\" text=\"$path\" title=\"$path\" xmlUrl=\"$rss\" htmlUrl=\"$html\"/>\n";
	}
	print <<XML;
</outline>
</body>
</opml>
XML
}<|MERGE_RESOLUTION|>--- conflicted
+++ resolved
@@ -1429,7 +1429,6 @@
 	}
 
 	print "</head>\n" .
-<<<<<<< HEAD
 	      "<body>\n";
 
 	if (-f $site_header) {
@@ -1439,14 +1438,9 @@
 	}
 
 	print "<div class=\"page_header\">\n" .
-	      "<a href=\"http://www.kernel.org/pub/software/scm/git/docs/\" title=\"git documentation\">" .
-=======
-	      "<body>\n" .
-	      "<div class=\"page_header\">\n" .
 	      "<a href=\"" . esc_html($githelp_url) .
 	      "\" title=\"" . esc_html($githelp_label) .
 	      "\">" .
->>>>>>> eb93b724
 	      "<img src=\"$logo\" width=\"72\" height=\"27\" alt=\"git\" style=\"float:right; border-width:0px;\"/>" .
 	      "</a>\n";
 	print $cgi->a({-href => esc_url($home_link)}, $home_link_str) . " / ";
